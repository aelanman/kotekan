cmake_minimum_required(VERSION 2.8)

PROJECT (kotekan)

SET(SOURCE_EXE kotekan.cpp kotekanMode.cpp)

<<<<<<< HEAD
#CUSTOM MODES:
SET(SOURCE_EXE ${SOURCE_EXE} singleDishMode.cpp packetCapMode.cpp intensityReceiverMode.cpp)

if (${USE_DPDK})
	SET(SOURCE_EXE ${SOURCE_EXE} packetCapMode.cpp singleDishMode.cpp)
    if (${USE_OPENCL})
	SET(SOURCE_EXE ${SOURCE_EXE} pathFinderMode.cpp)
    endif ()
endif ()
if (${USE_HCC})
	#SET(SOURCE_EXE ${SOURCE_EXE} gpuTestMode.cpp)
endif ()
if (${USE_HSA})
	SET(SOURCE_EXE ${SOURCE_EXE} gpuTestMode.cpp chimeShuffleMode.cpp)
endif ()
if (${USE_OPENCL})
	SET(SOURCE_EXE ${SOURCE_EXE} gpuTestMode.cpp)
endif ()

=======
>>>>>>> 28379713

include_directories (${KOTEKAN_SOURCE_DIR}/lib)
include_directories (${KOTEKAN_SOURCE_DIR}/lib/hsa)
include_directories (${KOTEKAN_SOURCE_DIR}/lib/opencl)
include_directories (${KOTEKAN_SOURCE_DIR}/kotekan/opencl/kernels)
include_directories (${KOTEKAN_SOURCE_DIR}/lib/hcc)
include_directories (${KOTEKAN_SOURCE_DIR}/lib/processes)
include_directories (${KOTEKAN_SOURCE_DIR}/lib/testing)
include_directories (${KOTEKAN_SOURCE_DIR}/include)

link_directories (${KOTEKAN_BINARY_DIR}/lib)

ADD_DEFINITIONS(-mssse3 -D__STDC_LIMIT_MACROS)

add_executable(kotekan ${SOURCE_EXE})

target_link_libraries( kotekan m dl pthread )
target_link_libraries( kotekan kotekan_libs )
target_link_libraries( kotekan libinclude )

if (${USE_DPDK})
	include_directories ( ${RTE_SDK}/${RTE_TARGET}/include )
    link_directories ( ${RTE_SDK}/${RTE_TARGET}/lib )
    SET( DPDK_LIBS  "-Wl,--whole-archive -lrte_mbuf  -lrte_eal -lrte_pmd_e1000 -lrte_mempool -lrte_pmd_i40e -lrte_ring -lrte_ethdev -lrte_kvargs -lrte_pmd_ixgbe -ldl -Wl,--no-whole-archive" )
    target_link_libraries ( kotekan ${DPDK_LIBS} )
endif ()

if (${USE_OPENCL})
    add_custom_target(kernel_opencl_copy
    COMMAND ${CMAKE_COMMAND} -E copy_directory
        "${KOTEKAN_SOURCE_DIR}/lib/opencl/kernels"
        "opencl/kernels/")
    add_dependencies( kotekan kernel_opencl_copy )
endif ()

add_dependencies( kotekan kotekan_libs )

install(TARGETS kotekan DESTINATION /usr/sbin COMPONENT binaries)
install(FILES kotekan_opencl_280x.yaml DESTINATION /etc/kotekan/ COMPONENT config)
install(FILES kotekan_opencl_fury.yaml DESTINATION /etc/kotekan/ COMPONENT config)
install(FILES kotekan_opencl_test.yaml DESTINATION /etc/kotekan/ COMPONENT config)
#install(FILES kotekan.conf DESTINATION /etc/kotekan/ COMPONENT config)
install(PROGRAMS ../scripts/yaml_to_json.py DESTINATION /usr/sbin COMPONENT scripts)<|MERGE_RESOLUTION|>--- conflicted
+++ resolved
@@ -4,28 +4,6 @@
 
 SET(SOURCE_EXE kotekan.cpp kotekanMode.cpp)
 
-<<<<<<< HEAD
-#CUSTOM MODES:
-SET(SOURCE_EXE ${SOURCE_EXE} singleDishMode.cpp packetCapMode.cpp intensityReceiverMode.cpp)
-
-if (${USE_DPDK})
-	SET(SOURCE_EXE ${SOURCE_EXE} packetCapMode.cpp singleDishMode.cpp)
-    if (${USE_OPENCL})
-	SET(SOURCE_EXE ${SOURCE_EXE} pathFinderMode.cpp)
-    endif ()
-endif ()
-if (${USE_HCC})
-	#SET(SOURCE_EXE ${SOURCE_EXE} gpuTestMode.cpp)
-endif ()
-if (${USE_HSA})
-	SET(SOURCE_EXE ${SOURCE_EXE} gpuTestMode.cpp chimeShuffleMode.cpp)
-endif ()
-if (${USE_OPENCL})
-	SET(SOURCE_EXE ${SOURCE_EXE} gpuTestMode.cpp)
-endif ()
-
-=======
->>>>>>> 28379713
 
 include_directories (${KOTEKAN_SOURCE_DIR}/lib)
 include_directories (${KOTEKAN_SOURCE_DIR}/lib/hsa)
