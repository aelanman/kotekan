---
type: config
# Logging level can be one of:
# OFF, ERROR, WARN, INFO, DEBUG, DEBUG2 (case insensitive)
# Note DEBUG and DEBUG2 require a build with (-DCMAKE_BUILD_TYPE=Debug)
log_level: info
udp_packet_size: 4928
udp_frb_packet_size: 4264
udp_frb_header_size: 168
num_links: 4
freq_array: [4,7,10,16]
timesamples_per_packet: 2
timesamples_per_frb_packet: 16
num_elements: 2048
num_local_freq: 1
num_total_freq: 4
block_size: 32
samples_per_data_set: 49152
downsample_time: 3
downsample_freq: 8
factor_upchan: 128
factor_upchan_out: 16
num_beams: 4
num_frb_total_beams: 1024
num_data_sets: 1
num_gpus: 1
buffer_depth: 8
num_gpu_frames: 16
cpu_affinity: [4,5,6,7,8,9,10,11]
sizeof_float: 4
reorder_map: [51,50,49,48,115,114,113,112,55,54,53,52,119,118,117,116,59,58,57,56,123,122,121,120,63,62,61,60,127,126,125,124,0,1,2,3,64,65,66,67,4,5,6,7,68,69,70,71,8,9,10,11,72,73,74,75,12,13,14,15,76,77,78,79,140,141,142,143,204,205,206,207,136,137,138,139,200,201,202,203,132,133,134,135,196,197,198,199,128,129,130,131,192,193,194,195,191,190,189,188,255,254,253,252,187,186,185,184,251,250,249,248,183,182,181,180,247,246,245,244,179,178,177,176,243,242,241,240,291,290,289,288,355,354,353,352,292,293,294,295,356,357,358,359,296,297,298,299,360,361,362,363,300,301,302,303,364,365,366,367,275,274,273,272,339,338,337,336,279,278,277,276,343,342,341,340,283,282,281,280,347,346,345,344,287,286,285,284,351,350,349,348,396,397,398,399,460,461,462,463,392,393,394,395,456,457,458,459,388,389,390,391,452,453,454,455,384,385,386,387,448,449,450,451,428,429,430,431,492,493,494,495,424,425,426,427,488,489,490,491,420,421,422,423,484,485,486,487,416,417,418,419,480,481,482,483,35,34,33,32,99,98,97,96,39,38,37,36,103,102,101,100,43,42,41,40,107,106,105,104,47,46,45,44,111,110,109,108,16,17,18,19,80,81,82,83,20,21,22,23,84,85,86,87,24,25,26,27,88,89,90,91,28,29,30,31,92,93,94,95,156,157,158,159,220,221,222,223,152,153,154,155,216,217,218,219,148,149,150,151,212,213,214,215,144,145,146,147,208,209,210,211,175,174,173,172,239,238,237,236,171,170,169,168,235,234,233,232,167,166,165,164,231,230,229,228,163,162,161,160,227,226,225,224,307,306,305,304,371,370,369,368,311,310,309,308,375,374,373,372,315,314,313,312,379,378,377,376,319,318,317,316,383,382,381,380,259,258,257,256,323,322,321,320,263,262,261,260,327,326,325,324,267,266,265,264,331,330,329,328,271,270,269,268,335,334,333,332,412,413,414,415,476,477,478,479,408,409,410,411,472,473,474,475,404,405,406,407,468,469,470,471,400,401,402,403,464,465,466,467,444,445,446,447,508,509,510,511,440,441,442,443,504,505,506,507,436,437,438,439,500,501,502,503,432,433,434,435,496,497,498,499]

# Pool
main_pool:
    kotekan_metadata_pool: chimeMetadata
    num_metadata_objects: 15 * buffer_depth

# Buffers
gpu_input_buffers:
    num_frames: buffer_depth
    frame_size: samples_per_data_set * num_elements * num_local_freq * num_data_sets
    metadata_pool: main_pool
    gpu_input_buffer_0:
        kotekan_buffer: standard
    gpu_input_buffer_1:
        kotekan_buffer: standard
    gpu_input_buffer_2:
        kotekan_buffer: standard
    gpu_input_buffer_3:
        kotekan_buffer: standard

beamform_output_buffesrs:
    num_frames: buffer_depth
    frame_size: num_data_sets * (samples_per_data_set/downsample_time/downsample_freq) * num_frb_total_beams
    metadata_pool: main_pool
    beamform_output_buffer_0:
        kotekan_buffer: standard
    beamform_output_buffer_1:
        kotekan_buffer: standard
    beamform_output_buffer_2:
        kotekan_buffer: standard
    beamform_output_buffer_3:
        kotekan_buffer: standard

frb_output_buffer:
    num_frames: buffer_depth
    frame_size: udp_frb_packet_size*8*256
    metadata_pool: main_pool
    kotekan_buffer: standard

gpu_output_buffers:
    buffer_depth: 5
    num_frames: buffer_depth
    frame_size: 4 * num_data_sets * num_local_freq * ((num_elements * num_elements) + (num_elements * block_size))
    metadata_pool: main_pool
    gpu_output_buffer_0:
        kotekan_buffer: standard
    gpu_output_buffer_1:
        kotekan_buffer: standard
    gpu_output_buffer_2:
        kotekan_buffer: standard
    gpu_output_buffer_3:
        kotekan_buffer: standard

file_output_buffers:
    num_frames: buffer_depth
    frame_size: 4 * num_data_sets * num_local_freq * ((num_elements * num_elements) + (num_elements * block_size))
    metadata_pool: main_pool
    file_output_buffer_0:
        kotekan_buffer: standard
    file_output_buffer_1:
        kotekan_buffer: standard
    file_output_buffer_2:
        kotekan_buffer: standard
    file_output_buffer_3:
        kotekan_buffer: standard

gen_data:
  type: const
  value: [153,170,200,100] #(9,9)->(1,1), #(10,10)->(2,2) 
  test_data_gen_quad:
    kotekan_process: testDataGenQuad
    network_out_buf0: gpu_input_buffer_0
    network_out_buf1: gpu_input_buffer_1
    network_out_buf2: gpu_input_buffer_2
    network_out_buf3: gpu_input_buffer_3

gpu:
  commands:
  - name: hsa_input_data
    kernel: ''
  - name: hsa_presum_zero
    kernel: ''
  - name: hsa_output_data_zero
    kernel: ''
  - name: hsa_barrier
    kernel: ''
  - name: hsa_preseed_kernel
    kernel: "../lib/hsa/kernels/presum.hsaco"
  - name: hsa_correlator_kernel
    kernel: "../lib/hsa/kernels/N2.hsaco"
<<<<<<< HEAD
#  - name: hsa_beamform_reorder
#    kernel: "../lib/hsa/kernels/reorder.hsaco"
#  - name: hsa_beamform_kernel
#    kernel: "../lib/hsa/kernels/unpack_shift_beamform.hsaco"
#  - name: hsa_beamform_transpose
#    kernel: "../lib/hsa/kernels/transpose.hsaco"
=======
  - name: hsa_beamform_reorder
    kernel: "../lib/hsa/kernels/reorder.hsaco"
  - name: hsa_beamform_kernel
    kernel: "../lib/hsa/kernels/unpack_shift_beamform.hsaco"
  - name: hsa_beamform_transpose
    kernel: "../lib/hsa/kernels/transpose.hsaco"
>>>>>>> 0d49227d
#  - name: hsa_beamform_upchan
#    kernel: "../lib/hsa/kernels/upchannelize.hsaco"
#  - name: hsa_beamform_output
#    kernel: ''
  - name: hsa_output_data
    kernel: ''
  link_map: [0,1,2,3]
  num_gpus: 4
  block_size: 32
  buffer_depth: 3
  n_intg: 24576 #16384
  samples_per_second: 390625
  frame_arrival_period: samples_per_data_set / samples_per_second
  gpu_0:
      kotekan_process: hsaProcess
      gpu_id: 0
      in_buffers:
        network_buf: gpu_input_buffer_0
      out_buffers:
        output_buf: gpu_output_buffer_0
        beamform_output_buf: beamform_output_buffer_0
  gpu_1:
      kotekan_process: hsaProcess
      gpu_id: 1
      in_buffers:
        network_buf: gpu_input_buffer_1
      out_buffers:
        output_buf: gpu_output_buffer_1
        beamform_output_buf: beamform_output_buffer_1
  gpu_2:
      kotekan_process: hsaProcess
      gpu_id: 2
      in_buffers:
        network_buf: gpu_input_buffer_2
      out_buffers:
        output_buf: gpu_output_buffer_2
        beamform_output_buf: beamform_output_buffer_2
  gpu_3:
      kotekan_process: hsaProcess
      gpu_id: 3
      in_buffers:
        network_buf: gpu_input_buffer_3
      out_buffers:
        output_buf: gpu_output_buffer_3
        beamform_output_buf: beamform_output_buffer_3

#postprocess:
#  kotekan_process: frbPostProcess
#  network_input_buffer_0: beamform_output_buffer_0
#  network_input_buffer_1: beamform_output_buffer_1
#  network_input_buffer_2: beamform_output_buffer_2
#  network_input_buffer_3: beamform_output_buffer_3
#  frb_out_buf: frb_output_buffer

check_data:
  real: [98304,393216,786432,983040] #with presum
#  real: [14254080,16121856,16515072,8847360] #no presum
  imag: [0,0]
  const_data_check_0:
    kotekan_process: constDataCheck
    buf: gpu_output_buffer_0
  const_data_check_1:
    kotekan_process: constDataCheck
    buf: gpu_output_buffer_1
  const_data_check_2:
    kotekan_process: constDataCheck
    buf: gpu_output_buffer_2
  const_data_check_3:
    kotekan_process: constDataCheck
    buf: gpu_output_buffer_3

accumulate:
    acc_0:
        kotekan_process: accumulate
        in_buf: gpu_output_buffer_0
        out_buf: file_output_buffer_0
    acc_1:
        kotekan_process: accumulate
        in_buf: gpu_output_buffer_1
        out_buf: file_output_buffer_1
    acc_2:
        kotekan_process: accumulate
        in_buf: gpu_output_buffer_2
        out_buf: file_output_buffer_2
    acc_3:
        kotekan_process: accumulate
        in_buf: gpu_output_buffer_3
        out_buf: file_output_buffer_3
<|MERGE_RESOLUTION|>--- conflicted
+++ resolved
@@ -69,7 +69,6 @@
     kotekan_buffer: standard
 
 gpu_output_buffers:
-    buffer_depth: 5
     num_frames: buffer_depth
     frame_size: 4 * num_data_sets * num_local_freq * ((num_elements * num_elements) + (num_elements * block_size))
     metadata_pool: main_pool
@@ -94,16 +93,32 @@
         kotekan_buffer: standard
     file_output_buffer_3:
         kotekan_buffer: standard
+
+#dpdk:
+#  kotekan_process: dpdkWrapper
+#  mode: shuffle4
+#  num_lcores: 4
+#  link_map: [0,1,2,3]
+#  network_out_buf_0: gpu_input_buffer_0
+#  network_out_buf_1: gpu_input_buffer_1
+#  network_out_buf_2: gpu_input_buffer_2
+#  network_out_buf_3: gpu_input_buffer_3
 
 gen_data:
   type: const
-  value: [153,170,200,100] #(9,9)->(1,1), #(10,10)->(2,2) 
-  test_data_gen_quad:
-    kotekan_process: testDataGenQuad
-    network_out_buf0: gpu_input_buffer_0
-    network_out_buf1: gpu_input_buffer_1
-    network_out_buf2: gpu_input_buffer_2
-    network_out_buf3: gpu_input_buffer_3
+  value: 153
+  test_data_gen_0:
+    kotekan_process: testDataGen
+    network_out_buf: gpu_input_buffer_0
+  test_data_gen_1:
+    kotekan_process: testDataGen
+    network_out_buf: gpu_input_buffer_1
+  test_data_gen_2:
+    kotekan_process: testDataGen
+    network_out_buf: gpu_input_buffer_2
+  test_data_gen_3:
+    kotekan_process: testDataGen
+    network_out_buf: gpu_input_buffer_3
 
 gpu:
   commands:
@@ -119,21 +134,12 @@
     kernel: "../lib/hsa/kernels/presum.hsaco"
   - name: hsa_correlator_kernel
     kernel: "../lib/hsa/kernels/N2.hsaco"
-<<<<<<< HEAD
-#  - name: hsa_beamform_reorder
-#    kernel: "../lib/hsa/kernels/reorder.hsaco"
-#  - name: hsa_beamform_kernel
-#    kernel: "../lib/hsa/kernels/unpack_shift_beamform.hsaco"
-#  - name: hsa_beamform_transpose
-#    kernel: "../lib/hsa/kernels/transpose.hsaco"
-=======
   - name: hsa_beamform_reorder
     kernel: "../lib/hsa/kernels/reorder.hsaco"
   - name: hsa_beamform_kernel
     kernel: "../lib/hsa/kernels/unpack_shift_beamform.hsaco"
   - name: hsa_beamform_transpose
     kernel: "../lib/hsa/kernels/transpose.hsaco"
->>>>>>> 0d49227d
 #  - name: hsa_beamform_upchan
 #    kernel: "../lib/hsa/kernels/upchannelize.hsaco"
 #  - name: hsa_beamform_output
@@ -143,43 +149,41 @@
   link_map: [0,1,2,3]
   num_gpus: 4
   block_size: 32
-  buffer_depth: 3
-  n_intg: 24576 #16384
-  samples_per_second: 390625
-  frame_arrival_period: samples_per_data_set / samples_per_second
+  buffer_depth: 4
+  n_intg: 24576
+  frame_arrival_period: samples_per_data_set / 390625
   gpu_0:
-      kotekan_process: hsaProcess
-      gpu_id: 0
-      in_buffers:
-        network_buf: gpu_input_buffer_0
-      out_buffers:
-        output_buf: gpu_output_buffer_0
-        beamform_output_buf: beamform_output_buffer_0
+    kotekan_process: hsaProcess
+    gpu_id: 0
+    in_buffers:
+      network_buf: gpu_input_buffer_0
+    out_buffers:
+      output_buf: gpu_output_buffer_0
+      beamform_output_buf: beamform_output_buffer_0
   gpu_1:
-      kotekan_process: hsaProcess
-      gpu_id: 1
-      in_buffers:
-        network_buf: gpu_input_buffer_1
-      out_buffers:
-        output_buf: gpu_output_buffer_1
-        beamform_output_buf: beamform_output_buffer_1
+    kotekan_process: hsaProcess
+    gpu_id: 1
+    in_buffers:
+      network_buf: gpu_input_buffer_1
+    out_buffers:
+      output_buf: gpu_output_buffer_1
+      beamform_output_buf: beamform_output_buffer_1
   gpu_2:
-      kotekan_process: hsaProcess
-      gpu_id: 2
-      in_buffers:
-        network_buf: gpu_input_buffer_2
-      out_buffers:
-        output_buf: gpu_output_buffer_2
-        beamform_output_buf: beamform_output_buffer_2
+    kotekan_process: hsaProcess
+    gpu_id: 2
+    in_buffers:
+      network_buf: gpu_input_buffer_2
+    out_buffers:
+      output_buf: gpu_output_buffer_2
+      beamform_output_buf: beamform_output_buffer_2
   gpu_3:
-      kotekan_process: hsaProcess
-      gpu_id: 3
-      in_buffers:
-        network_buf: gpu_input_buffer_3
-      out_buffers:
-        output_buf: gpu_output_buffer_3
-        beamform_output_buf: beamform_output_buffer_3
-
+    kotekan_process: hsaProcess
+    gpu_id: 3
+    in_buffers:
+      network_buf: gpu_input_buffer_3
+    out_buffers:
+      output_buf: gpu_output_buffer_3
+      beamform_output_buf: beamform_output_buffer_3
 #postprocess:
 #  kotekan_process: frbPostProcess
 #  network_input_buffer_0: beamform_output_buffer_0
@@ -189,9 +193,8 @@
 #  frb_out_buf: frb_output_buffer
 
 check_data:
-  real: [98304,393216,786432,983040] #with presum
-#  real: [14254080,16121856,16515072,8847360] #no presum
-  imag: [0,0]
+  real: 98304
+  imag: 0
   const_data_check_0:
     kotekan_process: constDataCheck
     buf: gpu_output_buffer_0
@@ -205,20 +208,20 @@
     kotekan_process: constDataCheck
     buf: gpu_output_buffer_3
 
-accumulate:
-    acc_0:
-        kotekan_process: accumulate
-        in_buf: gpu_output_buffer_0
-        out_buf: file_output_buffer_0
-    acc_1:
-        kotekan_process: accumulate
-        in_buf: gpu_output_buffer_1
-        out_buf: file_output_buffer_1
-    acc_2:
-        kotekan_process: accumulate
-        in_buf: gpu_output_buffer_2
-        out_buf: file_output_buffer_2
-    acc_3:
-        kotekan_process: accumulate
-        in_buf: gpu_output_buffer_3
-        out_buf: file_output_buffer_3
+#accumulate:
+#    acc_0:
+#        kotekan_process: accumulate
+#        in_buf: gpu_output_buffer_0
+#        out_buf: file_output_buffer_0
+#    acc_1:
+#        kotekan_process: accumulate
+#        in_buf: gpu_output_buffer_1
+#        out_buf: file_output_buffer_1
+#    acc_2:
+#        kotekan_process: accumulate
+#        in_buf: gpu_output_buffer_2
+#        out_buf: file_output_buffer_2
+#    acc_3:
+#        kotekan_process: accumulate
+#        in_buf: gpu_output_buffer_3
+#        out_buf: file_output_buffer_3
