#include <stdio.h>
#include <stdlib.h>
#include <memory.h>
#include <sys/time.h>
#include <math.h>
#include <unistd.h>
#include <errno.h>
#include <sys/mman.h>
#include <getopt.h>
#include <assert.h>
#include <string.h>
#include <sys/types.h>
#include <sys/stat.h>
#include <fcntl.h>
#include <unistd.h>
#include <vector>
#include <iostream>
#include <fstream>
#include <atomic>
#include <mutex>
#include <cstdio>
#include <memory>
#include <stdexcept>
#include <string>
#include <array>
#include <csignal>
#include "configEval.hpp"

extern "C" {
#include <pthread.h>
}

// DPDK!
#ifdef WITH_DPDK
extern "C" {
#include <rte_config.h>
#include <rte_common.h>
#include <rte_log.h>
#include <rte_memory.h>
#include <rte_memcpy.h>
#include <rte_memzone.h>
#include <rte_eal.h>
#include <rte_per_lcore.h>
#include <rte_launch.h>
#include <rte_atomic.h>
#include <rte_cycles.h>
#include <rte_prefetch.h>
#include <rte_lcore.h>
#include <rte_per_lcore.h>
#include <rte_branch_prediction.h>
#include <rte_interrupts.h>
#include <rte_pci.h>
#include <rte_random.h>
#include <rte_debug.h>
#include <rte_ring.h>
}
#include "network_dpdk.h"
#endif
#include "errors.h"
#include "buffer.h"

#include "Config.hpp"
#include "util.h"
#include "version.h"
#include "networkOutputSim.hpp"
#include "SampleProcess.hpp"
#include "json.hpp"
#include "restServer.hpp"
<<<<<<< HEAD
#include "timer.hpp"

#ifdef WITH_HSA
    #include "chimeShuffleMode.hpp"
    #include "gpuTestMode.hpp"
#endif
#ifdef WITH_OPENCL
    #include "clProcess.hpp"
    #include "gpuTestMode.hpp"
    #include "pathFinderMode.hpp"
=======
#include "kotekanMode.hpp"

#ifdef WITH_HSA
#include "hsaBase.h"
>>>>>>> 28379713
#endif

using json = nlohmann::json;

kotekanMode * kotekan_mode = nullptr;
bool running = false;
std::mutex kotekan_state_lock;
volatile std::sig_atomic_t sig_value = 0;

void signal_handler(int signal)
{
    sig_value = signal;
}

void print_help() {
    printf("usage: kotekan [opts]\n\n");
    printf("Options:\n");
    printf("    --config (-c) [file]            The local JSON config file to use\n\n");
}

#ifdef WITH_DPDK
void dpdk_setup() {

    char  arg0[] = "./kotekan";
    char  arg1[] = "-n";
    char  arg2[] = "4";
    char  arg3[] = "-c";
#ifdef DPDK_VDIF_MODE
    char  arg4[] = "F";//"FF";
#else
     char  arg4[] = "F";
#endif
    char  arg5[] = "-m";
    char  arg6[] = "256";
    char* argv2[] = { &arg0[0], &arg1[0], &arg2[0], &arg3[0], &arg4[0], &arg5[0], &arg6[0], NULL };
    int   argc2   = (int)(sizeof(argv2) / sizeof(argv2[0])) - 1;

    /* Initialize the Environment Abstraction Layer (EAL). */
    int ret2 = rte_eal_init(argc2, argv2);
    if (ret2 < 0)
        exit(EXIT_FAILURE);
}
#endif

std::string exec(const std::string &cmd) {
    std::array<char, 256> buffer;
    std::string result;
    std::shared_ptr<FILE> pipe(popen(cmd.c_str(), "r"), pclose);
    if (!pipe) throw std::runtime_error("popen() for the command " + cmd + " failed!");
    while (!feof(pipe.get())) {
        if (fgets(buffer.data(), 256, pipe.get()) != NULL)
            result += buffer.data();
    }
    return result;
}

void update_log_levels(Config &config) {
    // Adjust the log level
    int log_level = config.get_int("/", "log_level");

    log_level_warn = 0;
    log_level_debug = 0;
    log_level_info = 0;
    switch (log_level) {
        case 3:
            log_level_debug = 1;
        case 2:
            log_level_info = 1;
        case 1:
            log_level_warn = 1;
        default:
            break;
    }
}

int start_new_kotekan_mode(Config &config) {

    timer dummytimer; //Strange linker error; required to build
    time_interval dummyinterval; //Strange linker error; required to build
    config.dump_config();
    update_log_levels(config);

    kotekan_mode = new kotekanMode(config);

<<<<<<< HEAD
    if (mode == "intensity_receiver") {
        kotekan_mode = (kotekanMode *) new intensityReceiverMode(config);
    }
#ifdef WITH_DPDK
    else if (mode == "packet_cap") {
        kotekan_mode = (kotekanMode *) new packetCapMode(config);
    }
    else if (mode == "chime_shuffle") {
        #ifdef WITH_HSA
            kotekan_mode = (kotekanMode *) new chimeShuffleMode(config);
        #else
        return -1;
        #endif
    }
    else if (mode == "single_dish") {
        kotekan_mode = (kotekanMode *) new singleDishMode(config);
    }
    else if(mode == "pathfinder") {
        #ifdef WITH_OPENCL
            kotekan_mode = (kotekanMode *) new pathFinderMode(config);
        #else
            return -1;
        #endif
    }
#endif
    else if (mode == "gpu_test") {
        #ifdef WITH_HSA
            kotekan_mode = (kotekanMode *) new gpuTestMode(config);
        #else
            #ifdef WITH_OPENCL
                kotekan_mode = (kotekanMode *) new gpuTestMode(config);
            #else
                return -1;
            #endif
        #endif
    }
    else {
        return -1;
    }
=======
>>>>>>> 28379713
    kotekan_mode->initalize_processes();
    kotekan_mode->start_processes();
    running = true;

    return 0;
}

int main(int argc, char ** argv) {
#ifdef WITH_DPDK
    dpdk_setup();
#endif

#ifdef WITH_HSA
    kotekan_hsa_start();
#endif
    json config_json;

    std::signal(SIGINT, signal_handler);

    int opt_val = 0;
    char * config_file_name = (char *)"none";
    int log_options = LOG_CONS | LOG_PID | LOG_NDELAY | LOG_PERROR;
    bool opt_d_set = false;

    for (;;) {
        static struct option long_options[] = {
            {"config", required_argument, 0, 'c'},
            {"config-deamon", required_argument, 0, 'd'},
            {"help", no_argument, 0, 'h'},
            {0, 0, 0, 0}
        };

        int option_index = 0;

        opt_val = getopt_long (argc, argv, "hc:d:",
                               long_options, &option_index);

        // End of args
        if (opt_val == -1) {
            break;
        }

        switch (opt_val) {
            case 'h':
                print_help();
                return 0;
                break;
            case 'c':
                config_file_name = strdup(optarg);
                break;
            case 'd':
                config_file_name = strdup(optarg);
                opt_d_set = true;
                break;
            default:
                printf("Invalid option, run with -h to see options");
                return -1;
                break;
        }
    }

    openlog ("kotekan", log_options, LOG_LOCAL1);

    // Load configuration file.
    //INFO("Kotekan starting with config file %s", config_file_name);
    const char git_hash[] = GIT_COMMIT_HASH;
    const char git_branch[] = GIT_BRANCH;
    INFO("Kotekan %f starting build: %s, on branch: %s",
            KOTEKAN_VERSION, git_hash, git_branch);

    Config config;

    restServer *rest_server = get_rest_server();
    rest_server->start();

    if (string(config_file_name) != "none") {
        // TODO should be in a try catch block, to make failures cleaner.
        std::lock_guard<std::mutex> lock(kotekan_state_lock);
        //config.parse_file(config_file_name, 0);
        std::string json_string;
        switch (opt_d_set) {
            case false:
                json_string = exec("python ../../scripts/yaml_to_json.py " + std::string(config_file_name));
                break;
            default:
                json_string = exec("python /usr/sbin/yaml_to_json.py " + std::string(config_file_name));
                break;
        }
        config_json = json::parse(json_string.c_str());
        config.update_config(config_json, 0);
        if (start_new_kotekan_mode(config) == -1) {
            ERROR("Mode not supported");
            return -1;
        }
    }

    // Main REST callbacks.
    rest_server->register_json_callback("/start", [&] (connectionInstance &conn, json& json_config) {
        std::lock_guard<std::mutex> lock(kotekan_state_lock);
        if (running) {
            conn.send_error("Already running", STATUS_REQUEST_FAILED);
        }

        config.update_config(json_config, 0);

        try {
            if (!start_new_kotekan_mode(config)) {
                conn.send_error("Mode not supported", STATUS_BAD_REQUEST);
                return;
            }
        } catch (std::out_of_range ex) {
            DEBUG("Out of range exception %s", ex.what());
            delete kotekan_mode;
            kotekan_mode = nullptr;
            conn.send_error(ex.what(), STATUS_BAD_REQUEST);
            return;
        } catch (std::runtime_error ex) {
            DEBUG("Runtime error %s", ex.what());
            delete kotekan_mode;
            kotekan_mode = nullptr;
            conn.send_error(ex.what(), STATUS_BAD_REQUEST);
            return;
        } catch (std::exception ex) {
            DEBUG("Generic exception %s", ex.what());
            delete kotekan_mode;
            kotekan_mode = nullptr;
            conn.send_error(ex.what(), STATUS_BAD_REQUEST);
            return;
        }
        conn.send_empty_reply(STATUS_OK);
    });

    rest_server->register_json_callback("/stop", [&](connectionInstance &conn, json &json_request) {
        std::lock_guard<std::mutex> lock(kotekan_state_lock);
        if (!running) {
            conn.send_error("kotekan is already stopped", STATUS_REQUEST_FAILED);
            return;
        }
        assert(kotekan_mode != nullptr);
        kotekan_mode->stop_processes();
        // TODO should we have three states (running, shutting down, and stopped)?
        // This would prevent this function from blocking on join.
        kotekan_mode->join();
        delete kotekan_mode;
        kotekan_mode = nullptr;
        conn.send_empty_reply(STATUS_OK);
    });

    rest_server->register_json_callback("/status", [&](connectionInstance &conn, json &json_request){
        std::lock_guard<std::mutex> lock(kotekan_state_lock);
        json reply;
        reply["running"] = running;
        conn.send_json_reply(reply);
    });

    for(EVER){
        sleep(1);
        if (sig_value == SIGINT) {
            INFO("Got SIGINT, shutting down kotekan...");
            std::lock_guard<std::mutex> lock(kotekan_state_lock);
            if (kotekan_mode != nullptr) {
                INFO("Attempting to stop and join kotekan_processes...");
                kotekan_mode->stop_processes();
                kotekan_mode->join();
                delete kotekan_mode;
            }
            break;
        }
    }

    INFO("kotekan shutdown successfully.");

    closelog();

    return 0;
}<|MERGE_RESOLUTION|>--- conflicted
+++ resolved
@@ -66,23 +66,15 @@
 #include "SampleProcess.hpp"
 #include "json.hpp"
 #include "restServer.hpp"
-<<<<<<< HEAD
 #include "timer.hpp"
 
 #ifdef WITH_HSA
-    #include "chimeShuffleMode.hpp"
-    #include "gpuTestMode.hpp"
+#include "hsaBase.h"
 #endif
 #ifdef WITH_OPENCL
     #include "clProcess.hpp"
     #include "gpuTestMode.hpp"
     #include "pathFinderMode.hpp"
-=======
-#include "kotekanMode.hpp"
-
-#ifdef WITH_HSA
-#include "hsaBase.h"
->>>>>>> 28379713
 #endif
 
 using json = nlohmann::json;
@@ -167,48 +159,6 @@
 
     kotekan_mode = new kotekanMode(config);
 
-<<<<<<< HEAD
-    if (mode == "intensity_receiver") {
-        kotekan_mode = (kotekanMode *) new intensityReceiverMode(config);
-    }
-#ifdef WITH_DPDK
-    else if (mode == "packet_cap") {
-        kotekan_mode = (kotekanMode *) new packetCapMode(config);
-    }
-    else if (mode == "chime_shuffle") {
-        #ifdef WITH_HSA
-            kotekan_mode = (kotekanMode *) new chimeShuffleMode(config);
-        #else
-        return -1;
-        #endif
-    }
-    else if (mode == "single_dish") {
-        kotekan_mode = (kotekanMode *) new singleDishMode(config);
-    }
-    else if(mode == "pathfinder") {
-        #ifdef WITH_OPENCL
-            kotekan_mode = (kotekanMode *) new pathFinderMode(config);
-        #else
-            return -1;
-        #endif
-    }
-#endif
-    else if (mode == "gpu_test") {
-        #ifdef WITH_HSA
-            kotekan_mode = (kotekanMode *) new gpuTestMode(config);
-        #else
-            #ifdef WITH_OPENCL
-                kotekan_mode = (kotekanMode *) new gpuTestMode(config);
-            #else
-                return -1;
-            #endif
-        #endif
-    }
-    else {
-        return -1;
-    }
-=======
->>>>>>> 28379713
     kotekan_mode->initalize_processes();
     kotekan_mode->start_processes();
     running = true;
