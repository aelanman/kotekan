#include <stdio.h>
#include <stdlib.h>
#include <memory.h>
#include <sys/time.h>
#include <math.h>
#include <unistd.h>
#include <errno.h>
#include <sys/mman.h>
#include <getopt.h>
#include <assert.h>
#include <string.h>
#include <sys/types.h>
#include <sys/stat.h>
#include <fcntl.h>
#include <unistd.h>
#include <vector>
#include <iostream>
#include <fstream>
#include <atomic>
#include <mutex>
#include <cstdio>
#include <memory>
#include <stdexcept>
#include <string>
#include <array>

extern "C" {
#include <pthread.h>
}

#include "intensityReceiverMode.hpp"

// DPDK!
#ifdef WITH_DPDK
extern "C" {
#include <rte_config.h>
#include <rte_common.h>
#include <rte_log.h>
#include <rte_memory.h>
#include <rte_memcpy.h>
#include <rte_memzone.h>
#include <rte_eal.h>
#include <rte_per_lcore.h>
#include <rte_launch.h>
#include <rte_atomic.h>
#include <rte_cycles.h>
#include <rte_prefetch.h>
#include <rte_lcore.h>
#include <rte_per_lcore.h>
#include <rte_branch_prediction.h>
#include <rte_interrupts.h>
#include <rte_pci.h>
#include <rte_random.h>
#include <rte_debug.h>
#include <rte_ring.h>
}
#include "network_dpdk.h"
#include "raw_cap.hpp"
#include "packetCapMode.hpp"
#include "singleDishMode.hpp"
#endif

#include "errors.h"
#include "buffers.h"

#include "Config.hpp"
#include "util.h"
#include "version.h"
#include "networkOutputSim.hpp"
#include "SampleProcess.hpp"
#include "json.hpp"
#include "restServer.hpp"

#ifdef WITH_HSA
    #include "chimeShuffleMode.hpp"
    #include "gpuTestMode.hpp"
#endif
#ifdef WITH_OPENCL
    #include "clProcess.hpp"
#endif


using json = nlohmann::json;

kotekanMode * kotekan_mode = nullptr;
bool running = false;
std::mutex kotekan_state_lock;

void print_help() {
    printf("usage: kotekan [opts]\n\n");
    printf("Options:\n");
    printf("    --config (-c) [file]            The local JSON config file to use\n\n");
}

#ifdef WITH_DPDK
void dpdk_setup() {

    char  arg0[] = "./kotekan";
    char  arg1[] = "-n";
    char  arg2[] = "4";
    char  arg3[] = "-c";
<<<<<<< HEAD
    char  arg4[] = "FF";
=======
#ifdef DPDK_VDIF_MODE
    char  arg4[] = "FF";
#else
    char  arg4[] = "F";
#endif
>>>>>>> 9dc17de8
    char  arg5[] = "-m";
    char  arg6[] = "256";
    char* argv2[] = { &arg0[0], &arg1[0], &arg2[0], &arg3[0], &arg4[0], &arg5[0], &arg6[0], NULL };
    int   argc2   = (int)(sizeof(argv2) / sizeof(argv2[0])) - 1;

    /* Initialize the Environment Abstraction Layer (EAL). */
    int ret2 = rte_eal_init(argc2, argv2);
    if (ret2 < 0)
        exit(EXIT_FAILURE);
}
#endif

std::string exec(const std::string &cmd) {
    std::array<char, 256> buffer;
    std::string result;
    std::shared_ptr<FILE> pipe(popen(cmd.c_str(), "r"), pclose);
    if (!pipe) throw std::runtime_error("popen() for the command " + cmd + " failed!");
    while (!feof(pipe.get())) {
        if (fgets(buffer.data(), 256, pipe.get()) != NULL)
            result += buffer.data();
    }
    return result;
}

void update_log_levels(Config &config) {
    // Adjust the log level
    int log_level = config.get_int("/system/", "log_level");

    log_level_warn = 0;
    log_level_debug = 0;
    log_level_info = 0;
    switch (log_level) {
        case 3:
            log_level_debug = 1;
        case 2:
            log_level_info = 1;
        case 1:
            log_level_warn = 1;
        default:
            break;
    }
}

int start_new_kotekan_mode(Config &config) {

    config.dump_config();
    update_log_levels(config);

    string mode = config.get_string("/system", "mode");

    if (mode == "intensity_receiver") {
        kotekan_mode = (kotekanMode *) new intensityReceiverMode(config);
    }
#ifdef WITH_DPDK
    else if (mode == "packet_cap") {
        kotekan_mode = (kotekanMode *) new packetCapMode(config);
    }
    else if (mode == "chime_shuffle") {
        #ifdef WITH_HSA
            kotekan_mode = (kotekanMode *) new chimeShuffleMode(config);
        #else
        return -1;
        #endif
    }
    else if (mode == "single_dish") {
        kotekan_mode = (kotekanMode *) new singleDishMode(config);
    }
    else if (mode == "gpu_test") {
        #ifdef WITH_HSA
            kotekan_mode = (kotekanMode *) new gpuTestMode(config);
        #else
        return -1;
        #endif
    }
#endif
    else {
        return -1;
    }
    kotekan_mode->initalize_processes();
    kotekan_mode->start_processes();
    running = true;

    return 0;
}

int main(int argc, char ** argv) {
#ifdef WITH_DPDK
    dpdk_setup();
#endif
    int opt_val = 0;
    char * config_file_name = (char *)"none";
    int log_options = LOG_CONS | LOG_PID | LOG_NDELAY | LOG_PERROR;

    for (;;) {
        static struct option long_options[] = {
            {"config", required_argument, 0, 'c'},
            {"help", no_argument, 0, 'h'},
            {0, 0, 0, 0}
        };

        int option_index = 0;

        opt_val = getopt_long (argc, argv, "hc:",
                               long_options, &option_index);

        // End of args
        if (opt_val == -1) {
            break;
        }

        switch (opt_val) {
            case 'h':
                print_help();
                return 0;
                break;
            case 'c':
                config_file_name = strdup(optarg);
                break;
            default:
                printf("Invalid option, run with -h to see options");
                return -1;
                break;
        }
    }

    openlog ("kotekan", log_options, LOG_LOCAL1);

    // Load configuration file.
    //INFO("Kotekan starting with config file %s", config_file_name);
    const char git_hash[] = GIT_COMMIT_HASH;
    const char git_branch[] = GIT_BRANCH;
    INFO("Kotekan %f starting build: %s, on branch: %s",
            KOTEKAN_VERSION, git_hash, git_branch);

    Config config;

    restServer *rest_server = get_rest_server();
    rest_server->start();


    if (string(config_file_name) != "none") {
        // TODO should be in a try catch block, to make failures cleaner.
        std::lock_guard<std::mutex> lock(kotekan_state_lock);
        //config.parse_file(config_file_name, 0);
        std::string json_string = exec("python ../../scripts/yaml_to_json.py " + std::string(config_file_name));
        json config_json;
        config_json = json::parse(json_string.c_str());
        config.update_config(config_json, 0);
        if (start_new_kotekan_mode(config) == -1) {
            ERROR("Mode not supported");
            return -1;
        }
    }

    // Main REST callbacks.
    rest_server->register_json_callback("/start", [&] (connectionInstance &conn, json& json_config) {
        std::lock_guard<std::mutex> lock(kotekan_state_lock);
        if (running) {
            conn.send_error("Already running", STATUS_REQUEST_FAILED);
        }

        config.update_config(json_config, 0);

        try {
            if (!start_new_kotekan_mode(config)) {
                conn.send_error("Mode not supported", STATUS_BAD_REQUEST);
                return;
            }
        } catch (std::out_of_range ex) {
            DEBUG("Out of range exception %s", ex.what());
            delete kotekan_mode;
            kotekan_mode = nullptr;
            conn.send_error(ex.what(), STATUS_BAD_REQUEST);
            return;
        } catch (std::runtime_error ex) {
            DEBUG("Runtime error %s", ex.what());
            delete kotekan_mode;
            kotekan_mode = nullptr;
            conn.send_error(ex.what(), STATUS_BAD_REQUEST);
            return;
        } catch (std::exception ex) {
            DEBUG("Generic exception %s", ex.what());
            delete kotekan_mode;
            kotekan_mode = nullptr;
            conn.send_error(ex.what(), STATUS_BAD_REQUEST);
            return;
        }
        conn.send_empty_reply(STATUS_OK);
    });

    rest_server->register_json_callback("/stop", [&](connectionInstance &conn, json &json_request) {
        std::lock_guard<std::mutex> lock(kotekan_state_lock);
        if (!running) {
            conn.send_error("kotekan is already stopped", STATUS_REQUEST_FAILED);
            return;
        }
        assert(kotekan_mode != nullptr);
        kotekan_mode->stop_processes();
        // TODO should we have three states (running, shutting down, and stoped)?
        // This would prevent this function from blocking on join.
        kotekan_mode->join();
        delete kotekan_mode;
        kotekan_mode = nullptr;
        conn.send_empty_reply(STATUS_OK);
    });

    rest_server->register_json_callback("/status", [&](connectionInstance &conn, json &json_request){
        std::lock_guard<std::mutex> lock(kotekan_state_lock);
        json reply;
        reply["running"] = running;
        conn.send_json_reply(reply);
    });

    for(EVER){
        // Note you cannot actaully kill kotekan from the REST interface, it's always running.
        // Maybe we should transfer control to the reserver loop here, but this isn't expensive,
        // and might be a useful loop for other things.
        sleep(1000);
    }

    INFO("kotekan shutdown successfully.");

    closelog();

    return 0;
}<|MERGE_RESOLUTION|>--- conflicted
+++ resolved
@@ -99,15 +99,11 @@
     char  arg1[] = "-n";
     char  arg2[] = "4";
     char  arg3[] = "-c";
-<<<<<<< HEAD
-    char  arg4[] = "FF";
-=======
 #ifdef DPDK_VDIF_MODE
     char  arg4[] = "FF";
 #else
     char  arg4[] = "F";
 #endif
->>>>>>> 9dc17de8
     char  arg5[] = "-m";
     char  arg6[] = "256";
     char* argv2[] = { &arg0[0], &arg1[0], &arg2[0], &arg3[0], &arg4[0], &arg5[0], &arg6[0], NULL };
