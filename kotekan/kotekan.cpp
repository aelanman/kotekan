--- conflicted
+++ resolved
@@ -55,11 +55,8 @@
 }
 #include "network_dpdk.h"
 #endif
-<<<<<<< HEAD
-#include "singleDishMode.hpp"
+
 #include "airspyMode.hpp"
-=======
->>>>>>> 7328c774
 #include "errors.h"
 #include "buffer.h"
 
@@ -150,47 +147,6 @@
 
     kotekan_mode = new kotekanMode(config);
 
-<<<<<<< HEAD
-    if (mode == "intensity_receiver") {
-        kotekan_mode = (kotekanMode *) new intensityReceiverMode(config);
-    }
-#ifdef WITH_DPDK
-    else if (mode == "packet_cap") {
-        kotekan_mode = (kotekanMode *) new packetCapMode(config);
-    }
-    else if (mode == "chime_shuffle") {
-        #ifdef WITH_HSA
-            kotekan_mode = (kotekanMode *) new chimeShuffleMode(config);
-        #else
-        return -1;
-        #endif
-    }
-    else if (mode == "gpu_test") {
-        #ifdef WITH_HSA
-            kotekan_mode = (kotekanMode *) new gpuTestMode(config);
-        #else
-        return -1;
-        #endif
-    }
-    else if (mode == "single_dish_gpu") {
-        #ifdef WITH_HSA
-            kotekan_mode = (kotekanMode *) new singleDishModeGpu(config);
-        #else
-        return -1;
-        #endif
-    }
-#endif
-    else if (mode == "single_dish") {
-        kotekan_mode = (kotekanMode *) new singleDishMode(config);
-    }
-    else if (mode == "airspy") {
-        kotekan_mode = (kotekanMode *) new airspyMode(config);
-    }
-    else {
-        return -1;
-    }
-=======
->>>>>>> 7328c774
     kotekan_mode->initalize_processes();
     kotekan_mode->start_processes();
     running = true;
