#include "singleDishMode.hpp"
#include "buffers.h"
#include "chrxUplink.hpp"
#include "gpuPostProcess.hpp"
#include "networkOutputSim.hpp"
#include "nullProcess.hpp"
#include "vdifStream.hpp"
#include "network_dpdk.h"
#include "util.h"
#include "testDataCheck.hpp"
#include "testDataGen.hpp"
#include "rawFileRead.hpp"
#include "rawFileWrite.hpp"
#include "pyPlotResult.hpp"
#include "simVdifData.hpp"
#include "computeDualpolPower.hpp"
#include "networkPowerStream.hpp"
#include "vdif_functions.h"
#include "dpdkWrapper.hpp"
#include "processFactory.hpp"

#include <vector>
#include <string>

using std::string;
using std::vector;

singleDishMode::singleDishMode(Config& config) : kotekanMode(config) {
}

singleDishMode::~singleDishMode() {
}

void singleDishMode::initalize_processes() {

    // Config values:
    int num_total_freq = config.get_int("/", "num_freq");
    int num_elements = config.get_int("/", "num_elements");
    int buffer_depth = config.get_int("/", "buffer_depth");
    int num_fpga_links = config.get_int("/", "num_links");
    int num_disks = config.get_int("/raw_capture", "num_disks");

    int integration_length = config.get_int("/", "integration_length");
    int timesteps_in = config.get_int("/", "samples_per_data_set");
    int timesteps_out = timesteps_in / integration_length;
    string instrument_name = config.get_string("/raw_capture","instrument_name");

    // TODO This needs to move outside of this function, but that
    // requires some more refactoring of the nDisk thread.
    char data_time[64];
    char data_set[150];
    time_t rawtime;
    struct tm* timeinfo;
    time(&rawtime);
    timeinfo = gmtime(&rawtime);

    strftime(data_time, sizeof(data_time), "%Y%m%dT%H%M%SZ", timeinfo);
    snprintf(data_set, sizeof(data_set), "%s_%s_raw", data_time, instrument_name.c_str());

    bufferContainer buffer_container;

    // Create the shared pool of buffer info objects; used for recording information about a
    // given frame and past between buffers as needed.
    struct InfoObjectPool *pool;
    pool = (struct InfoObjectPool *)malloc(sizeof(struct InfoObjectPool));
    add_info_object_pool(pool);
    create_info_pool(pool, 5 * num_disks * buffer_depth, num_total_freq, num_elements);

    DEBUG("Creating buffers...");
    // Create buffers.

    struct Buffer *vdif_input_buffer = (struct Buffer *)malloc(sizeof(struct Buffer));
    add_buffer(vdif_input_buffer);
    create_buffer(vdif_input_buffer,
                  buffer_depth * num_disks,
                  timesteps_in * num_elements * (num_total_freq + sizeof(VDIFHeader)),
                  num_fpga_links,
                  3,
                  pool,
                  "vdif_input_buf");
    buffer_container.add_buffer("vdif_input_buf", vdif_input_buffer);

    struct Buffer *output_buffer = (struct Buffer *)malloc(sizeof(struct Buffer));
    add_buffer(output_buffer);
    create_buffer(output_buffer,
                  buffer_depth,
                  timesteps_out * (num_total_freq + 1) * num_elements * sizeof(float),
                  1, //producers
                  2, //consumers
                  pool,
                  "output_power_buf");
    buffer_container.add_buffer("output_power_buf", output_buffer);

<<<<<<< HEAD
    /*add_process((KotekanProcess *) new dpdkWrapper(config, "vdif_capture", &vdif_input_buffer, "vdif"));
    //add_process((KotekanProcess*) new simVdifData(config, *vdif_input_buffer));
    //add_process((KotekanProcess*) new nullProcess(config, *vdif_input_buffer));
    add_process((KotekanProcess*) new streamSingleDishVDIF(config, *vdif_input_buffer));
    for (int i = 0; i < num_disks; ++i) {
        // See nDiskFileWrite.cpp, this will be changed to just one process.
        INFO("Adding nDiskFileWrite with ID %d", i);
        add_process((KotekanProcess*) new nDiskFileWrite(config, "disk_writer_i", *vdif_input_buffer, i, "test_dataset"));
    }
    add_process((KotekanProcess*) new computeDualpolPower(config, "compute_power", *vdif_input_buffer, *output_buffer));
    //add_process((KotekanProcess*) new nullProcess(config, *output_buffer));
    add_process((KotekanProcess*) new networkPowerStream(config, "stream_power", *output_buffer));
     */

//    string instrument_name = config.get_string("/raw_capture/instrument_name");
//    for (int i = 0; i<2; i++){
//      add_process((KotekanProcess*) new networkPowerStream(config, i, *output_buffer));
//    }
=======
    processFactory process_factory(config, buffer_container);
    vector<KotekanProcess *> processes = process_factory.build_processes();

    for (auto process: processes) {
        add_process(process);
    }
>>>>>>> 9dc17de8
}<|MERGE_RESOLUTION|>--- conflicted
+++ resolved
@@ -91,31 +91,10 @@
                   "output_power_buf");
     buffer_container.add_buffer("output_power_buf", output_buffer);
 
-<<<<<<< HEAD
-    /*add_process((KotekanProcess *) new dpdkWrapper(config, "vdif_capture", &vdif_input_buffer, "vdif"));
-    //add_process((KotekanProcess*) new simVdifData(config, *vdif_input_buffer));
-    //add_process((KotekanProcess*) new nullProcess(config, *vdif_input_buffer));
-    add_process((KotekanProcess*) new streamSingleDishVDIF(config, *vdif_input_buffer));
-    for (int i = 0; i < num_disks; ++i) {
-        // See nDiskFileWrite.cpp, this will be changed to just one process.
-        INFO("Adding nDiskFileWrite with ID %d", i);
-        add_process((KotekanProcess*) new nDiskFileWrite(config, "disk_writer_i", *vdif_input_buffer, i, "test_dataset"));
-    }
-    add_process((KotekanProcess*) new computeDualpolPower(config, "compute_power", *vdif_input_buffer, *output_buffer));
-    //add_process((KotekanProcess*) new nullProcess(config, *output_buffer));
-    add_process((KotekanProcess*) new networkPowerStream(config, "stream_power", *output_buffer));
-     */
-
-//    string instrument_name = config.get_string("/raw_capture/instrument_name");
-//    for (int i = 0; i<2; i++){
-//      add_process((KotekanProcess*) new networkPowerStream(config, i, *output_buffer));
-//    }
-=======
     processFactory process_factory(config, buffer_container);
     vector<KotekanProcess *> processes = process_factory.build_processes();
 
     for (auto process: processes) {
         add_process(process);
     }
->>>>>>> 9dc17de8
 }