--- conflicted
+++ resolved
@@ -11,8 +11,10 @@
 buffer_depth: 6
 num_gpu_frames: 1
 cpu_affinity: [0,1,2,3,4,5,6,7,8,9,10,11]
-<<<<<<< HEAD
 
+rfi_zero: False
+sk_step: 256
+rfi_sensitivity: 10
 
 gen_data:
   type: const
@@ -29,11 +31,6 @@
   test_data_gen_3:
     kotekan_process: testDataGen
     network_out_buf: gpu_input_buffer_3
-=======
-rfi_zero: False
-sk_step: 256
-rfi_sensitivity: 10
->>>>>>> cf8cf090
 
 gpu:
   commands:
