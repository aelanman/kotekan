#include "countCheck.hpp"

#include "Config.hpp"          // for Config
#include "StageFactory.hpp"    // for REGISTER_KOTEKAN_STAGE, StageMakerTemplate
#include "VisFrameView.hpp"    // for VisFrameView
#include "buffer.h"            // for mark_frame_empty, register_consumer, wait_for_full_frame
#include "bufferContainer.hpp" // for bufferContainer
#include "kotekanLogging.hpp"  // for DEBUG, FATAL_ERROR
<<<<<<< HEAD
#include "visBuffer.hpp"       // for VisFrameView
=======
>>>>>>> a64bc86b

#include <atomic>     // for atomic_bool
#include <exception>  // for exception
#include <functional> // for _Bind_helper<>::type, bind, function
#include <regex>      // for match_results<>::_Base_type
#include <stdexcept>  // for runtime_error
#include <stdlib.h>   // for llabs
#include <time.h>     // for timespec
#include <tuple>      // for get
#include <vector>     // for vector


using kotekan::bufferContainer;
using kotekan::Config;
using kotekan::Stage;

REGISTER_KOTEKAN_STAGE(countCheck);


countCheck::countCheck(Config& config, const std::string& unique_name,
                       bufferContainer& buffer_container) :
    Stage(config, unique_name, buffer_container, std::bind(&countCheck::main_thread, this)) {

    // Setup the input buffer
    in_buf = get_buffer("in_buf");
    register_consumer(in_buf, unique_name.c_str());

    // Fetch tolerance from config.
    start_time_tolerance = config.get_default<int>(unique_name, "start_time_tolerance", 3);

    // Initialize the start_time to zero:
    start_time = 0;
}

void countCheck::main_thread() {

    unsigned int input_frame_id = 0;
    uint64_t counts_per_second = 390625;

    while (!stop_thread) {

        // Wait for the input buffer to be filled with data
        if (wait_for_full_frame(in_buf, unique_name.c_str(), input_frame_id) == nullptr) {
            break;
        }

        // Create view to input frame
        auto input_frame = VisFrameView(in_buf, input_frame_id);

        int64_t fpga_seq = std::get<0>(input_frame.time);
        int64_t utime = std::get<1>(input_frame.time).tv_sec;
        int64_t new_start_time = utime - fpga_seq / counts_per_second;

        DEBUG("Debugging: fpga_seq: {:d}, utime: {:d}, start_time: {:d}, time diff: {:d}", fpga_seq,
              utime, start_time, llabs(start_time - new_start_time));

        // If this is the first frame, store start time
        if (start_time == 0) {
            start_time = new_start_time;
            // Else, test that start time is still the same
        } else if (llabs(start_time - new_start_time) > start_time_tolerance) {
            // Shut Kotekan down
            FATAL_ERROR("Found wrong start time. Possible acquisition re-start occurred.");
            break;
        }

        // Mark the buffers and move on
        mark_frame_empty(in_buf, unique_name.c_str(), input_frame_id);

        // Advance the current frame ids
        input_frame_id = (input_frame_id + 1) % in_buf->num_frames;
    }
}<|MERGE_RESOLUTION|>--- conflicted
+++ resolved
@@ -6,10 +6,6 @@
 #include "buffer.h"            // for mark_frame_empty, register_consumer, wait_for_full_frame
 #include "bufferContainer.hpp" // for bufferContainer
 #include "kotekanLogging.hpp"  // for DEBUG, FATAL_ERROR
-<<<<<<< HEAD
-#include "visBuffer.hpp"       // for VisFrameView
-=======
->>>>>>> a64bc86b
 
 #include <atomic>     // for atomic_bool
 #include <exception>  // for exception
