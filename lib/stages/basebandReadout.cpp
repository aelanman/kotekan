--- conflicted
+++ resolved
@@ -1,15 +1,9 @@
 #include "basebandReadout.hpp"
 
-<<<<<<< HEAD
-#include "Config.hpp" // for Config
-#include "ICETelescope.hpp"
-#include "StageFactory.hpp" // for REGISTER_KOTEKAN_STAGE, StageMakerTemplate
-#include "Telescope.hpp"
-=======
 #include "Config.hpp"             // for Config
 #include "StageFactory.hpp"       // for REGISTER_KOTEKAN_STAGE, StageMakerTemplate
 #include "Telescope.hpp"          // for Telescope
->>>>>>> ab397ad5
+#include "ICETelescope.hpp"
 #include "basebandApiManager.hpp" // for basebandApiManager
 #include "buffer.h"               // for Buffer, mark_frame_empty, register_consumer, wait_fo...
 #include "bufferContainer.hpp"    // for bufferContainer
@@ -211,86 +205,32 @@
 
             for (int freqidx = 1; freqidx < _num_local_freq; freqidx++) {
                 next_requests[freqidx] = mgrs[freqidx]->get_next_waiting_request();
-
-
                 // INFO("Non-null request for freq_ids[idx]: {:d}", freq_ids[freqidx]);
             }
 
-<<<<<<< HEAD
             basebandDumpStatus* dump_statuses[_num_local_freq];
             std::mutex* request_mtxs[_num_local_freq];
             const basebandRequest* basebandRequests[_num_local_freq];
 
+            // TODO: once API manager is a Stage, this would naturally belong in REST request
+            // callback
+            DEBUG("Ready to copy samples into the baseband readout buffer");
+            std::vector<basebandDumpData> dumps_to_write_vec;
+            using namespace std::chrono;
+            milliseconds ms_before =
+                duration_cast<milliseconds>(system_clock::now().time_since_epoch());
+
             for (int freqidx = 0; freqidx < _num_local_freq; freqidx++) {
-
                 dump_statuses[freqidx] = &(std::get<0>(*next_requests[freqidx]));
                 request_mtxs[freqidx] = &(std::get<1>(*next_requests[freqidx]));
-
-                // This should be safe even without a lock, as there is nothing else
-                // yet that can change the dump_status object
-                // basebandRequest request = dump_status.request;
                 basebandRequests[freqidx] = &(dump_statuses[freqidx]->request);
-                // std::time_t tt = std::chrono::system_clock::to_time_t(request.received);
+
                 INFO("Received baseband dump request for event {:d} and freq_id {:d}: {:d} frames "
                      "(2.56 us) starting at count "
                      "{:d}. (next_frame: {:d})",
                      basebandRequests[freqidx]->event_id, freq_ids[freqidx],
                      basebandRequests[freqidx]->length_fpga, basebandRequests[freqidx]->start_fpga,
                      next_frame);
-                struct stat path_status;
-                int stat_rc =
-                    stat((_base_dir + (dump_statuses[freqidx]->request).file_path).c_str(),
-                         &path_status);
-                if (!(stat_rc == 0 && path_status.st_mode & S_IFDIR)) {
-                    WARN("Baseband destination path {} for request {:d} is not valid",
-                         _base_dir + basebandRequests[freqidx]->file_path,
-                         basebandRequests[freqidx]->event_id);
-                    std::lock_guard<std::mutex> lock(*(request_mtxs[freqidx]));
-                    dump_statuses[freqidx]->finished = dump_statuses[freqidx]->started =
-                        std::make_shared<std::chrono::system_clock::time_point>(
-                            std::chrono::system_clock::now());
-                    dump_statuses[freqidx]->state = basebandDumpStatus::State::ERROR;
-                    dump_statuses[freqidx]->reason =
-                        "Destination does not exist or is not a directory: " + _base_dir
-                        + basebandRequests[freqidx]->file_path;
-                    continue;
-                }
-            }
-
-            // Checks if the destination directory exists, and if it doesn't, stop processing the
-            // request with an error before trying to read out the samples.
-            //
-            // TODO: once API manager is a Stage, this would naturally belong in REST request
-            // callback
-=======
-            // Reading the request parameters should be safe even without a
-            // lock, as they are read-only once received.
-            const basebandRequest request = dump_status.request;
-            // std::time_t tt = std::chrono::system_clock::to_time_t(request.received);
-            const uint64_t event_id = request.event_id;
-            INFO("Received baseband dump request for event {:d}: {:d} samples starting at count "
-                 "{:d}. (next_frame: {:d})",
-                 event_id, request.length_fpga, request.start_fpga, next_frame);
-
-            {
-                std::lock_guard<std::mutex> lock(request_mtx);
-                dump_status.state = basebandDumpStatus::State::INPROGRESS;
-                dump_status.started = std::make_shared<std::chrono::system_clock::time_point>(
-                    std::chrono::system_clock::now());
-                // Note: the length of the dump still needs to be set with
-                // actual sizes. This is done in `get_data` as it verifies what
-                // is available in the current buffers.
-            }
-
->>>>>>> ab397ad5
-            DEBUG("Ready to copy samples into the baseband readout buffer");
-            std::vector<basebandDumpData> dumps_to_write_vec;
-            using namespace std::chrono;
-            milliseconds ms_before =
-                duration_cast<milliseconds>(system_clock::now().time_since_epoch());
-
-            for (int freqidx = 0; freqidx < _num_local_freq; freqidx++) {
-
                 {
                     std::lock_guard<std::mutex> lock(*(request_mtxs[freqidx]));
                     dump_statuses[freqidx]->state = basebandDumpStatus::State::INPROGRESS;
