#ifndef VISTRANSPOSE
#define VISTRANSPOSE

#include "Config.hpp"          // for Config
#include "Stage.hpp"           // for Stage
#include "buffer.h"            // for Buffer
#include "bufferContainer.hpp" // for bufferContainer
#include "datasetManager.hpp"  // for dset_id_t
#include "visFileArchive.hpp"  // for visFileArchive
#include "visFileH5.hpp"
#include "visUtil.hpp" // for cfloat, time_ctype, freq_ctype, input_ctype, prod_ctype

#include "json.hpp" // for json

#include <chrono>
#include <memory>   // for shared_ptr
#include <stddef.h> // for size_t
#include <stdint.h> // for uint32_t
#include <string>   // for string
#include <vector>   // for vector


/**
 * @class visTranspose
 * @brief Transposes the data to make time the fastest varying value, compresses
 * it and writes it to a file.
 *
 * The data (vis, weight, eval and evac) is received as one-dimensional arrays
 * that represent flattened-out time-X-frequency matrices. These are transposed
 * and flattened out again to be written to a file. In other words,
 * the transposition makes time the fastest-varying for the data values,
 * where it was frequency before.
 * This stage expects the data to be ordered like visRawReader does.
 * Other stages might not guarentee this same order.
 *
 * @warning Don't run this anywhere but on the transpose (gossec) node.
 * The OpenMP calls could cause issues on systems using kotekan pin
 * priority threads (likely the GPU nodes).
 *
 * @par Buffers
 * @buffer in_buf The input stream.
<<<<<<< HEAD
 *         @buffer_format VisFrameView.
=======
 *         @buffer_format VisBuffer.
>>>>>>> 3868464e
 *         @buffer_metadata VisMetadata
 *
 * @conf   chunk_size           Array of [int, int, int]. Chunk size of the data
 *                              (freq, prod, time).
 * @conf   outfile              String. Path to the (data-meta-pair of) files to
 *                              write to (e.g. "/path/to/0000_000", without .h5).
 * @conf   comet_timeout        Float, default 60. Timeout for communications with
 *                              dataset broker.
 *
 * @par Metrics
 * @metric kotekan_vistranspose_data_transposed_bytes
 *         The total amount of data processed in bytes.
 *
 * @author Tristan Pinsonneault-Marotte, Rick Nitsche
 */
class visTranspose : public kotekan::Stage {
public:
    /// Constructor; loads parameters from config
    visTranspose(kotekan::Config& config, const std::string& unique_name,
                 kotekan::bufferContainer& buffer_container);
    ~visTranspose() = default;

    /// Main loop over buffer frames
    void main_thread() override;

private:
    /// Request dataset states from the datasetManager and prepare all metadata
    /// that is not already set in the constructor.
    bool get_dataset_state(dset_id_t ds_id);

    /// Extract the base dataset ID
    dset_id_t base_dset(dset_id_t ds_id);

    // Buffers
    Buffer* in_buf;

    // HDF5 chunk size
    std::vector<int> chunk;
    // size of time dimension of chunk
    size_t chunk_t;
    // size of frequency dimension of chunk
    size_t chunk_f;

    // Config values
    std::string filename;
    std::chrono::duration<float> timeout;

    // Datasets to be stored until ready to write
    std::vector<time_ctype> time;
    std::vector<cfloat> vis;
    std::vector<float> vis_weight;
    std::vector<float> eval;
    std::vector<cfloat> evec;
    std::vector<float> erms;
    std::vector<cfloat> gain;
    std::vector<float> frac_lost;
    std::vector<float> frac_rfi;
    std::vector<dset_id_str> dset_id;
    std::vector<float> input_flags;
    std::vector<rstack_ctype> reverse_stack;

    // Keep track of the size to write out
    // size of frequency and time dimension of chunk when written to file
    size_t write_f, write_t;
    // flags to indicate incomplete chunks
    bool t_edge = false;
    bool f_edge = false;
    void increment_chunk();

    // keep track of the non-zero flags found so far
    std::vector<bool> found_flags;

    /// The list of frequencies and inputs that get written into the index maps
    /// of the HDF5 files
    std::vector<time_ctype> times;
    std::vector<freq_ctype> freqs;
    std::vector<input_ctype> inputs;
    std::vector<prod_ctype> prods;
    std::vector<uint32_t> ev;
    std::vector<stack_ctype> stack;
    nlohmann::json metadata;

    /// Number of products to write
    size_t num_prod;
    size_t num_input;
    size_t num_time;
    size_t num_freq;
    size_t num_ev;
    size_t eff_prod_dim;

    // write datasets to file
    void write();

    std::shared_ptr<visFileArchive> file;

    // Buffer for writing
    std::vector<char> write_buf;

    size_t f_ind = 0;
    size_t t_ind = 0;
};

template<typename T>
inline void strided_copy(T* in, T* out, size_t offset, size_t stride, size_t n_val) {
#ifdef _OPENMP
#pragma omp parallel for
#endif
    for (size_t i = 0; i < n_val; i++) {
        out[offset + i * stride] = in[i];
    }
}

#endif<|MERGE_RESOLUTION|>--- conflicted
+++ resolved
@@ -39,11 +39,7 @@
  *
  * @par Buffers
  * @buffer in_buf The input stream.
-<<<<<<< HEAD
- *         @buffer_format VisFrameView.
-=======
  *         @buffer_format VisBuffer.
->>>>>>> 3868464e
  *         @buffer_metadata VisMetadata
  *
  * @conf   chunk_size           Array of [int, int, int]. Chunk size of the data
