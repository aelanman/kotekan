/*****************************************
@file
@brief Stage for checking that FPGA counts are not older than 1h.
- countCheck : public kotekan::Stage

*****************************************/
#ifndef COUNT_CHECK_HPP
#define COUNT_CHECK_HPP

#include "Config.hpp"
#include "Stage.hpp" // for Stage
#include "buffer.h"
#include "bufferContainer.hpp"

#include <stdint.h> // for int64_t
#include <string>   // for string


/**
 * @class countCheck
 * @brief Stage that checks for acquisition re-start.
 *
 * This stage finds the unix time at the start of the acquisition from
 * the FPGA counts and the current unix time, assuming 390625 FPGA
 * counts per second.
 * It stores this value and checks each frame to look for changes.
 * If the initial time changes by more than 'start_time_tolerance' (default=3)
 * seconds, the stage raises SIGINT.
 *
 * @par Buffers
 * @buffer in_buf The buffer whose fpga count will be checked
<<<<<<< HEAD
 *         @buffer_format VisFrameView structured
=======
 *         @buffer_format VisBuffer structured
>>>>>>> 3868464e
 *         @buffer_metadata VisMetadata
 *
 * @conf  start_time_tolerance  int. Tolerance for the start time error in
 *                                   seconds. Default is 3.
 *
 * @author Mateus A Fandino
 */
class countCheck : public kotekan::Stage {

public:
    // Default constructor
    countCheck(kotekan::Config& config, const std::string& unique_name,
               kotekan::bufferContainer& buffer_container);

    // Main loop for the stage
    void main_thread() override;

private:
    // Store the unix time at start of correlation:
    int64_t start_time;
    Buffer* in_buf;
    // Tolerance for start time variability
    int start_time_tolerance;
};

#endif<|MERGE_RESOLUTION|>--- conflicted
+++ resolved
@@ -29,11 +29,7 @@
  *
  * @par Buffers
  * @buffer in_buf The buffer whose fpga count will be checked
-<<<<<<< HEAD
- *         @buffer_format VisFrameView structured
-=======
  *         @buffer_format VisBuffer structured
->>>>>>> 3868464e
  *         @buffer_metadata VisMetadata
  *
  * @conf  start_time_tolerance  int. Tolerance for the start time error in
