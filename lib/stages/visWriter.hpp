--- conflicted
+++ resolved
@@ -63,11 +63,7 @@
  *
  * @par Buffers
  * @buffer in_buf The buffer streaming data to write
-<<<<<<< HEAD
- *         @buffer_format VisFrameView structured
-=======
  *         @buffer_format VisBuffer structured
->>>>>>> 3868464e
  *         @buffer_metadata VisMetadata
  *
  * @conf   file_type        String. Type of file to write. One of 'hdf5',
@@ -230,11 +226,7 @@
  *
  * @par Buffers
  * @buffer in_buf The buffer streaming data to write
-<<<<<<< HEAD
- *         @buffer_format VisFrameView structured
-=======
  *         @buffer_format VisBuffer structured
->>>>>>> 3868464e
  *         @buffer_metadata VisMetadata
  *
  * @conf   root_path        String. Location in filesystem to write to.
