--- conflicted
+++ resolved
@@ -13,10 +13,6 @@
 #include "bufferContainer.hpp"   // for bufferContainer
 #include "datasetManager.hpp"    // for dset_id_t, fingerprint_t
 #include "prometheusMetrics.hpp" // for MetricFamily, Counter, Gauge
-<<<<<<< HEAD
-#include "visBuffer.hpp"         // for VisFrameView
-=======
->>>>>>> a64bc86b
 #include "visUtil.hpp"           // for time_ctype, modulo, movingAverage
 
 #include <cstdint>     // for uint64_t, uint32_t, uint8_t, int64_t
