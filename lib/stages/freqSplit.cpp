#include "freqSplit.hpp"

#include "Config.hpp"          // for Config
#include "Hash.hpp"            // for operator!=
#include "StageFactory.hpp"    // for REGISTER_KOTEKAN_STAGE, StageMakerTemplate
#include "VisFrameView.hpp"    // for VisFrameView
#include "buffer.h"            // for wait_for_full_frame, allocate_new_metadata_object, mark_f...
#include "bufferContainer.hpp" // for bufferContainer
#include "datasetManager.hpp"  // for dset_id_t, datasetManager, state_id_t
#include "datasetState.hpp"    // for freqState, datasetState, state_uptr
#include "kotekanLogging.hpp"  // for FATAL_ERROR, INFO
<<<<<<< HEAD
#include "visBuffer.hpp"       // for VisFrameView
=======
>>>>>>> a64bc86b
#include "visUtil.hpp"         // for freq_ctype

#include <algorithm>    // for max
#include <atomic>       // for atomic_bool
#include <cxxabi.h>     // for __forced_unwind
#include <exception>    // for exception
#include <functional>   // for _Bind_helper<>::type, bind, function
#include <memory>       // for make_unique, allocator_traits<>::value_type
#include <regex>        // for match_results<>::_Base_type
#include <stddef.h>     // for size_t
#include <stdexcept>    // for out_of_range, runtime_error
#include <stdint.h>     // for uint32_t
#include <system_error> // for system_error
#include <tuple>        // for tie, tuple


using kotekan::bufferContainer;
using kotekan::Config;
using kotekan::Stage;

REGISTER_KOTEKAN_STAGE(freqSplit);


freqSplit::freqSplit(Config& config, const std::string& unique_name,
                     bufferContainer& buffer_container) :
    Stage(config, unique_name, buffer_container, std::bind(&freqSplit::main_thread, this)) {

    // Get the list of buffers that this stage shoud connect to
    std::vector<std::string> output_buffer_names =
        config.get<std::vector<std::string>>(unique_name, "out_bufs");

    // Setup the input buffer
    in_buf = get_buffer("in_buf");
    register_consumer(in_buf, unique_name.c_str());

    // Fetch the output buffers, register them, and store them in our buffer vector
    for (auto name : output_buffer_names) {
        auto buf = buffer_container.get_buffer(name);
        register_producer(buf, unique_name.c_str());
        out_bufs.push_back({buf, 0});
    }

    _split_freq = config.get_default<double>(unique_name, "split_freq", 512);
}

std::array<dset_id_t, 2> freqSplit::change_dataset_state(dset_id_t input_dset_id) {
    auto& dm = datasetManager::instance();

    // create new frequency dataset state
    const freqState* freq_state_ptr = dm.dataset_state<freqState>(input_dset_id);
    if (freq_state_ptr == nullptr) {
        FATAL_ERROR("Set to not use dataset_broker and couldn't find freqState ancestor of dataset "
                    "{}. Make sure there is a stage upstream in the config, that adds a "
                    "freqState.\nExiting...",
                    input_dset_id);
    }

    const std::vector<std::pair<uint32_t, freq_ctype>>& input_freqs = freq_state_ptr->get_freqs();
    std::vector<std::pair<uint32_t, freq_ctype>> output_freqs_lower, output_freqs_higher;

    for (size_t i = 0; i < input_freqs.size(); i++) {
        if (input_freqs.at(i).first < _split_freq)
            output_freqs_lower.push_back(input_freqs.at(i));
        else
            output_freqs_higher.push_back(input_freqs.at(i));
    }

    state_uptr fstate_lower = std::make_unique<freqState>(output_freqs_lower);
    state_uptr fstate_higher = std::make_unique<freqState>(output_freqs_higher);

    // add states (async)
    state_id_t freq_state_id_lower = dm.add_state(std::move(fstate_lower)).first;
    state_id_t freq_state_id_higher = dm.add_state(std::move(fstate_higher)).first;

    return {{dm.add_dataset(freq_state_id_lower, input_dset_id),
             dm.add_dataset(freq_state_id_higher, input_dset_id)}};
}

void freqSplit::main_thread() {

    struct Buffer* buf;
    unsigned int frame_id = 0;
    unsigned int input_frame_id = 0;
    unsigned int freq;
    unsigned int buf_ind;

    dset_id_t input_dset_id;
    std::array<dset_id_t, 2> output_dset_id = {{dset_id_t::null, dset_id_t::null}};

    // Wait for a frame in the input buffer in order to get the dataset ID
    if (wait_for_full_frame(in_buf, unique_name.c_str(), input_frame_id) == nullptr) {
        return;
    }
    input_dset_id = VisFrameView(in_buf, input_frame_id).dataset_id;
    _output_dset_id = std::async(&freqSplit::change_dataset_state, this, input_dset_id);

    while (!stop_thread) {

        // Wait for the input buffer to be filled with data
        if (wait_for_full_frame(in_buf, unique_name.c_str(), input_frame_id) == nullptr) {
            break;
        }

        // Create view to input frame
        auto input_frame = VisFrameView(in_buf, input_frame_id);

        // check if the input dataset has changed
        if (input_dset_id != input_frame.dataset_id) {
            input_dset_id = input_frame.dataset_id;
            _output_dset_id = std::async(&freqSplit::change_dataset_state, this, input_dset_id);
        }

        // frequency index of this frame
        freq = input_frame.freq_id;

        // Choose output buffer for this frequency:
        if (freq < _split_freq) {
            buf_ind = 0;
        } else {
            buf_ind = 1;
        }

        auto& buffer_pair = out_bufs[buf_ind];
        std::tie(buf, frame_id) = buffer_pair;

        INFO("Buffer {:d} has frame_id={:d}", buf_ind, frame_id);

        // Wait for the output buffer to be empty of data
        if (wait_for_empty_frame(buf, unique_name.c_str(), frame_id) == nullptr) {
            break;
        }

        // Copy frame and create view
<<<<<<< HEAD
        auto frame = VisFrameView::copy_frame(in_buf, input_frame_id, buf, frame_id);
=======
        auto frame = VisFrameView(buf, frame_id, input_frame);
>>>>>>> a64bc86b

        // Are we waiting for a new dataset ID?
        if (_output_dset_id.valid())
            output_dset_id = _output_dset_id.get();

        // set the dataset ID in the outgoing frame
        frame.dataset_id = output_dset_id.at(buf_ind);

        // Mark the buffers and move on
        mark_frame_empty(in_buf, unique_name.c_str(), input_frame_id);
        mark_frame_full(buf, unique_name.c_str(), frame_id);

        // Advance the current frame ids
        std::get<1>(buffer_pair) = (frame_id + 1) % buf->num_frames;
        input_frame_id = (input_frame_id + 1) % in_buf->num_frames;
    }
}<|MERGE_RESOLUTION|>--- conflicted
+++ resolved
@@ -9,10 +9,6 @@
 #include "datasetManager.hpp"  // for dset_id_t, datasetManager, state_id_t
 #include "datasetState.hpp"    // for freqState, datasetState, state_uptr
 #include "kotekanLogging.hpp"  // for FATAL_ERROR, INFO
-<<<<<<< HEAD
-#include "visBuffer.hpp"       // for VisFrameView
-=======
->>>>>>> a64bc86b
 #include "visUtil.hpp"         // for freq_ctype
 
 #include <algorithm>    // for max
@@ -146,11 +142,7 @@
         }
 
         // Copy frame and create view
-<<<<<<< HEAD
         auto frame = VisFrameView::copy_frame(in_buf, input_frame_id, buf, frame_id);
-=======
-        auto frame = VisFrameView(buf, frame_id, input_frame);
->>>>>>> a64bc86b
 
         // Are we waiting for a new dataset ID?
         if (_output_dset_id.valid())
