--- conflicted
+++ resolved
@@ -6,10 +6,6 @@
 #include "datasetManager.hpp"    // for datasetManager, dset_id_t, state_id_t
 #include "kotekanLogging.hpp"    // for FATAL_ERROR, WARN
 #include "prometheusMetrics.hpp" // for Metrics
-<<<<<<< HEAD
-#include "visBuffer.hpp"         // for VisFrameView, visField, visField::vis, visField::weight
-=======
->>>>>>> a64bc86b
 #include "visCompression.hpp"    // for chimeFeed
 
 #include "gsl-lite.hpp" // for span, span<>::iterator
