--- conflicted
+++ resolved
@@ -10,10 +10,6 @@
 #include "datasetState.hpp"      // for stackState, prodState, inputState
 #include "kotekanLogging.hpp"    // for INFO, DEBUG, ERROR, FATAL_ERROR
 #include "prometheusMetrics.hpp" // for Gauge, Counter, Metrics, MetricFamily
-<<<<<<< HEAD
-#include "visBuffer.hpp"         // for VisFrameView, visField, visField::vis, visField::weight
-=======
->>>>>>> a64bc86b
 #include "visUtil.hpp"           // for rstack_ctype, prod_ctype, current_time, modulo, input_c...
 
 #include "fmt.hpp"      // for format, fmt
@@ -212,16 +208,11 @@
 
         // Allocate metadata and get output frame
         allocate_new_metadata_object(out_buf, output_frame_id);
-        VisFrameView::set_metadata((visMetadata*)out_buf->metadata[output_frame_id]->metadata,
+        VisFrameView::set_metadata((VisMetadata*)out_buf->metadata[output_frame_id]->metadata,
                                    input_frame.num_elements, num_stack, input_frame.num_ev);
 
         // Create view to output frame
-<<<<<<< HEAD
         auto output_frame = VisFrameView(out_buf, output_frame_id);
-=======
-        auto output_frame = VisFrameView(out_buf, output_frame_id, input_frame.num_elements,
-                                         num_stack, input_frame.num_ev);
->>>>>>> a64bc86b
 
         // Copy over the data we won't modify
         output_frame.copy_metadata(input_frame);
