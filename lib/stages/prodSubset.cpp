--- conflicted
+++ resolved
@@ -9,10 +9,6 @@
 #include "datasetManager.hpp"  // for dset_id_t, state_id_t, datasetManager
 #include "datasetState.hpp"    // for prodState
 #include "kotekanLogging.hpp"  // for FATAL_ERROR, WARN
-<<<<<<< HEAD
-#include "visBuffer.hpp"       // for VisFrameView, visField, visField::vis, visField::weight
-=======
->>>>>>> a64bc86b
 #include "visUtil.hpp"         // for prod_ctype, frameID, cmap, icmap, modulo, cfloat
 
 #include "gsl-lite.hpp" // for span
@@ -150,16 +146,11 @@
 
         size_t subset_num_prod = prod_ind.size();
 
-        VisFrameView::set_metadata((visMetadata*)out_buf->metadata[output_frame_id]->metadata,
+        VisFrameView::set_metadata((VisMetadata*)out_buf->metadata[output_frame_id]->metadata,
                                    input_frame.num_elements, subset_num_prod, input_frame.num_ev);
 
         // Create view to output frame
-<<<<<<< HEAD
         auto output_frame = VisFrameView(out_buf, output_frame_id);
-=======
-        auto output_frame = VisFrameView(out_buf, output_frame_id, input_frame.num_elements,
-                                         subset_num_prod, input_frame.num_ev);
->>>>>>> a64bc86b
 
         // Copy over subset of visibilities
         for (size_t i = 0; i < subset_num_prod; i++) {
