--- conflicted
+++ resolved
@@ -12,10 +12,6 @@
 #include "prometheusMetrics.hpp" // for Metrics, Gauge, MetricFamily
 #include "restClient.hpp"        // for restClient, restClient::restReply
 #include "restServer.hpp"        // for connectionInstance, restServer, HTTP_RESPONSE, HTTP_RES...
-<<<<<<< HEAD
-#include "visBuffer.hpp"         // for VisFrameView
-=======
->>>>>>> a64bc86b
 
 #include "fmt.hpp"      // for format, fmt
 #include "gsl-lite.hpp" // for span
