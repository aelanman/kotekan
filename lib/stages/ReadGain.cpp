--- conflicted
+++ resolved
@@ -115,22 +115,13 @@
         return true;
     }
     try {
-<<<<<<< HEAD
-        _gain_dir_psr = json.at("pulsar_gain_dir").get<std::vector<string>>();
+        _gain_dir_psr = json.at("pulsar_gain_dir").get<std::vector<std::string>>();
         string output_msg = "[PSR] Updating gains from ";
         for (int i = 0; i < _num_beams; i++) {
             output_msg += _gain_dir_psr[i];
             output_msg += " ";
         }
         INFO("{:s}", output_msg);
-=======
-        _gain_dir_psr = json.at("pulsar_gain_dir").get<std::vector<std::string>>();
-        INFO("[PSR] Updating gains from {:s} {:s} {:s} {:s} {:s} {:s} {:s} {:s} {:s} {:s}",
-             _gain_dir_psr[0].c_str(), _gain_dir_psr[1].c_str(), _gain_dir_psr[2].c_str(),
-             _gain_dir_psr[3].c_str(), _gain_dir_psr[4].c_str(), _gain_dir_psr[5].c_str(),
-             _gain_dir_psr[6].c_str(), _gain_dir_psr[7].c_str(), _gain_dir_psr[8].c_str(),
-             _gain_dir_psr[9].c_str());
->>>>>>> 9be2a6f0
     } catch (std::exception const& e) {
         WARN("[PSR] Fail to read gain_dir {:s}", e.what());
         return false;
