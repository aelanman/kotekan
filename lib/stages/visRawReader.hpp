--- conflicted
+++ resolved
@@ -34,11 +34,7 @@
  *
  * @par Buffers
  * @buffer out_buf The data read from the raw file.
-<<<<<<< HEAD
- *         @buffer_format VisFrameView structured
-=======
  *         @buffer_format VisBuffer structured
->>>>>>> 3868464e
  *         @buffer_metadata VisMetadata
  *
  * @conf    readahead_blocks    Int. Number of blocks to advise OS to read ahead
