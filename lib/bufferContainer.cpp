#include "bufferContainer.hpp"

bufferContainer::bufferContainer() {

}

bufferContainer::~bufferContainer() {

}

void bufferContainer::add_buffer(const string& name, Buffer* buf) {
    if (buffers.count(name) != 0) {
        throw std::runtime_error("The buffer named " + name + " already exists!");
        return;
    }
    buffers[name] = buf;
}

Buffer* bufferContainer::get_buffer(const string& name) {
    if (buffers.count(name) == 0) {
        throw std::runtime_error("The buffer named " + name + " doesn't exist!");
        return nullptr;
    }
    return buffers[name];
}

map<string, Buffer*> & bufferContainer::get_buffer_map() {
    return buffers;
<<<<<<< HEAD
}
=======
}

void bufferContainer::set_buffer_map(map<string, Buffer*> &buffer_map) {
    buffers = buffer_map;
}

>>>>>>> 28379713
<|MERGE_RESOLUTION|>--- conflicted
+++ resolved
@@ -26,13 +26,9 @@
 
 map<string, Buffer*> & bufferContainer::get_buffer_map() {
     return buffers;
-<<<<<<< HEAD
-}
-=======
 }
 
 void bufferContainer::set_buffer_map(map<string, Buffer*> &buffer_map) {
     buffers = buffer_map;
 }
 
->>>>>>> 28379713
