#include "testDataGen.hpp"

#include <random>
#include <mutex>
#include <unistd.h>
#include <sys/time.h>
#include <csignal>

#include "errors.h"
#include "chimeMetadata.h"
// Needed for a bunch of time utilities.
#include "visUtil.hpp"
#include "gpsTime.h"


REGISTER_KOTEKAN_PROCESS(testDataGen);


testDataGen::testDataGen(Config& config, const string& unique_name,
                         bufferContainer &buffer_container) :
    KotekanProcess(config, unique_name,
                   buffer_container, std::bind(&testDataGen::main_thread, this)) {

    buf = get_buffer("network_out_buf");
    register_producer(buf, unique_name.c_str());
    type = config.get_string(unique_name, "type");
    assert(type == "const" || type == "random" || type=="ramp" || type=="tpluse");
    if (type == "const")
        value = config.get_int(unique_name, "value");
    if (type=="ramp")
        value = config.get_int(unique_name, "value");
    _pathfinder_test_mode = config.get_bool_default(unique_name, "pathfinder_test_mode", false);

    samples_per_data_set = config.get_int_default(unique_name, "samples_per_data_set", 32768);
    stream_id = config.get_int_default(unique_name, "stream_id", 0);
    num_frames = config.get_int_default(unique_name, "num_frames", -1);
    // Try to generate data based on `samples_per_dataset` cadence or else just generate it as
    // fast as possible.
    wait = config.get_bool_default(unique_name, "wait", true);
    // Whether to wait for is rest signal to start or generate next frame. Useful for testing processes
    // that must interact rest commands. Valid modes are "start", "step", and "none".
    rest_mode = config.get_string_default(unique_name, "rest_mode", "none");
    assert(rest_mode == "none" || rest_mode == "start" || rest_mode == "step");
    step_to_frame = 0;

    endpoint = unique_name + "/generate_test_data";
    using namespace std::placeholders;
    restServer::instance().register_post_callback(endpoint,
            std::bind(&testDataGen::rest_callback, this, _1, _2));
}


testDataGen::~testDataGen() {
    restServer::instance().remove_json_callback(endpoint);
}


void testDataGen::apply_config(uint64_t fpga_seq) {
}


bool testDataGen::can_i_go(int frame_id_abs) {
    if (rest_mode == "none") return true;
    if (step_to_frame > 0 && rest_mode == "start") return true;
    // Yes, this is a race condition, but it is fine since don't need perfect synchorization.
    if (frame_id_abs < step_to_frame) return true;
    return false;
}


void testDataGen::rest_callback(connectionInstance& conn, nlohmann::json& request) {
    int num_frames;
    try {
        num_frames = request["num_frames"];
    } catch (...) {
        conn.send_error("Could not parse number of frames.", HTTP_RESPONSE::BAD_REQUEST);
        return;
    }
    conn.send_empty_reply(HTTP_RESPONSE::OK);
    step_to_frame += num_frames;
}


void testDataGen::main_thread() {

    int frame_id = 0;
    int frame_id_abs = 0;
    uint8_t * frame = NULL;
    uint64_t seq_num = 0;
    bool finished_seeding_consant = false;
    static struct timeval now;

    int link_id = 0;

    while (!stop_thread) {
        double start_time = current_time();

        if (!can_i_go(frame_id_abs)) {
            usleep(1e5);
            continue;
        }

        frame = (uint8_t*)wait_for_empty_frame(buf, unique_name.c_str(), frame_id);
        if (frame == NULL) break;

        allocate_new_metadata_object(buf, frame_id);
        set_fpga_seq_num(buf, frame_id, seq_num);
        set_stream_id(buf, frame_id, stream_id);

        gettimeofday(&now, NULL);
        set_first_packet_recv_time(buf, frame_id, now);

        //std::random_device rd;
        //std::mt19937 gen(rd());
        //std::uniform_int_distribution<> dis(0, 255);
        srand(42);
        unsigned char temp_output;
<<<<<<< HEAD
=======
        int num_elements = buf->frame_size/sizeof(uint8_t) / samples_per_data_set;
>>>>>>> 0350f091
        for (uint j = 0; j < buf->frame_size/sizeof(uint8_t); ++j) {
            if (type == "const") {
                if (finished_seeding_consant) break;
                frame[j] = value;
            } else if (type == "ramp"){
                frame[j] = fmod(j*value,256*value);
//                frame[j] = j*value;
            } else if (type == "random") {
                unsigned char new_real;
                unsigned char new_imaginary;
                new_real = rand()%16;
                new_imaginary = rand()%16;
                temp_output = ((new_real<<4) & 0xF0) + (new_imaginary & 0x0F);
                frame[j] = temp_output;
            } else if (type == "tpluse") {
                frame[j] = seq_num + j / num_elements + j % num_elements;
            }
        }
        DEBUG("Generated a %s test data set in %s[%d]", type.c_str(), buf->buffer_name, frame_id);

        mark_frame_full(buf, unique_name.c_str(), frame_id);

        frame_id_abs +=1;
        if (num_frames >=0 && frame_id_abs >= num_frames) {
            std::raise(SIGINT);
            break;
        };
        frame_id = frame_id_abs % buf->num_frames;

        if (_pathfinder_test_mode == true) {
            //Test PF seq_num increment.
            if (link_id == 7){
                link_id = 0;
                seq_num += samples_per_data_set;
            } else {
                link_id++;
            }
        } else {
            seq_num += samples_per_data_set;
        }
        if (frame_id == 0) finished_seeding_consant = true;

        if (wait) {
            double time = current_time();
            double frame_end_time = (start_time + (float) samples_per_data_set
                                     * FPGA_PERIOD_NS * 1e-9);
            if (time < frame_end_time) usleep((int) (1e6 * (frame_end_time - time)));
        }
    }
}
<|MERGE_RESOLUTION|>--- conflicted
+++ resolved
@@ -115,10 +115,7 @@
         //std::uniform_int_distribution<> dis(0, 255);
         srand(42);
         unsigned char temp_output;
-<<<<<<< HEAD
-=======
         int num_elements = buf->frame_size/sizeof(uint8_t) / samples_per_data_set;
->>>>>>> 0350f091
         for (uint j = 0; j < buf->frame_size/sizeof(uint8_t); ++j) {
             if (type == "const") {
                 if (finished_seeding_consant) break;
