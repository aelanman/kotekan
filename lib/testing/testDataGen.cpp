#include "Config.hpp"       // for Config
#include "StageFactory.hpp" // for REGISTER_KOTEKAN_STAGE, StageMakerTemplate
<<<<<<< HEAD
#include "buffer.h"         // for Buffer, allocate_new_metadata_object, mark_frame_full
#include "chimeMetadata.h"  // for set_first_packet_recv_time, set_fpga_seq_num, set_stream_id
#include "errors.h"         // for exit_kotekan, CLEAN_EXIT, ReturnCode
#include "fpga_header_functions.h" // for bin_number_multifreq, extract_stream_id
=======
#include "Telescope.hpp"
#include "buffer.h"        // for Buffer, allocate_new_metadata_object, mark_frame_full
#include "chimeMetadata.h" // for set_first_packet_recv_time, set_fpga_seq_num, set_stream_id
#include "errors.h"        // for exit_kotekan, CLEAN_EXIT, ReturnCode
>>>>>>> 3868464e

#include <assert.h>    // for assert
#include <atomic>      // for atomic_bool
#include <cmath>       // for fmod
#include <exception>   // for exception
#include <functional>  // for _Bind_helper<>::type, _Placeholder, bind, _1, _2, function
#include <regex>       // for match_results<>::_Base_type
#include <stdexcept>   // for runtime_error
#include <stdint.h>    // for uint8_t, uint64_t
#include <stdlib.h>    // for rand, srand
#include <sys/time.h>  // for gettimeofday, timeval
#include <sys/types.h> // for uint
#include <unistd.h>    // for usleep
#include <vector>      // for vector
// Needed for a bunch of time utilities.
#include "bufferContainer.hpp" // for bufferContainer
#include "kotekanLogging.hpp"  // for DEBUG, INFO
#include "restServer.hpp"      // for restServer, connectionInstance, HTTP_RESPONSE, HTTP_RESPO...
#include "testDataGen.hpp"
#include "visUtil.hpp" // for current_time


using kotekan::bufferContainer;
using kotekan::Config;
using kotekan::Stage;

using kotekan::connectionInstance;
using kotekan::HTTP_RESPONSE;
using kotekan::restServer;

REGISTER_KOTEKAN_STAGE(testDataGen);


testDataGen::testDataGen(Config& config, const std::string& unique_name,
                         bufferContainer& buffer_container) :
    Stage(config, unique_name, buffer_container, std::bind(&testDataGen::main_thread, this)) {

    buf = get_buffer("out_buf");
    register_producer(buf, unique_name.c_str());
    type = config.get<std::string>(unique_name, "type");
    assert(type == "const" || type == "random" || type == "ramp" || type == "tpluse"
           || type == "tpluseplusf" || type == "tpluseplusfprime");
    if (type == "const" || type == "random" || type == "ramp")
        value = config.get<int>(unique_name, "value");
    _pathfinder_test_mode = config.get_default<bool>(unique_name, "pathfinder_test_mode", false);

    samples_per_data_set = config.get_default<int>(unique_name, "samples_per_data_set", 32768);
<<<<<<< HEAD
    stream_id = config.get_default<int>(unique_name, "stream_id", 0);
    num_local_freq = config.get_default<int>(unique_name, "num_local_freq", 1);
=======
    stream_id.id = config.get_default<uint64_t>(unique_name, "stream_id", 0);
>>>>>>> 3868464e
    num_frames = config.get_default<int>(unique_name, "num_frames", -1);
    // Try to generate data based on `samples_per_dataset` cadence or else just generate it as
    // fast as possible.
    wait = config.get_default<bool>(unique_name, "wait", true);
    // Whether to wait for is rest signal to start or generate next frame. Useful for testing
    // stages that must interact rest commands. Valid modes are "start", "step", and "none".
    rest_mode = config.get_default<std::string>(unique_name, "rest_mode", "none");
    assert(rest_mode == "none" || rest_mode == "start" || rest_mode == "step");
    step_to_frame = 0;
    _first_frame_index = config.get_default<uint32_t>(unique_name, "first_frame_index", 0);

    endpoint = unique_name + "/generate_test_data";
    using namespace std::placeholders;
    restServer::instance().register_post_callback(
        endpoint, std::bind(&testDataGen::rest_callback, this, _1, _2));
}


testDataGen::~testDataGen() {
    restServer::instance().remove_json_callback(endpoint);
}

bool testDataGen::can_i_go(int frame_id_abs) {
    if (rest_mode == "none")
        return true;
    if (step_to_frame > 0 && rest_mode == "start")
        return true;
    // Yes, this is a race condition, but it is fine since don't need perfect synchorization.
    if (frame_id_abs < step_to_frame)
        return true;
    return false;
}


void testDataGen::rest_callback(connectionInstance& conn, nlohmann::json& request) {
    int num_frames;
    try {
        num_frames = request["num_frames"];
        INFO("Request returned num_frames = {:d}", num_frames);
    } catch (...) {
        conn.send_error("Could not parse number of frames.", HTTP_RESPONSE::BAD_REQUEST);
        return;
    }
    conn.send_empty_reply(HTTP_RESPONSE::OK);
    step_to_frame += num_frames;
}


void testDataGen::main_thread() {

    int frame_id = 0;
    int frame_id_abs = 0;
    uint8_t* frame = nullptr;
    uint64_t seq_num = samples_per_data_set * _first_frame_index;
    bool finished_seeding_consant = false;
    static struct timeval now;

    int link_id = 0;

    double frame_length = samples_per_data_set * ts_to_double(Telescope::instance().seq_length());

    while (!stop_thread) {
        double start_time = current_time();

        if (!can_i_go(frame_id_abs)) {
            usleep(1e5);
            continue;
        }

        frame = (uint8_t*)wait_for_empty_frame(buf, unique_name.c_str(), frame_id);
        if (frame == nullptr)
            break;

        allocate_new_metadata_object(buf, frame_id);
        set_fpga_seq_num(buf, frame_id, seq_num);
        set_stream_id(buf, frame_id, stream_id);

        gettimeofday(&now, nullptr);
        set_first_packet_recv_time(buf, frame_id, now);

        // std::random_device rd;
        // std::mt19937 gen(rd());
        // std::uniform_int_distribution<> dis(0, 255);
        if (type == "random")
            srand(value);
        unsigned char temp_output;
        stream_id_t real_stream_id =
            extract_stream_id(stream_id); // get the stream_id object from the encoded stream_id
        int num_elements =
            buf->frame_size / samples_per_data_set / num_local_freq / sizeof(uint8_t);
        for (uint j = 0; j < buf->frame_size / sizeof(uint8_t); ++j) {
            if (type == "const") {
                if (finished_seeding_consant)
                    break;
                frame[j] = value;
            } else if (type == "ramp") {
                frame[j] = fmod(j * value, 256 * value);
                //                frame[j] = j*value;
            } else if (type == "random") {
                unsigned char new_real;
                unsigned char new_imaginary;
                new_real = rand() % 16;
                new_imaginary = rand() % 16;
                temp_output = ((new_real << 4) & 0xF0) + (new_imaginary & 0x0F);
                frame[j] = temp_output;
            } else if (type == "tpluse") {
                frame[j] = seq_num + j / num_elements + j % num_elements;
            } else if (type == "tpluseplusf") {
                frame[j] =
                    seq_num + j / (num_local_freq * num_elements)
                    + bin_number_multifreq(&real_stream_id, num_local_freq,
                                           (j % (num_local_freq * num_elements)) / num_elements)
                    + j % num_elements;
            } else if (type == "tpluseplusfprime") {
                frame[j] = 2 * (seq_num + j / (num_local_freq * num_elements))
                           + 3
                                 * (bin_number_multifreq(&real_stream_id, num_local_freq,
                                                         (j % (num_local_freq * num_elements))
                                                             / num_elements))
                           + 5 * (j % num_elements);
            }
        }
        DEBUG("Generated a {:s} test data set in {:s}[{:d}]", type, buf->buffer_name, frame_id);

        mark_frame_full(buf, unique_name.c_str(), frame_id);

        frame_id_abs += 1;
        if (num_frames >= 0 && frame_id_abs >= num_frames) {
            INFO("Frame ID ({:d}) greater than the no. of frames ({:d})", frame_id_abs, num_frames);
            exit_kotekan(ReturnCode::CLEAN_EXIT);
            break;
        };
        frame_id = frame_id_abs % buf->num_frames;

        if (_pathfinder_test_mode == true) {
            // Test PF seq_num increment.
            if (link_id == 7) {
                link_id = 0;
                seq_num += samples_per_data_set;
            } else {
                link_id++;
            }
        } else {
            seq_num += samples_per_data_set;
        }
        if (frame_id == 0)
            finished_seeding_consant = true;

        if (wait) {
            double time = current_time();
            double frame_end_time = start_time + frame_length;
            if (time < frame_end_time)
                usleep((int)(1e6 * (frame_end_time - time)));
        }
    }
}<|MERGE_RESOLUTION|>--- conflicted
+++ resolved
@@ -1,16 +1,9 @@
 #include "Config.hpp"       // for Config
 #include "StageFactory.hpp" // for REGISTER_KOTEKAN_STAGE, StageMakerTemplate
-<<<<<<< HEAD
-#include "buffer.h"         // for Buffer, allocate_new_metadata_object, mark_frame_full
-#include "chimeMetadata.h"  // for set_first_packet_recv_time, set_fpga_seq_num, set_stream_id
-#include "errors.h"         // for exit_kotekan, CLEAN_EXIT, ReturnCode
-#include "fpga_header_functions.h" // for bin_number_multifreq, extract_stream_id
-=======
 #include "Telescope.hpp"
 #include "buffer.h"        // for Buffer, allocate_new_metadata_object, mark_frame_full
 #include "chimeMetadata.h" // for set_first_packet_recv_time, set_fpga_seq_num, set_stream_id
 #include "errors.h"        // for exit_kotekan, CLEAN_EXIT, ReturnCode
->>>>>>> 3868464e
 
 #include <assert.h>    // for assert
 #include <atomic>      // for atomic_bool
@@ -58,12 +51,8 @@
     _pathfinder_test_mode = config.get_default<bool>(unique_name, "pathfinder_test_mode", false);
 
     samples_per_data_set = config.get_default<int>(unique_name, "samples_per_data_set", 32768);
-<<<<<<< HEAD
-    stream_id = config.get_default<int>(unique_name, "stream_id", 0);
+    stream_id.id = config.get_default<uint64_t>(unique_name, "stream_id", 0);
     num_local_freq = config.get_default<int>(unique_name, "num_local_freq", 1);
-=======
-    stream_id.id = config.get_default<uint64_t>(unique_name, "stream_id", 0);
->>>>>>> 3868464e
     num_frames = config.get_default<int>(unique_name, "num_frames", -1);
     // Try to generate data based on `samples_per_dataset` cadence or else just generate it as
     // fast as possible.
@@ -150,10 +139,13 @@
         if (type == "random")
             srand(value);
         unsigned char temp_output;
-        stream_id_t real_stream_id =
-            extract_stream_id(stream_id); // get the stream_id object from the encoded stream_id
+        // stream_id_t real_stream_id =
+        //    extract_stream_id(stream_id); // get the stream_id object from the encoded stream_id
         int num_elements =
             buf->frame_size / samples_per_data_set / num_local_freq / sizeof(uint8_t);
+        int freqidx = 0;
+        int elemidx = 0;
+        int timeidx= 0;
         for (uint j = 0; j < buf->frame_size / sizeof(uint8_t); ++j) {
             if (type == "const") {
                 if (finished_seeding_consant)
@@ -170,20 +162,28 @@
                 temp_output = ((new_real << 4) & 0xF0) + (new_imaginary & 0x0F);
                 frame[j] = temp_output;
             } else if (type == "tpluse") {
-                frame[j] = seq_num + j / num_elements + j % num_elements;
+                timeidx = j / num_elements;
+                elemidx = j % num_elements;
+                frame[j] = seq_num + timeidx + elemidx;
             } else if (type == "tpluseplusf") {
+                //frame[j] =
+                //    seq_num + j / (num_local_freq * num_elements)
+                //    + bin_number_multifreq(&real_stream_id, num_local_freq,
+                //                           (j % (num_local_freq * num_elements)) / num_elements)
+                //    + j % num_elements;
+                //    OLD ABOVE
+                //    NEW BELOW
+                timeidx = j / (num_local_freq * num_elements);
+                freqidx = Telescope::instance().to_freq_id(stream_id, j % (num_local_freq * num_elements) / num_elements); // translate local freq_idx (0...num_local_freq - 1) to global frequency index (0...1023)
+                elemidx = j % num_elements;
                 frame[j] =
-                    seq_num + j / (num_local_freq * num_elements)
-                    + bin_number_multifreq(&real_stream_id, num_local_freq,
-                                           (j % (num_local_freq * num_elements)) / num_elements)
-                    + j % num_elements;
+                    seq_num + timeidx + freqidx + elemidx;
             } else if (type == "tpluseplusfprime") {
-                frame[j] = 2 * (seq_num + j / (num_local_freq * num_elements))
-                           + 3
-                                 * (bin_number_multifreq(&real_stream_id, num_local_freq,
-                                                         (j % (num_local_freq * num_elements))
-                                                             / num_elements))
-                           + 5 * (j % num_elements);
+                timeidx = j / (num_local_freq * num_elements);
+                freqidx = Telescope::instance().to_freq_id(stream_id, j % (num_local_freq * num_elements) / num_elements); // translate local freq_idx (0...num_local_freq - 1) to global frequency index (0...1023)
+                elemidx = j % num_elements;
+                frame[j] =
+                    2 * (seq_num + timeidx) + 3 * freqidx + 5 * elemidx;
             }
         }
         DEBUG("Generated a {:s} test data set in {:s}[{:d}]", type, buf->buffer_name, frame_id);
