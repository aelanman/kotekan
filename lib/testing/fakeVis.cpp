#include "fakeVis.hpp"
#include "visBuffer.hpp"
#include "visUtil.hpp"
#include "chimeMetadata.h"
#include <csignal>
#include <time.h>
#include <math.h>
#include <random>


REGISTER_KOTEKAN_PROCESS(fakeVis);
REGISTER_KOTEKAN_PROCESS(replaceVis);


fakeVis::fakeVis(Config &config,
                 const string& unique_name,
                 bufferContainer &buffer_container) :
    KotekanProcess(config, unique_name, buffer_container,
                   std::bind(&fakeVis::main_thread, this)) {

    // Fetch any simple configuration
    num_elements = config.get_int(unique_name, "num_elements");
    block_size = config.get_int(unique_name, "block_size");
    num_eigenvectors =  config.get_int(unique_name, "num_ev");

    // Get the output buffer
    std::string buffer_name = config.get_string(unique_name, "out_buf");

    // Fetch the buffer, register it
    out_buf = buffer_container.get_buffer(buffer_name);
    register_producer(out_buf, unique_name.c_str());

    // Get frequency IDs from config
    for (auto f : config.get_int_array(unique_name, "freq_ids")) {
        freq.push_back((uint32_t) f);
    }

    // Get fill type
    mode = config.get_string_default(unique_name, "mode", "default");
    if (mode == "gaussian") {
        vis_mean = config.get_float_default(unique_name, "vis_mean", 0.);
        vis_std = config.get_float_default(unique_name, "vis_std", 1.);
    }

    // Get timing and frame params
    cadence = config.get_float(unique_name, "cadence");
    num_frames = config.get_int_default(unique_name, "num_frames", -1);
    wait = config.get_bool_default(unique_name, "wait", true);
}

void fakeVis::apply_config(uint64_t fpga_seq) {

}

void fakeVis::main_thread() {

    unsigned int output_frame_id = 0, frame_count = 0;
    uint64_t fpga_seq = 0;

    timespec ts;
    clock_gettime(CLOCK_REALTIME, &ts);

    // Calculate the time increments in seq and ctime
    uint64_t delta_seq = (uint64_t)(800e6 / 2048 * cadence);
    uint64_t delta_ns = (uint64_t)(cadence * 1000000000);


    while (!stop_thread) {

        double start = current_time();

        for (auto f : freq) {

            DEBUG("Making fake visBuffer for freq=%i, fpga_seq=%i", f, fpga_seq);

            // Wait for the buffer frame to be free
            if (wait_for_empty_frame(out_buf, unique_name.c_str(), 
                                     output_frame_id) == nullptr) {
                break;
            }

            // Below adapted from visWriter

            // Allocate metadata and get frame
            allocate_new_metadata_object(out_buf, output_frame_id);
            auto output_frame = visFrameView(out_buf, output_frame_id,
                                             num_elements, num_eigenvectors);

            // TODO: dataset ID properly when we have gated data
            output_frame.dataset_id = 0;

            // Set the frequency index
            output_frame.freq_id = f;

            // Set the time
            output_frame.time = std::make_tuple(fpga_seq, ts);

            // Set the length and total data
            output_frame.fpga_seq_length = delta_seq;
            output_frame.fpga_seq_total = delta_seq;

            // Insert values into vis array to help with debugging
            auto out_vis = output_frame.vis;

            if (mode == "default") {
                // Set diagonal elements to (0, row)
                for (uint32_t i = 0; i < num_elements; i++) {
                    uint32_t pi = cmap(i, i, num_elements);
                    out_vis[pi] = {0., (float) i};
                }
                // Save metadata in first few cells
                if ( sizeof(out_vis) < 4 ) {
                    WARN("Number of elements (%d) is too small to encode \
                          debugging values in fake visibilities", num_elements);
                } else {
                    // For simplicity overwrite diagonal if needed
                    out_vis[0] = {(float) fpga_seq, 0.};
                    out_vis[1] = {(float) (ts.tv_sec + 1e-9 * ts.tv_nsec), 0.};
                    out_vis[2] = {(float) f, 0.};
                    out_vis[3] = {(float) output_frame_id, 0.};
                }
            } else if(mode == "fill_ij") {
                int ind = 0;
                for(uint32_t i = 0; i < num_elements; i++) {
                    for(uint32_t j = i; j < num_elements; j++) {
                        out_vis[ind] = {(float)i, (float)j};
                        ind++;
                    }
                }
            } else if(mode == "phase_ij") {
                int ind = 0;
                for(uint32_t i = 0; i < num_elements; i++) {
                    for(uint32_t j = i; j < num_elements; j++) {
                        float phase = (float) i - (float) j;
                        out_vis[ind] = {cos(phase), sin(phase)};
                        ind++;
                    }
                }
<<<<<<< HEAD
            } else if (mode == "gaussian") {
                std::default_random_engine gen;
                std::normal_distribution<float> gauss(vis_mean, vis_std);
                int ind = 0;
                for(uint32_t i = 0; i < num_elements; i++) {
                    for(uint32_t j = i; j < num_elements; j++) {
                        out_vis[ind] = {gauss(gen), gauss(gen)};
=======
            } else if(mode == "test_pattern") {
                int ind = 0;
                for(uint32_t i = 0; i < num_elements; i++) {
                    for(uint32_t j = i; j < num_elements; j++) {
                        out_vis[ind] = {(float)1.0, (float)0.0};
                        ind++;
                    }
                }
            } else if(mode == "test_pattern_noise") {
                int ind = 0;
                float noise_real, noise_imag;

                for(uint32_t i = 0; i < num_elements; i++) {
                    for(uint32_t j = i; j < num_elements; j++) {
                        noise_real = static_cast <float> (rand()) /
                            static_cast <float> (RAND_MAX/0.02) - 0.01;
                        noise_imag = static_cast <float> (rand()) /
                            static_cast <float> (RAND_MAX/0.02) - 0.01;
                        out_vis[ind] = {(float)1.0 + noise_real, (float)noise_imag};
>>>>>>> 064fe6a2
                        ind++;
                    }
                }
            } else {
                ERROR("Invalid visibility filling mode: %s.", mode.c_str());
                break;
            }

            // Insert values into eigenvectors, eigenvalues and rms
            if (mode == "gaussian") {
                std::default_random_engine gen;
                std::normal_distribution<float> gauss(vis_mean, vis_std);
                for (uint32_t i = 0; i < num_eigenvectors; i++) {
                    for (uint32_t j = 0; j < num_elements; j++) {
                        int k = i * num_elements + j;
                        output_frame.evec[k] = {i, gauss(gen)};
                    }
                    output_frame.eval[i] = i;
                }
                output_frame.erms = gauss(gen);
            } else {
                for (uint32_t i = 0; i < num_eigenvectors; i++) {
                    for (uint32_t j = 0; j < num_elements; j++) {
                        int k = i * num_elements + j;
                        output_frame.evec[k] = {(float)i, (float)j};
                    }
                    output_frame.eval[i] = i;
                }
                output_frame.erms = 1.;
            }

            // weights
            auto out_wei = output_frame.weight;
            int ind = 0;
            if (mode == "gaussian") {
                // generate vaguely realistic weights
                std::default_random_engine gen;
                std::normal_distribution<float> gauss(0.1 * vis_std, 0.1 * vis_std);
                for(uint32_t i = 0; i < num_elements; i++) {
                    for(uint32_t j = i; j < num_elements; j++) {
                        out_wei[ind] = 1. / pow(gauss(gen), 2);
                        ind++;
                    }
                }
            } else {  // Set the weights to 1. by default
                for(uint32_t i = 0; i < num_elements; i++) {
                    for(uint32_t j = i; j < num_elements; j++) {
                        out_wei[ind] = 1.;
                        ind++;
                    }
                }
            }

            // Mark the buffers and move on
            mark_frame_full(out_buf, unique_name.c_str(),
                            output_frame_id);

            // Advance the current frame ids
            output_frame_id = (output_frame_id + 1) % out_buf->num_frames;
        }

        // Increment time
        fpga_seq += delta_seq;
        frame_count++;  // NOTE: frame count increase once for all freq

        // Increment the timespec
        ts.tv_sec += ((ts.tv_nsec + delta_ns) / 1000000000);
        ts.tv_nsec = (ts.tv_nsec + delta_ns) % 1000000000;

        // Cause kotekan to exit if we've hit the maximum number of frames
        if(num_frames > 0 && frame_count >= num_frames) {
            INFO("Reached frame limit [%i frames]. Exiting kotekan...", num_frames);
            std::raise(SIGINT);
            return;
        }

        // If requested sleep for the extra time required to produce a fake vis
        // at the correct cadence
        if(this->wait) {
            double diff = cadence - (current_time() - start);
            timespec ts_diff = double_to_ts(diff);
            nanosleep(&ts_diff, nullptr);
        }
    }
}


replaceVis::replaceVis(Config& config,
                       const string& unique_name,
                       bufferContainer &buffer_container) :
    KotekanProcess(config, unique_name, buffer_container,
                   std::bind(&replaceVis::main_thread, this)) {

    // Setup the input buffer
    in_buf = get_buffer("in_buf");
    register_consumer(in_buf, unique_name.c_str());

    // Setup the output buffer
    out_buf = get_buffer("out_buf");
    register_producer(out_buf, unique_name.c_str());
}

void replaceVis::apply_config(uint64_t fpga_seq) {
}

void replaceVis::main_thread() {

    unsigned int output_frame_id = 0;
    unsigned int input_frame_id = 0;

    while (!stop_thread) {

        // Wait for the input buffer to be filled with data
        if(wait_for_full_frame(in_buf, unique_name.c_str(),
                               input_frame_id) == nullptr) {
            break;
        }

        // Wait for the output buffer to be empty of data
        if(wait_for_empty_frame(out_buf, unique_name.c_str(),
                                output_frame_id) == nullptr) {
            break;
        }
        // Create view to input frame
        auto input_frame = visFrameView(in_buf, input_frame_id);

        // Copy input frame to output frame and create view
        allocate_new_metadata_object(out_buf, output_frame_id);
        auto output_frame = visFrameView(out_buf,
                                         output_frame_id, input_frame);

        for(uint32_t i = 0; i < output_frame.num_prod; i++) {
            float real = (i % 2 == 0 ?
                          output_frame.freq_id :
                          std::get<0>(output_frame.time));
            float imag = i;

            output_frame.vis[i] = {real, imag};
        }


        // Mark the output buffer and move on
        mark_frame_full(out_buf, unique_name.c_str(), output_frame_id);

        // Mark the input buffer and move on
        mark_frame_empty(in_buf, unique_name.c_str(), input_frame_id);

        // Advance the current frame ids
        output_frame_id = (output_frame_id + 1) % out_buf->num_frames;
        input_frame_id = (input_frame_id + 1) % in_buf->num_frames;
    }
}<|MERGE_RESOLUTION|>--- conflicted
+++ resolved
@@ -136,7 +136,6 @@
                         ind++;
                     }
                 }
-<<<<<<< HEAD
             } else if (mode == "gaussian") {
                 std::default_random_engine gen;
                 std::normal_distribution<float> gauss(vis_mean, vis_std);
@@ -144,7 +143,9 @@
                 for(uint32_t i = 0; i < num_elements; i++) {
                     for(uint32_t j = i; j < num_elements; j++) {
                         out_vis[ind] = {gauss(gen), gauss(gen)};
-=======
+                        ind++;
+                    }
+                }
             } else if(mode == "test_pattern") {
                 int ind = 0;
                 for(uint32_t i = 0; i < num_elements; i++) {
@@ -164,7 +165,6 @@
                         noise_imag = static_cast <float> (rand()) /
                             static_cast <float> (RAND_MAX/0.02) - 0.01;
                         out_vis[ind] = {(float)1.0 + noise_real, (float)noise_imag};
->>>>>>> 064fe6a2
                         ind++;
                     }
                 }
