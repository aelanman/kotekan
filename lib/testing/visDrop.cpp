#include "visDrop.hpp"

#include "Config.hpp"          // for Config
#include "StageFactory.hpp"    // for REGISTER_KOTEKAN_STAGE, StageMakerTemplate
#include "VisFrameView.hpp"    // for VisFrameView
#include "buffer.h"            // for mark_frame_empty, Buffer, mark_frame_full, register_consumer
#include "bufferContainer.hpp" // for bufferContainer
#include "kotekanLogging.hpp"  // for DEBUG, INFO
<<<<<<< HEAD
#include "visBuffer.hpp"       // for VisFrameView
=======
>>>>>>> a64bc86b

#include <algorithm>  // for find
#include <atomic>     // for atomic_bool
#include <cstdint>    // for uint32_t
#include <exception>  // for exception
#include <functional> // for _Bind_helper<>::type, bind, function
#include <regex>      // for match_results<>::_Base_type
#include <stdexcept>  // for runtime_error


using kotekan::bufferContainer;
using kotekan::Config;
using kotekan::Stage;

REGISTER_KOTEKAN_STAGE(visDrop);

visDrop::visDrop(Config& config, const std::string& unique_name,
                 bufferContainer& buffer_container) :
    Stage(config, unique_name, buffer_container, std::bind(&visDrop::main_thread, this)) {

    // Setup the buffers
    buf_in = get_buffer("in_buf");
    register_consumer(buf_in, unique_name.c_str());
    buf_out = get_buffer("out_buf");
    register_producer(buf_out, unique_name.c_str());

    drop_freqs = config.get_default<std::vector<uint32_t>>(unique_name, "freq", {});
    INFO("Dropping {:d} frequencies.", drop_freqs.size());
    frac_rfi = config.get_default<float>(unique_name, "frac_rfi", 0.);
    frac_lost = config.get_default<float>(unique_name, "frac_lost", 0.);
}

void visDrop::main_thread() {

    uint32_t frame_id_in = 0;
    uint32_t frame_id_out = 0;

    while (!stop_thread) {
        // Wait for data in the input buffer
        if ((wait_for_full_frame(buf_in, unique_name.c_str(), frame_id_in)) == nullptr) {
            break;
        }

        // Wait for space in the output buffer
        if (wait_for_empty_frame(buf_out, unique_name.c_str(), frame_id_out) == nullptr) {
            break;
        }
        // Copy frame into output buffer
        auto frame = VisFrameView::copy_frame(buf_in, frame_id_in, buf_out, frame_id_out);

        // Check if this frame should be dropped because of its freq_id.
        if (std::find(drop_freqs.begin(), drop_freqs.end(), frame.freq_id) != drop_freqs.end()) {
            if (frac_lost != 0.) {
                DEBUG("Setting lost samples for frame {:d} with frequency ID {:d}.", frame_id_in,
                      frame.freq_id);
                frame.fpga_seq_total = (uint64_t)(frame.fpga_seq_length * (1 - frac_lost));
                frame.rfi_total = (uint64_t)(frame.fpga_seq_length * frac_rfi);
            } else {
                DEBUG("Dropping frame {:d} with frequency ID {:d}.", frame_id_in, frame.freq_id);
                mark_frame_empty(buf_in, unique_name.c_str(), frame_id_in);
                frame_id_in = (frame_id_in + 1) % buf_in->num_frames;
                continue;
            }
        }

        // Mark output frame full and input frame empty
        mark_frame_full(buf_out, unique_name.c_str(), frame_id_out);
        mark_frame_empty(buf_in, unique_name.c_str(), frame_id_in);
        // Move forward one frame
        frame_id_out = (frame_id_out + 1) % buf_out->num_frames;
        frame_id_in = (frame_id_in + 1) % buf_in->num_frames;
    }
}<|MERGE_RESOLUTION|>--- conflicted
+++ resolved
@@ -6,10 +6,6 @@
 #include "buffer.h"            // for mark_frame_empty, Buffer, mark_frame_full, register_consumer
 #include "bufferContainer.hpp" // for bufferContainer
 #include "kotekanLogging.hpp"  // for DEBUG, INFO
-<<<<<<< HEAD
-#include "visBuffer.hpp"       // for VisFrameView
-=======
->>>>>>> a64bc86b
 
 #include <algorithm>  // for find
 #include <atomic>     // for atomic_bool
