/*****************************************
@file
@brief Generate fake visBuffer data.
- FakeVis : public Stage
- ReplaceVis : public Stage
*****************************************/

#ifndef FAKE_VIS
#define FAKE_VIS

#include "Config.hpp"          // for Config
#include "FakeVisPattern.hpp"  // for FakeVisPattern
#include "Stage.hpp"           // for Stage
#include "buffer.h"            // for Buffer
#include "bufferContainer.hpp" // for bufferContainer
#include "dataset.hpp"         // for dset_id_t
#include "visBuffer.hpp"       // for visFrameView
#include "visUtil.hpp"         // for cfloat

#include <memory>   // for unique_ptr
#include <stddef.h> // for size_t
#include <stdint.h> // for uint32_t, int32_t
#include <string>   // for string
#include <vector>   // for vector

/**
 * @brief Generate fake visibility data into a ``visBuffer``.
 *
 * This stage produces fake visibility data that can be used to feed
 * downstream kotekan stages for testing. It fills its buffer with frames in
 * the ``visFrameView`` format. Frames are generated for a set of frequencies
 * and a cadence specified in the config.
 *
 * @par Buffers
 * @buffer out_buf The kotekan buffer which will be fed, can be any size.
 *     @buffer_format visBuffer structured
 *     @buffer_metadata visMetadata
 *
 * @conf  num_elements  Int. The number of elements (i.e. inputs) in the
 *                      correlator data,
 * @conf  block_size    Int. The block size of the packed data.
 * @conf  num_ev        Int. The number of eigenvectors to be stored.
 * @conf  freq_ids      List of int. The frequency IDs to generate frames
 *                      for.
 * @conf  start_time    Double. The start time of the range of data (as a
 *                      Unix time in seconds). This simply changes the time
 *                      the frames are labelled with. Default is the current
 *                      time.
 * @conf  cadence       Float. The interval of time (in seconds) between
 *                      frames.
 * @conf  mode          String. How to fill the visibility array. See
<<<<<<< HEAD
 *                      fakeVis::fill_mode_X routines for documentation.
=======
 *                      the set of FakeVisPattern implementations for details.
>>>>>>> 557bc2cf
 * @conf  wait          Bool. Sleep to try and output data at roughly
 *                      the correct cadence.
 * @conf  num_frames    Exit after num_frames have been produced. If
 *                      less than zero, no limit is applied. Default is `-1`.
 * @conf  zero_weight   Bool. Set all weights to zero, if this is True.
 *                      Default is False.
 * @conf  frequencies   Array of UInt32. Definition of frequency IDs for
 *                      mode 'test_pattern_freq'.
 * @conf  dataset_id    Int. Use a fixed dataset ID and don't register
 *                      states. If not set, the dataset manager will create
 *                      the dataset ID.
 * @conf  sleep_before  Float. Sleep for this number of seconds before
 *                      starting. Useful for allowing other processes
 *                      to send REST commands. Default is 0s.
 * @conf  sleep_after   Float. Sleep for this number of seconds after running
 *                      and before shutting down. Useful for allowing other
 *                      processes to finish. Default is 1s.
 *
 * @todo  It might be useful eventually to produce realistic looking mock
 *        visibilities.
 *
 * @author  Tristan Pinsonneault-Marotte
 *
 */
class FakeVis : public kotekan::Stage {

public:
    /// Constructor. Loads config options.
    FakeVis(kotekan::Config& config, const std::string& unique_name,
            kotekan::bufferContainer& buffer_container);

    /// Primary loop to wait for buffers, stuff in data, mark full, lather, rinse and repeat.
    void main_thread() override;

private:
    /// Parameters saved from the config files
    size_t num_elements, num_eigenvectors, block_size;

    /// Config parameters for freq or inputs test pattern
    std::vector<cfloat> test_pattern_value;

    /// Output buffer
    Buffer* out_buf;

    /// List of frequencies for this buffer
    std::vector<uint32_t> freq;

    /// Test pattern
    std::unique_ptr<FakeVisPattern> pattern;

    /// Start time of data as a Unix time
    double start_time;

    /// Cadence to simulate (in seconds)
    float cadence;

    // Visibility filling mode
    std::string mode;

    // Test mode that sets all weights to zero
    bool zero_weight;

    bool wait;
    int32_t num_frames;

    // How long to sleep before starting.
    double sleep_before;

    // How long to sleep before exiting.
    double sleep_after;

    /// Fill non vis components. A helper for the fill_mode functions.
    void fill_non_vis(visFrameView& frame);

    // Use a fixed (configured) dataset ID in the output frames
    bool _fixed_dset_id;
    dset_id_t _dset_id;
};


/**
 * @brief Copy a buffer and replace its data with test data.
 *
 * @par Buffers
 * @buffer in_buf The kotekan buffer which will be read from.
 *     @buffer_format visBuffer structured
 *     @buffer_metadata visMetadata
 * @buffer out_buf The kotekan buffer to be filled with the replaced data.
 *     @buffer_format visBuffer structured
 *     @buffer_metadata visMetadata
 *
 * @author Richard Shaw
 *
 */
class ReplaceVis : public kotekan::Stage {

public:
    /// Constructor. Loads config options.
    ReplaceVis(kotekan::Config& config, const std::string& unique_name,
               kotekan::bufferContainer& buffer_container);

    /// Primary loop to wait for buffers, stuff in data, mark full, lather, rinse and repeat.
    void main_thread() override;

private:
    /// Buffers
    Buffer* in_buf;
    Buffer* out_buf;
};

#endif<|MERGE_RESOLUTION|>--- conflicted
+++ resolved
@@ -49,11 +49,7 @@
  * @conf  cadence       Float. The interval of time (in seconds) between
  *                      frames.
  * @conf  mode          String. How to fill the visibility array. See
-<<<<<<< HEAD
- *                      fakeVis::fill_mode_X routines for documentation.
-=======
  *                      the set of FakeVisPattern implementations for details.
->>>>>>> 557bc2cf
  * @conf  wait          Bool. Sleep to try and output data at roughly
  *                      the correct cadence.
  * @conf  num_frames    Exit after num_frames have been produced. If
