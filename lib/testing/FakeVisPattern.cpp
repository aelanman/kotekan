--- conflicted
+++ resolved
@@ -5,10 +5,6 @@
 #include "VisFrameView.hpp"   // for VisFrameView
 #include "datasetManager.hpp" // for datasetManager, state_id_t, dset_id_t
 #include "datasetState.hpp"   // for flagState, inputState
-<<<<<<< HEAD
-#include "visBuffer.hpp"      // for VisFrameView
-=======
->>>>>>> a64bc86b
 #include "visUtil.hpp"        // for cfloat, input_ctype, ts_to_double, cmap
 
 #include "fmt.hpp"      // for format
