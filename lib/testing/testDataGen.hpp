#ifndef TEST_DATA_GEN_H
#define TEST_DATA_GEN_H

#include "Config.hpp"          // for Config
#include "Stage.hpp"           // for Stage
#include "bufferContainer.hpp" // for bufferContainer
#include "dataset.hpp"         // for dset_id_t
#include "restServer.hpp"      // for connectionInstance

#include "json.hpp" // for json

#include <stdint.h> // for uint32_t
#include <string>   // for string

// Type: one of "random", "const"
// Value: the value of the constant
//

/**
 * @class testDataGen
 * @brief Generate test data as a standin for DPDK.
 *
 * @par Buffers
 * @buffer out_buf Buffer to fill
 *         @buffer_format any format
 *         @buffer_metadata chimeMetadata
 *
 * @conf  type                  String. "const", "random", "ramp", or "tpluse".
 * @conf  value                 Int. Required for type "const" and "ramp".
 * @conf  wait                  Bool, default True. Produce data a set cadence.
 *                              Otherwise just as fast as possible.
 * @conf  samples_per_data_set  Int. How often to produce data.
 * @conf  stream_id             Int.
 * @conf  num_frames            Int. How many frames to produce. Default inf.
 * @conf  rest_mode             String. "none" (default), "start", or "step.
 *                              How to interact with rest commands to trigger
 *                              data production.
 *
 * @par REST Endpoints
 * @endpoint /\<unique_name\>/generate_test_data
 *             ``POST`` Triggers the generation of data.
 *              Requires json values  `num_frames` (integer)
 *
 * If `rest_mode` is "start" or "step", data generation will not start right away
 * but will wait for a rest trigger providing `num_frames`. In "start" mode this
 * will initiate the stream of data. In "step" mode this will trigger `num_frames`
 * frames to be generated.
 *
 * @author Andre Renard, Kiyoshi Masui
 */
class testDataGen : public kotekan::Stage {
public:
    testDataGen(kotekan::Config& config, const std::string& unique_name,
                kotekan::bufferContainer& buffer_container);
    ~testDataGen();
    void main_thread() override;

private:
    void rest_callback(kotekan::connectionInstance& conn, nlohmann::json& request);
    bool can_i_go(int frame_id_abs);
    struct Buffer* buf;
    std::string type;
    std::string endpoint;
    int value;
    int step_to_frame;
    bool _pathfinder_test_mode;
    int samples_per_data_set;
    bool wait;
    std::string rest_mode;
    int num_frames;
    int stream_id;
<<<<<<< HEAD
    bool _fixed_dset_id;
    dset_id_t _dset_id;
    /// Parameters saved from the config files
    size_t num_elements, num_eigenvectors;
    uint32_t num_beams;
    /// List of frequencies for this buffer
    std::vector<uint32_t> freq;
    bool _init_dataset_manager;
=======
    uint32_t _first_frame_index;
>>>>>>> 8eb18131
};

#endif<|MERGE_RESOLUTION|>--- conflicted
+++ resolved
@@ -69,7 +69,7 @@
     std::string rest_mode;
     int num_frames;
     int stream_id;
-<<<<<<< HEAD
+    uint32_t _first_frame_index;
     bool _fixed_dset_id;
     dset_id_t _dset_id;
     /// Parameters saved from the config files
@@ -78,9 +78,7 @@
     /// List of frequencies for this buffer
     std::vector<uint32_t> freq;
     bool _init_dataset_manager;
-=======
-    uint32_t _first_frame_index;
->>>>>>> 8eb18131
+
 };
 
 #endif