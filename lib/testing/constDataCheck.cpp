#include "constDataCheck.hpp"

REGISTER_KOTEKAN_PROCESS(constDataCheck);

constDataCheck::constDataCheck(Config& config,
                        const string& unique_name,
                        bufferContainer &buffer_container) :
    KotekanProcess(config, unique_name, buffer_container,
                   std::bind(&constDataCheck::main_thread, this)) {

    buf = get_buffer("buf");
    register_consumer(buf, unique_name.c_str());
    ref_real = config.get_int(unique_name, "real");
    ref_imag = config.get_int(unique_name, "imag");
}

constDataCheck::~constDataCheck() {
}

void constDataCheck::apply_config(uint64_t fpga_seq) {
}

void constDataCheck::main_thread() {

    int frame_id = 0;
    uint8_t * frame = NULL;
    int num_errors = 0;

    while (!stop_thread) {

        frame = wait_for_full_frame(buf, unique_name.c_str(), frame_id);
        if (frame == NULL) break;

        DEBUG("constDataCheck: Got buffer %s[%d]", buf->buffer_name, frame_id);

        bool error = false;
        num_errors = 0;

        for (uint32_t i = 0; i < buf->frame_size/sizeof(int32_t); i += 2) {

            int32_t imag = *((int32_t *)&(frame[i*sizeof(int32_t)]));
            int32_t real = *((int32_t *)&(frame[(i+1)*sizeof(int32_t)]));

            if (real != ref_real || imag != ref_imag) {
<<<<<<< HEAD
                if (num_errors++ < 10000)
                    ERROR("%s[%d][%d] != %d + %di; actual value: %d + %di",
=======
                if (num_errors++ < 100)
                    ERROR("%s[%d][%d] != %d + %di; actual value: %d + %di\n",
>>>>>>> 5fe33f4b
                        buf->buffer_name, frame_id, i/2,
                        ref_real, ref_imag, real, imag);
                error = true;
            }
        }

        if (!error)
            INFO("The buffer %s[%d] passed all checks; contains all (%d + %di)",
                    buf->buffer_name, frame_id,
                    ref_real, ref_imag);

        mark_frame_empty(buf, unique_name.c_str(), frame_id);
        frame_id = (frame_id + 1) % buf->num_frames;
    }
}<|MERGE_RESOLUTION|>--- conflicted
+++ resolved
@@ -42,13 +42,8 @@
             int32_t real = *((int32_t *)&(frame[(i+1)*sizeof(int32_t)]));
 
             if (real != ref_real || imag != ref_imag) {
-<<<<<<< HEAD
-                if (num_errors++ < 10000)
+                if (num_errors++ < 1000)
                     ERROR("%s[%d][%d] != %d + %di; actual value: %d + %di",
-=======
-                if (num_errors++ < 100)
-                    ERROR("%s[%d][%d] != %d + %di; actual value: %d + %di\n",
->>>>>>> 5fe33f4b
                         buf->buffer_name, frame_id, i/2,
                         ref_real, ref_imag, real, imag);
                 error = true;
