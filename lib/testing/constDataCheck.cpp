--- conflicted
+++ resolved
@@ -45,15 +45,9 @@
             int32_t imag = *((int32_t *)&(frame[i*sizeof(int32_t)]));
             int32_t real = *((int32_t *)&(frame[(i+1)*sizeof(int32_t)]));
 
-<<<<<<< HEAD
-            if (real != ref_real || imag != ref_imag) {
+            if (real != rfr || imag != rfi) {
                 if (num_errors++ < 1000)
                     ERROR("%s[%d][%d] != %d + %di; actual value: %d + %di",
-=======
-            if (real != rfr || imag != rfi) {
-                if (num_errors++ < 1000)
-                    ERROR("%s[%d][%d] != %d + %di; actual value: %d + %di\n",
->>>>>>> 0522668d
                         buf->buffer_name, frame_id, i/2,
                         rfr, rfi, real, imag);
                 error = true;
