--- conflicted
+++ resolved
@@ -23,33 +23,15 @@
               output_formating.c
               time_tracking.c
               fpga_header_functions.c
-<<<<<<< HEAD
-              network_dpdk.c
               bufferContainer.cpp
               processFactory.cpp
-              )
-=======
-              nullProcess.cpp
-              output_power.c
-              fullPacketDump.cpp
-              rawFileRead.cpp
-              rawFileWrite.cpp
-              pyPlotResult.cpp
-              bufferContainer.cpp
-              testDataCheck.cpp
-              testDataGen.cpp
-              simVdifData.cpp
-              networkPowerStream.cpp
-              computeDualpolPower.cpp
-              nDiskFileWrite.cpp
        )
 
-if (${WITH_DPDK})
-       set (KOTEKAN_LIB_SOURCES ${KOTEKAN_LIB_SOURCES} 
-              dpdkWrapper.cpp
-              network_dpdk.c)
-       target_link_libraries( kotekan_libs rt dl ${DPDK_LIBS} )
+if (${USE_DPDK})
+       set (KOTEKAN_LIB_SOURCES ${KOTEKAN_LIB_SOURCES} network_dpdk.c)
 endif ()
+
+
 if (${CMAKE_SYSTEM_NAME} MATCHES "Darwin")
        set (KOTEKAN_LIB_SOURCES ${KOTEKAN_LIB_SOURCES} osxBindCPU.cpp)
 else ()
@@ -58,10 +40,6 @@
 
 add_library ( kotekan_libs
               ${KOTEKAN_LIB_SOURCES})
-              
-
->>>>>>> f18ca953
-
 
 target_link_libraries( kotekan_libs ${CMAKE_THREAD_LIBS_INIT} )
 target_link_libraries( kotekan_libs libinclude )
