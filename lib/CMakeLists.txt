cmake_minimum_required( VERSION 2.8 )
project( libchime )

find_package( OpenCL REQUIRED )

include_directories( ${OPENCL_INCLUDE_DIRS} )

<<<<<<< HEAD
add_library ( chime buffers.c errors.c nt_memcpy.c raw_file_write.c
              network_dpdk.c util.c error_correction.c nt_memset.c
=======
add_library ( chime buffers.c errors.c nt_memcpy.c nt_memset.c
              gpu_thread.c util.c error_correction.c network_output_sim.c
>>>>>>> 02ffe7ac
              output_formating.c test_data_generation.c ch_acq_uplink.c gpu_post_process.c
              config.c beamforming.c beamforming_post_process.c time_tracking.c vdif_stream.c
              fpga_header_functions.c null.c file_write.c simple_udp_cap.c output_power.c
              network_dpdk.c gpu_thread.cpp gpu_command.cpp callbackdata.cpp device_interface.cpp
              finalqueuesequence_command.cpp gpu_command_factory.cpp initqueuesequence_command.cpp
              kernelcorrelator.cpp kerneloffset.cpp kernelpreseed.cpp vdif_functions.c
              stream_raw_vdif.c )

#set (DPDK_LIBS "-Wl,--whole-archive -lrte_mbuf  -lrte_eal -lrte_pmd_e1000 -lrte_pmd_i40e -lrte_mempool -lrte_ring -lethdev -lrte_pmd_ixgbe -lrte_malloc -Wl,--no-whole-archive" )

target_link_libraries( chime ${OPENCL_LIBRARIES} )
target_link_libraries( chime ${CMAKE_THREAD_LIBS_INIT} )
target_link_libraries( chime m rt dl ${DPDK_LIBS} )
target_link_libraries( chime jansson )<|MERGE_RESOLUTION|>--- conflicted
+++ resolved
@@ -5,13 +5,8 @@
 
 include_directories( ${OPENCL_INCLUDE_DIRS} )
 
-<<<<<<< HEAD
-add_library ( chime buffers.c errors.c nt_memcpy.c raw_file_write.c
-              network_dpdk.c util.c error_correction.c nt_memset.c
-=======
-add_library ( chime buffers.c errors.c nt_memcpy.c nt_memset.c
-              gpu_thread.c util.c error_correction.c network_output_sim.c
->>>>>>> 02ffe7ac
+add_library ( chime buffers.c errors.c nt_memcpy.c nt_memset.c raw_file_write.c
+              util.c error_correction.c network_output_sim.c
               output_formating.c test_data_generation.c ch_acq_uplink.c gpu_post_process.c
               config.c beamforming.c beamforming_post_process.c time_tracking.c vdif_stream.c
               fpga_header_functions.c null.c file_write.c simple_udp_cap.c output_power.c
