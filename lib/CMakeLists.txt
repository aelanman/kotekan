--- conflicted
+++ resolved
@@ -5,14 +5,6 @@
 
 include_directories( ${OPENCL_INCLUDE_DIRS} )
 
-<<<<<<< HEAD
-add_library ( chime buffers.c errors.c nt_memcpy.c nt_memset.c
-              gpu_thread.c util.c error_correction.c
-              output_formating.c test_data_generation.c ch_acq_uplink.c gpu_post_process.c
-              config.c beamforming.c beamforming_post_process.c time_tracking.c vdif_stream.c
-              fpga_header_functions.c null.c file_write.c simple_udp_cap.c
-              network_dpdk.c )
-=======
 add_library ( chime buffers.c errors.c nt_memcpy.c
               network_dna.c util.c error_correction.c
               output_formating.c test_data_generation.c ch_acq_uplink.c gpu_post_process.c
@@ -21,7 +13,6 @@
               network_dpdk.c gpu_thread.cpp gpu_command.cpp simple_dna_cap.c callbackdata.cpp device_interface.cpp
               finalqueuesequence_command.cpp gpu_command_factory.cpp initqueuesequence_command.cpp
               kernelcorrelator.cpp kerneloffset.cpp kernelpreseed.cpp )
->>>>>>> 4e01ab28
 
 #set (DPDK_LIBS "-Wl,--whole-archive -lrte_mbuf  -lrte_eal -lrte_pmd_e1000 -lrte_pmd_i40e -lrte_mempool -lrte_ring -lethdev -lrte_pmd_ixgbe -lrte_malloc -Wl,--no-whole-archive" )
 
