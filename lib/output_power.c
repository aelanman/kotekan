
#include <stdio.h>
#include <errno.h>
#include <stdlib.h>
#include <fcntl.h>
#include <unistd.h>
#include <string.h>

#include "output_power.h"
#include "buffers.h"
#include "errors.h"

#include <immintrin.h>

#define PACKET_OFFSET 58

// Hard coded, to be fixed.
#define NUM_POL 2
#define PACKET_LEN 1056
#define VDIF_HEADER_LEN 32
#define NUM_FREQ 1024

<<<<<<< HEAD
void *fast_square_and_sum_vdif(int integration_time,
=======

#ifdef __AVX2__
void fast_square_and_sum_vdif(int integration_time,
>>>>>>> 312664f2
        unsigned char * data, int * temp_buf, int * xx, int * yy) {


    for (int packet = 0; packet < integration_time; packet++) {
        for (int pol = 0; pol < NUM_POL; ++pol) {
            for (int freq = 0; freq < NUM_FREQ / 32; ++freq) {

                const int index = packet * PACKET_LEN * NUM_POL +
                                    pol * PACKET_LEN
                                    + VDIF_HEADER_LEN + freq*32;

                __m256i ymm0, ymm1, ymm2, ymm3, ymm4, ymm5, ymm6, ymm7;

                // Load 64 4 bit numbers
                ymm0 = _mm256_loadu_si256((__m256i const *)&data[index]);

                // Shift the high 4-bits to the low 4-bits in each 8 bit block
                ymm1 = _mm256_srli_epi64(ymm0, 4); // real

                // Mask out the lower 4 bits
                ymm2 = _mm256_set1_epi32(0x0f0f0f0f);
                ymm0 = _mm256_and_si256(ymm0, ymm2); // imag
                ymm1 = _mm256_and_si256(ymm1, ymm2); // real

                // This packs (real, imag) (8+8) pairs together
                ymm3 = _mm256_unpacklo_epi8(ymm0, ymm1);
                ymm4 = _mm256_unpackhi_epi8(ymm0, ymm1);

                // subtract 8 to make the 8-bit numbers twos complement
                ymm2 = _mm256_set1_epi8(8);
                ymm3 = _mm256_sub_epi8(ymm3, ymm2);
                ymm4 = _mm256_sub_epi8(ymm4, ymm2);

                // Take the abs value since the multi is unsigned
                ymm3 = _mm256_abs_epi8(ymm3);
                ymm4 = _mm256_abs_epi8(ymm4);

                // Multiply and add real and imaginary 8+8-bit pairs into 16-bit ints
                ymm5 = _mm256_maddubs_epi16(ymm3, ymm3); // hi
                ymm6 = _mm256_maddubs_epi16(ymm4, ymm4); // lo

                // Extend to 32-bit
                ymm7 = _mm256_set1_epi32(0);
                ymm0 = _mm256_unpacklo_epi16(ymm5, ymm7);
                ymm1 = _mm256_unpackhi_epi16(ymm5, ymm7);
                ymm2 = _mm256_unpacklo_epi16(ymm6, ymm7);
                ymm3 = _mm256_unpackhi_epi16(ymm6, ymm7);

                int out_index = pol * NUM_FREQ + freq * 32;

                if (packet != 0) {
                    ymm4 = _mm256_loadu_si256((__m256i const *)&temp_buf[out_index + 0*8]);
                    ymm5 = _mm256_loadu_si256((__m256i const *)&temp_buf[out_index + 1*8]);
                    ymm6 = _mm256_loadu_si256((__m256i const *)&temp_buf[out_index + 2*8]);
                    ymm7 = _mm256_loadu_si256((__m256i const *)&temp_buf[out_index + 3*8]);

                    ymm0 = _mm256_add_epi32(ymm0, ymm4);
                    ymm1 = _mm256_add_epi32(ymm1, ymm5);
                    ymm2 = _mm256_add_epi32(ymm2, ymm6);
                    ymm3 = _mm256_add_epi32(ymm3, ymm7);
                }

                _mm256_storeu_si256((__m256i *)&temp_buf[out_index + 0*8], ymm0);
                _mm256_storeu_si256((__m256i *)&temp_buf[out_index + 1*8], ymm1);
                _mm256_storeu_si256((__m256i *)&temp_buf[out_index + 2*8], ymm2);
                _mm256_storeu_si256((__m256i *)&temp_buf[out_index + 3*8], ymm3);

            }

        }
    }

    // Reorder the numbers.
    for (int i = 0; i < NUM_FREQ; ++i) {
        // Fix stupid index problem
        int m32 = i % 32;
        if (m32 < 16) {
            m32 = (m32/4)*4;
        } else  {
            m32 = -12 + ((m32 - 16)/4)*4;
        }

        xx[i] = temp_buf[i + m32];
    }

    for (int i = 0; i < NUM_FREQ; ++i) {
        // Fix stupid index problem
        int m32 = i % 32;
        if (m32 < 16) {
            m32 = (m32/4)*4;
        } else  {
            m32 = -12 + ((m32 - 16)/4)*4;
        }

        yy[i] = temp_buf[NUM_FREQ + i + m32];
    }

}
<<<<<<< HEAD

/// @brief Squares and sums 4 bit data with the form
/// [f0t0, f1t0, ... fNt0, f0t1, f1t1, ... fNt1, ... f0tM, f1TM, ... fNtM]
/// f is frequency, t is time, N is number of frequencies, M is number of samples.
/// Each value is a (4+4)-bit offset encoded complex number.
/// @param intergration_time The number of time samples to sum
/// @param num_freq The number of frequencies in each time sample
/// @parma data The blob of data with the format above.
/// @parap temp_buf A working array of size = num_freq * sizeof(int)
/// @param sum The results of the square and sum; size = num_freq * sizeof(int)
inline void u4_square_and_sum(const int integration_time, const int num_freq,
        const unsigned char * data, int * temp_buf, int * sum) {

    for (int frame = 0; frame < integration_time; frame++) {
        for (int freq = 0; freq < num_freq / 32; ++freq) {

            const int index = frame * num_freq + freq*32;

            __m256i ymm0, ymm1, ymm2, ymm3, ymm4, ymm5, ymm6, ymm7;

            // Load 64 4 bit numbers
            ymm0 = _mm256_loadu_si256((__m256i const *)&data[index]);

            // Shift the high 4-bits to the low 4-bits in each 8 bit block
            ymm1 = _mm256_srli_epi64(ymm0, 4); // real

            // Mask out the lower 4 bits
            ymm2 = _mm256_set1_epi32(0x0f0f0f0f);
            ymm0 = _mm256_and_si256(ymm0, ymm2); // imag
            ymm1 = _mm256_and_si256(ymm1, ymm2); // real

            // This packs (real, imag) (8+8) pairs together
            ymm3 = _mm256_unpacklo_epi8(ymm0, ymm1);
            ymm4 = _mm256_unpackhi_epi8(ymm0, ymm1);

            // subtract 8 to make the 8-bit numbers twos complement
            ymm2 = _mm256_set1_epi8(8);
            ymm3 = _mm256_sub_epi8(ymm3, ymm2);
            ymm4 = _mm256_sub_epi8(ymm4, ymm2);

            // Take the abs value since the multi is unsigned
            ymm3 = _mm256_abs_epi8(ymm3);
            ymm4 = _mm256_abs_epi8(ymm4);

            // Multiply and add real and imaginary 8+8-bit pairs into 16-bit ints
            ymm5 = _mm256_maddubs_epi16(ymm3, ymm3); // hi
            ymm6 = _mm256_maddubs_epi16(ymm4, ymm4); // lo

            // Extend to 32-bit
            ymm7 = _mm256_set1_epi32(0);
            ymm0 = _mm256_unpacklo_epi16(ymm5, ymm7);
            ymm1 = _mm256_unpackhi_epi16(ymm5, ymm7);
            ymm2 = _mm256_unpacklo_epi16(ymm6, ymm7);
            ymm3 = _mm256_unpackhi_epi16(ymm6, ymm7);

            int out_index = freq * 32;

            if (frame != 0) {
                ymm4 = _mm256_loadu_si256((__m256i const *)&temp_buf[out_index + 0*8]);
                ymm5 = _mm256_loadu_si256((__m256i const *)&temp_buf[out_index + 1*8]);
                ymm6 = _mm256_loadu_si256((__m256i const *)&temp_buf[out_index + 2*8]);
                ymm7 = _mm256_loadu_si256((__m256i const *)&temp_buf[out_index + 3*8]);

                ymm0 = _mm256_add_epi32(ymm0, ymm4);
                ymm1 = _mm256_add_epi32(ymm1, ymm5);
                ymm2 = _mm256_add_epi32(ymm2, ymm6);
                ymm3 = _mm256_add_epi32(ymm3, ymm7);
            }

            _mm256_storeu_si256((__m256i *)&temp_buf[out_index + 0*8], ymm0);
            _mm256_storeu_si256((__m256i *)&temp_buf[out_index + 1*8], ymm1);
            _mm256_storeu_si256((__m256i *)&temp_buf[out_index + 2*8], ymm2);
            _mm256_storeu_si256((__m256i *)&temp_buf[out_index + 3*8], ymm3);
        }
    }

    // Reorder the numbers.
    for (int i = 0; i < NUM_FREQ; ++i) {
        // Fix stupid index problem
        int m32 = i % 32;
        if (m32 < 16) {
            m32 = (m32/4)*4;
        } else  {
            m32 = -12 + ((m32 - 16)/4)*4;
        }
        // TODO this should be a non-temporal store.
        sum[i] = temp_buf[i + m32];
    }
}

=======
#else
void fast_square_and_sum_vdif(int integration_time,
        unsigned char * data, int * temp_buf, int * xx, int * yy)
{
    ERROR("This system does not support AVX2, square and sum will not work");
}
#endif
>>>>>>> 312664f2

void *output_power_thread(void * arg)
{
    struct output_power_thread_arg * args = (struct output_power_thread_arg *) arg;

    FILE * fd;
    FILE * fd_legacy;
    int useableBufferIDs[1] = {0};
    int bufferID = 0;

    // Open the file to write
    const int file_name_len = 100;
    char file_name[file_name_len];

    snprintf(file_name, file_name_len, "%s/power_data.dat", args->ram_disk);

    const int integration_time = args->integration_samples;

    const int head_size = 3;
    const int line_head_size = 2;

    int line_idx = 0;
    int num_rolls = 0;
    int line_size = args->num_freq*2 + line_head_size;
    const int num_entries = 400000;

    int out_buf[line_size];
    int temp_buf[args->num_freq*2];

    int * xx = out_buf + line_head_size; // Pointer math
    int * yy = out_buf + args->num_freq + line_head_size;

    int out_buf_legacy[args->num_freq*2];
    int * xx_legacy = out_buf_legacy; // Pointer math
    int * yy_legacy = out_buf_legacy + args->num_freq;

    // Delete the file before first use
    unlink(file_name);

    fd = fopen(file_name, "w+");

    if (fd == NULL) {
        ERROR("Cannot open file");
        ERROR("File name was: %s", file_name);
        exit(errno);
    }

    if (args->legacy_output == 1) {
        snprintf(file_name, file_name_len, "%s/power_data_legacy.dat", args->ram_disk);

        unlink(file_name);

        fd_legacy = fopen(file_name, "w+");

        if (fd_legacy == NULL) {
            ERROR("Cannot open legacy file");
            ERROR("File name was: %s", file_name);
            exit(errno);
        }
    }

    // Create a second free running file.

    // Grow the file to full size with zeros
    memset((void *)out_buf, 0, line_size*sizeof(int));
    fwrite((void *)out_buf, sizeof(int), head_size, fd);
    for (int i = 0; i < num_entries ; ++i) {
        fwrite((void *) out_buf, sizeof(int), line_size, fd);
    }
    fseek(fd, 0, SEEK_SET);

    for (;;) {

	// This call is blocking.
        bufferID = get_full_buffer_from_list(args->buf, useableBufferIDs, 1);

        //printf("Got buffer, id: %d", bufferID);

        // Check if the producer has finished, and we should exit.
        if (bufferID == -1) {
            int ret;
            if (fclose(fd) == -1) {
                fprintf(stderr, "Cannot close file");
            }
            pthread_exit((void *) &ret);
        }

        if (args->legacy_output == 1) {
            memset((void*)out_buf_legacy, 0, args->num_freq*2*sizeof(int));
        }

        unsigned char * data = (unsigned char *) args->buf->data[bufferID];

        for (int integration = 0;
             integration < args->num_timesamples/integration_time;
             ++integration) {

            // Get the FPGA count
            // TODO fix this somehow!
            //*((uint32_t *) out_buf) = *(uint32_t *)&data[integration*packet_len*integration_time/args->num_frames + 54];
            //*((uint32_t *) out_buf + 1) = *(uint32_t *)&data[integration*packet_len*integration_time/args->num_frames + 46];

            fast_square_and_sum_vdif(integration_time,
                                     &data[integration * integration_time * PACKET_LEN * NUM_POL],
                                     temp_buf, xx, yy);

            fseek(fd, sizeof(int) * (line_size * line_idx  + head_size), SEEK_SET);
            ssize_t ints_written = fwrite(out_buf, sizeof(int), line_size, fd);

            if (ints_written != line_size) {
                ERROR("Failed to write power data to ram disk!!!");
                fclose(fd);
            }

            // Update the file header
            fseek(fd, 0, SEEK_SET);
            fwrite((void*)&line_idx, sizeof(int), 1, fd);
            fwrite((void*)&num_rolls, sizeof(int), 1, fd);
            fwrite((void*)&integration_time, sizeof(int), 1, fd);
            line_idx += 1;
            if (line_idx == num_entries) {
                line_idx = 0;
                num_rolls += 1;
            }

            if (args->legacy_output == 1) {
                for (int i = 0; i < args->num_freq; ++i) {
                    xx_legacy[i] += xx[i];
                    yy_legacy[i] += yy[i];
                }

                ssize_t ints_written = fwrite((void*)out_buf_legacy, sizeof(int), args->num_freq*2, fd_legacy);
                if (ints_written != args->num_freq*2) {
                    ERROR("Failed to write power data to legacy ram disk!!!");
                    fclose(fd);
                }
            }
        }

        mark_buffer_empty(args->buf, bufferID);

        useableBufferIDs[0] = ( useableBufferIDs[0] + 1 ) % ( args->buf->num_buffers );
    }

}<|MERGE_RESOLUTION|>--- conflicted
+++ resolved
@@ -1,4 +1,3 @@
-
 #include <stdio.h>
 #include <errno.h>
 #include <stdlib.h>
@@ -20,13 +19,8 @@
 #define VDIF_HEADER_LEN 32
 #define NUM_FREQ 1024
 
-<<<<<<< HEAD
-void *fast_square_and_sum_vdif(int integration_time,
-=======
-
 #ifdef __AVX2__
 void fast_square_and_sum_vdif(int integration_time,
->>>>>>> 312664f2
         unsigned char * data, int * temp_buf, int * xx, int * yy) {
 
 
@@ -125,7 +119,6 @@
     }
 
 }
-<<<<<<< HEAD
 
 /// @brief Squares and sums 4 bit data with the form
 /// [f0t0, f1t0, ... fNt0, f0t1, f1t1, ... fNt1, ... f0tM, f1TM, ... fNtM]
@@ -216,7 +209,6 @@
     }
 }
 
-=======
 #else
 void fast_square_and_sum_vdif(int integration_time,
         unsigned char * data, int * temp_buf, int * xx, int * yy)
@@ -224,7 +216,6 @@
     ERROR("This system does not support AVX2, square and sum will not work");
 }
 #endif
->>>>>>> 312664f2
 
 void *output_power_thread(void * arg)
 {
