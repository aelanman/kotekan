--- conflicted
+++ resolved
@@ -43,9 +43,6 @@
 //WITH_OPENCL
 #endif
 
-//WITH_OPENCL
-#endif
-
 #define CHECK_ERROR( err )                                         \
     if ( err ) {                                                    \
         syslog(LOG_ERR, "Error at %s:%d; Error type: %s",               \
@@ -59,10 +56,7 @@
                 __FILE__, __LINE__);                          \
         exit( -1 );                                        \
     }
-<<<<<<< HEAD
 
-=======
->>>>>>> f18ca953
 
 #ifdef DEBUGING
 
