--- conflicted
+++ resolved
@@ -41,15 +41,7 @@
     //                        beamforming_out_buf, beamforming_out_incoh_buf);
 
     //device = new device_interface(config, gpu_id);
-<<<<<<< HEAD
     device = new device_interface(in_buf, out_buf, config, gpu_id, beamforming_out_buf, rfi_out_buf, unique_name);
-                             
-                            
-=======
-    device = new device_interface(in_buf, out_buf, config, gpu_id, beamforming_out_buf, unique_name);
-
-
->>>>>>> 733decd4
     factory = new gpu_command_factory(*device, config, unique_name);
 
     //factory.initializeCommands(device, config);
