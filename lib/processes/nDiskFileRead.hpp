--- conflicted
+++ resolved
@@ -90,15 +90,10 @@
 
     //Applies the config parameters
     void apply_config(uint64_t fpga_seq) override;
-<<<<<<< HEAD
-    //Creates n safe threads of file_read_thre
-    void main_thread() override;
-=======
 
     //Creates n safe instances of the file_read_thread thread
     void main_thread() override;
 
->>>>>>> c3466e77
 private:
     //The kotekan buffer object the processes is producing for
     struct Buffer *buf;
