--- conflicted
+++ resolved
@@ -6,20 +6,6 @@
 #ifndef VIS_COMPRESSION_HPP
 #define VIS_COMPRESSION_HPP
 
-<<<<<<< HEAD
-#include <sys/types.h>
-#include <atomic>
-#include <cstdint>
-#include <functional>
-#include <iosfwd>
-#include <map>
-#include <string>
-#include <thread>
-#include <utility>
-#include <vector>
-
-=======
->>>>>>> 1110f96b
 #include "Config.hpp"
 #include "KotekanProcess.hpp"
 #include "buffer.h"
@@ -28,8 +14,6 @@
 #include "datasetState.hpp"
 #include "prometheusMetrics.hpp"
 #include "visUtil.hpp"
-<<<<<<< HEAD
-=======
 
 #include <atomic>
 #include <cstdint>
@@ -41,7 +25,6 @@
 #include <thread>
 #include <utility>
 #include <vector>
->>>>>>> 1110f96b
 
 // This type is used a lot so let's use an alias
 using json = nlohmann::json;
