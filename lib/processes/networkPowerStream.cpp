#include <sys/socket.h>
#include <sys/types.h>
#include <sys/time.h>
#include <arpa/inet.h>
#include <netinet/in.h>
#include <unistd.h>
#include <stdio.h>
#include <string.h>
#include <functional>
#include <string>

#include "networkPowerStream.hpp"
#include "util.h"
#include "errors.h"

networkPowerStream::networkPowerStream(Config& config,
                                       const string& unique_name,
                                       bufferContainer &buffer_container) :
    KotekanProcess(config, unique_name, buffer_container,
                   std::bind(&networkPowerStream::main_thread, this)){

    buf = get_buffer("power_in_buf");
    register_consumer(buf, unique_name.c_str());

    //PER BUFFER
    times = config.get_int(unique_name, "samples_per_data_set") /
            config.get_int(unique_name, "integration_length");
    freqs = config.get_int(unique_name, "num_freq");
    elems = config.get_int(unique_name, "num_elements");

    dest_port = config.get_int(unique_name, "destination_port");
    dest_server_ip = config.get_string(unique_name, "destination_ip");
    dest_protocol = config.get_string(unique_name, "destination_protocol");

    atomic_flag_clear(&socket_lock);

    header.packet_length = freqs * sizeof(float);
    header.header_length = sizeof(IntensityPacketHeader);
    header.samples_per_packet = freqs;
    header.sample_type = 4;//uint32
    header.raw_cadence = 2.56e-6;
    header.num_freqs = freqs;
    header.num_elems = elems;
    header.samples_summed = config.get_int(unique_name, "integration_length");
    header.handshake_idx = -1;
    header.handshake_utc = -1;

    frame_idx=0;
}

networkPowerStream::~networkPowerStream() {
}

void networkPowerStream::apply_config(uint64_t fpga_seq) {
}

void networkPowerStream::main_thread() {
    int buffer_id = 0;
    uint packet_length = freqs * sizeof(float) + sizeof(IntensityPacketHeader);
    void *packet_buffer = malloc(packet_length);
        IntensityPacketHeader *packet_header = (IntensityPacketHeader *)packet_buffer;
        float *local_data = (float*)((char *)packet_buffer + sizeof(IntensityPacketHeader));
    struct timeval tv;

    if (dest_protocol == "UDP")
    {
        // UDP variables
        struct sockaddr_in saddr_remote;  /* the libc network address data structure */
        socket_fd = socket(AF_INET, SOCK_DGRAM, IPPROTO_UDP);
        if (socket_fd == -1) {
            ERROR("Could not create UDP socket for output stream");
            return;
        }

        memset((char *) &saddr_remote, 0, sizeof(sockaddr_in));
        saddr_remote.sin_family = AF_INET;
        saddr_remote.sin_port = htons(dest_port);
        if (inet_aton(dest_server_ip.c_str(), &saddr_remote.sin_addr) == 0) {
            ERROR("Invalid address given for remote server");
            return;
        }
        INFO("%i %s",dest_port, dest_server_ip.c_str());

        for (;;) {
            // Wait for a full buffer.
            buffer_id = wait_for_full_buffer(buf, unique_name.c_str(), buffer_id);

            for (int t=0; t<times; t++){
                packet_header->frame_idx = frame_idx++;
                for (int p=0; p<elems; p++){
                    packet_header->elem_idx = p;
                    packet_header->samples_summed = ((uint*)buf->data[buffer_id])[
                                                            t*elems*(freqs+1) + p*(freqs+1) + freqs];
                    memcpy(local_data,
<<<<<<< HEAD
                                buf->data[buffer_id]+(t*elems+p)*(freqs+1)*sizeof(uint),
=======
                            buf->data[buffer_id]+(t*elems+p)*(freqs+1)*sizeof(uint),
>>>>>>> 2ccc4e3e
                            freqs*sizeof(uint));
                    // Send data to remote server.
                    int bytes_sent = sendto(socket_fd,
                                                packet_buffer,
                                                packet_length, 0,
                                     (struct sockaddr *) &saddr_remote, sizeof(sockaddr_in));
                    if (bytes_sent != packet_length)
                        ERROR("SOMETHING WENT WRONG IN UDP TRANSMIT");
                }
            }

            // Mark buffer as empty.
            mark_buffer_empty(buf, unique_name.c_str(), buffer_id);
            buffer_id = (buffer_id + 1) % buf->num_buffers;
        }
    }
    else if (dest_protocol == "TCP")
    {
        // TCP variables
        for (;;) {
            // Wait for a full buffer.
            buffer_id = wait_for_full_buffer(buf, unique_name.c_str(), buffer_id);
            while (atomic_flag_test_and_set(&socket_lock)) {}
            if (tcp_connected) {
                atomic_flag_clear(&socket_lock);
                for (int t=0; t<times; t++){
                    packet_header->frame_idx = frame_idx++;
                    for (int p=0; p<elems; p++){
                        packet_header->elem_idx = p;
                        packet_header->samples_summed = ((uint*)buf->data[buffer_id])[
                                                                t*elems*(freqs+1) + p*(freqs+1) + freqs];
                        memcpy(local_data,
                                buf->data[buffer_id]+(t*elems+p)*(freqs+1)*sizeof(uint),
                                freqs*sizeof(uint));
                        int bytes_sent = send(socket_fd,
                                                packet_buffer,
                                                packet_length,
                                                0);

                        if (bytes_sent != packet_length) {
                            while (atomic_flag_test_and_set(&socket_lock)) {}
                            close(socket_fd);
                            tcp_connected=false;
                            atomic_flag_clear(&socket_lock);
                            break;
                        }
                    }
                }
            }
            else if (!tcp_connecting){
                frame_idx+=times;
                handshake_idx = frame_idx;
                gettimeofday(&tv,NULL);
                handshake_utc =  tv.tv_sec + tv.tv_usec/1e6;
                tcp_connecting=true;
                atomic_flag_clear(&socket_lock);
                std::thread(&networkPowerStream::tcpConnect, this).detach();
            }
            else {
                frame_idx+=times;
                atomic_flag_clear(&socket_lock);
            }
            // Mark buffer as empty.
            mark_buffer_empty(buf, unique_name.c_str(), buffer_id);
            buffer_id = (buffer_id + 1) % buf->num_buffers;
        }

    }
    else ERROR("Bad protocol: %s\n", dest_protocol.c_str());

    free(packet_buffer);
}

void networkPowerStream::tcpConnect()
{
//    INFO("Connecting TCP Power Stream!");
    struct sockaddr_in address;
    address.sin_addr.s_addr = inet_addr(dest_server_ip.c_str());
    address.sin_port = htons(dest_port);
    address.sin_family = AF_INET;

    socket_fd = socket(AF_INET, SOCK_STREAM, IPPROTO_TCP);
    if (socket_fd == -1) {
        ERROR("Could not create TCP socket for output stream");
        return;
    }

    //TODO: handle errors, make dynamic
    struct timeval timeout;
    timeout.tv_sec = 0;
    timeout.tv_usec = 200000;

    if (connect(socket_fd,(struct sockaddr *)&address,sizeof(address)) != 0){
        while (atomic_flag_test_and_set(&socket_lock)) {}
        tcp_connecting=false;
        close(socket_fd);
        atomic_flag_clear(&socket_lock);
        return;
    }
    setsockopt (socket_fd, SOL_SOCKET, SO_SNDTIMEO, (char *)&timeout, sizeof(timeout));

    { //put together handshake
        while (atomic_flag_test_and_set(&socket_lock)) {}
            header.handshake_idx = handshake_idx;
            header.handshake_utc  = handshake_utc;
        atomic_flag_clear(&socket_lock);
        int bytes_sent = send(socket_fd,
                                (void *)&header,
                                sizeof(header),
                                0);
        if (bytes_sent != sizeof(header)) {
            ERROR("Could not send TCP header for output stream");
            while (atomic_flag_test_and_set(&socket_lock)) {}
            close(socket_fd);
            tcp_connected=false;
            atomic_flag_clear(&socket_lock);
            return;
        }
        //FIXME: remove hardcoding of freq & Stokes
        int info_size = freqs*2*sizeof(float) + elems*sizeof(char);
        void *info = malloc(info_size);
        for (int f=0; f<freqs; f++) {
            ((float*)info)[2*f]   = 800e6 - 400e6* f   /1024;
            ((float*)info)[2*f+1] = 800e6 - 400e6*(f+1)/1024;
        }
        // - description of stream (e.g. V / H pol, Stokes-I / Q / U / V)
        //  -8  -7  -6  -5  -4  -3  -2  -1  1   2   3   4
        //  YX  XY  YY  XX  LR  RL  LL  RR  I   Q   U   V
        for (int e=0; e<elems; e++)
            ((char*)((char*)info+info_size - elems*sizeof(char)))[e]=-5-e;
        bytes_sent = send(socket_fd,
                                info,
                                info_size,
                                0);
        free(info);
        if (bytes_sent != info_size) {
            ERROR("Could not send TCP header for output stream");
            while (atomic_flag_test_and_set(&socket_lock)) {}
            close(socket_fd);
            tcp_connected=false;
            atomic_flag_clear(&socket_lock);
            return;
        }
    }
    while (atomic_flag_test_and_set(&socket_lock)) {}
    tcp_connected=true;
    tcp_connecting=false;
    atomic_flag_clear(&socket_lock);

}


<|MERGE_RESOLUTION|>--- conflicted
+++ resolved
@@ -92,11 +92,7 @@
                     packet_header->samples_summed = ((uint*)buf->data[buffer_id])[
                                                             t*elems*(freqs+1) + p*(freqs+1) + freqs];
                     memcpy(local_data,
-<<<<<<< HEAD
-                                buf->data[buffer_id]+(t*elems+p)*(freqs+1)*sizeof(uint),
-=======
                             buf->data[buffer_id]+(t*elems+p)*(freqs+1)*sizeof(uint),
->>>>>>> 2ccc4e3e
                             freqs*sizeof(uint));
                     // Send data to remote server.
                     int bytes_sent = sendto(socket_fd,
