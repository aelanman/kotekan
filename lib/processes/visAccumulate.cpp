#include "visAccumulate.hpp"
#include "visBuffer.hpp"
#include "visUtil.hpp"
#include "chimeMetadata.h"
#include "errors.h"
#include "prometheusMetrics.hpp"
#include "fmt.hpp"
#include "datasetManager.hpp"
#include "configUpdater.hpp"

#include <time.h>
#include <iomanip>
#include <iostream>
#include <vector>
#include <algorithm>
#include <stdexcept>
#include <mutex>
#include <csignal>


using namespace std::placeholders;

REGISTER_KOTEKAN_PROCESS(visAccumulate);


visAccumulate::visAccumulate(Config& config, const string& unique_name,
                             bufferContainer &buffer_container) :
    KotekanProcess(config, unique_name, buffer_container,
                   std::bind(&visAccumulate::main_thread, this))
{

    // Fetch and apply config
    apply_config(0);

    in_buf = get_buffer("in_buf");
    register_consumer(in_buf, unique_name.c_str());

    out_buf = get_buffer("out_buf");
    register_producer(out_buf, unique_name.c_str());

    // Create the state for the main visibility accumulation
    gated_datasets.emplace_back(
        out_buf, gateSpec::create("uniform", "vis"), num_prod_gpu
    );


    // Get and validate any gating config
    nlohmann::json gating_conf = config.get_default<nlohmann::json>(
        unique_name, "gating", {});
    if (!gating_conf.empty() && !gating_conf.is_object()) {
        ERROR("Gating config must be a dictionary: %s",
              gating_conf.dump().c_str());
        std::raise(SIGINT);
    }

    // Register gating update callbacks
    std::map<std::string, std::function<bool(nlohmann::json&)>> callbacks;

    for (auto& it : gating_conf.items()) {

        // Get the name of the gated dataset
        std::string name = it.key();

        // Validate and fetch the gating mode
        try {
            if (!it.value().at("mode").is_string()) {
                throw std::invalid_argument(
                    "Config for gated dataset " + name +
                    " did not have a valid mode argument: " + it.value().dump()
                );
            }
        } catch (std::exception& e) {
            ERROR("Failure reading 'mode' from config: %s", e.what());
            std::raise(SIGINT);
        }
        std::string mode = it.value().at("mode");

        if (!FACTORY(gateSpec)::exists(mode)) {
            ERROR("Requested gating mode %s for dataset %s is not a known.",
                  name.c_str(), mode.c_str());
            std::raise(SIGINT);
        }

        INFO("Creating gated dataset %s of type %s",
             name.c_str(), mode.c_str());

        // Validate and fetch the output buffer name
        try {
            if (!it.value().at("mode").is_string()) {
                throw std::invalid_argument(
                    "Config for gated dataset " + name +
                    " did not have a valid buf argument: " + it.value().dump()
                );
            }
        } catch (std::exception& e) {
            ERROR("Failure reading 'buf' from config: %s", e.what());
            std::raise(SIGINT);
        }
        std::string buffer_name = it.value().at("buf");

        // Fetch and register the buffer
        auto buf = buffer_container.get_buffer(buffer_name);
        register_producer(buf, unique_name.c_str());

        // Create the gated dataset and register the update callback
        gated_datasets.emplace_back(
            buf, gateSpec::create(mode, name), num_prod_gpu
        );
        callbacks[name] = std::bind(&gateSpec::update_spec,
                                    gated_datasets.back().spec.get(), _1);
    }

    configUpdater::instance().subscribe(this, callbacks);

}

visAccumulate::~visAccumulate() {}

void visAccumulate::apply_config(uint64_t fpga_seq)
{
    // Fetch any simple configuration
    num_elements = config.get<size_t>(unique_name, "num_elements");
    num_freq_in_frame = config.get_default<size_t>(unique_name, "num_freq_in_frame", 1);
    block_size = config.get<size_t>(unique_name, "block_size");
    num_eigenvectors =  config.get<size_t>(unique_name, "num_ev");
    samples_per_data_set = config.get<size_t>(unique_name, "samples_per_data_set");

    // Get the indices for reordering
    input_remap = std::get<0>(parse_reorder_default(config, unique_name));

    float int_time = config.get_default<float>(unique_name, "integration_time", -1.0);

    // If the integration time was set then calculate the number of GPU frames
    // we need to integrate for.
    if(int_time >= 0.0) {
        // TODO: don't hard code the sample time length
        // TODO: CHIME specific
        float frame_length = samples_per_data_set * 2.56e-6;

        // Calculate nearest *even* number of frames
        num_gpu_frames = 2 * ((int)(int_time / frame_length) / 2);

        INFO("Integrating for %i gpu frames (=%.2f s  ~%.2f s)",
             num_gpu_frames, frame_length * num_gpu_frames, int_time);
    } else {
        num_gpu_frames = config.get<size_t>(unique_name, "num_gpu_frames");
        INFO("Integrating for %i gpu frames.", num_gpu_frames);
    }

    size_t nb = num_elements / block_size;
    num_prod_gpu = num_freq_in_frame * nb * (nb + 1) * block_size * block_size / 2;
}


void visAccumulate::main_thread() {

    frameID in_frame_id(in_buf);

    // Hold the gated datasets that are enabled;
    std::vector<std::reference_wrapper<internalState>> enabled_gated_datasets;

    uint32_t last_frame_count = 0;
    uint32_t frames_in_this_cycle = 0;
    uint32_t total_samples = 0;

    // Temporary arrays for storing intermediates
    std::vector<int32_t> vis_even(2 * num_prod_gpu);

    // Have we initialised a frame for writing yet
    bool init = false;

    while (!stop_thread) {

        // Fetch a new frame and get its sequence id
        uint8_t* in_frame = wait_for_full_frame(in_buf, unique_name.c_str(),
                                                in_frame_id);
        if(in_frame == nullptr) break;

        int32_t* input = (int32_t *)in_frame;
        uint32_t frame_count = get_fpga_seq_num(in_buf, in_frame_id) / samples_per_data_set;

        // If we have wrapped around we need to write out any frames that have
        // been filled in previous iterations. In here we need to reorder the
        // accumulates and do any final manipulations.
        bool wrapped = (last_frame_count / num_gpu_frames) < (frame_count / num_gpu_frames);
        if (init && wrapped) {

            DEBUG("Total samples accumulate %i", total_samples);

            // Iterate over *only* the gated datasets (remember that element
            // zero is the vis), and remove the bias and copy in the variance
            for (int i = 1; i < enabled_gated_datasets.size(); i++) {
                combine_gated(enabled_gated_datasets.at(i),
                              enabled_gated_datasets.at(0));
            }

            for (internalState& dset : enabled_gated_datasets) {
                // Loop over the frequencies in the frame and unpack the accumulates
                // into the output frame...
                for(uint32_t freq_ind = 0; freq_ind < num_freq_in_frame; freq_ind++) {

                    finalise_output(dset, freq_ind, total_samples);

                    mark_frame_full(dset.buf, unique_name.c_str(), dset.frame_id++);
                }
            }

            init = false;
            frames_in_this_cycle = 0;
            total_samples = 0;
        }

        // We've started accumulating a new frame. Initialise the output and
        // copy over any metadata.
        if (frame_count % num_gpu_frames == 0) {

            // Reset gated streams and find which ones are enabled for this period
            enabled_gated_datasets.clear();
            for (auto& state : gated_datasets) {
                if (reset_state(state)) {
                    enabled_gated_datasets.push_back(state);
                }
            }

            // For each dataset and frequency, claim an empty frame and initialise it...
            for (internalState& dset : enabled_gated_datasets) {

                // Copy the frame ID so we don't change the actual state
                frameID frame_id = dset.frame_id;

                for(uint32_t freq_ind = 0; freq_ind < num_freq_in_frame; freq_ind++) {

                    if (wait_for_empty_frame(out_buf, unique_name.c_str(),
                                             frame_id) == nullptr) {
                        break;
                    }
                    frame_id++;

                    initialise_output(dset, in_frame_id, freq_ind);
                }
            }

            init = true;
        }

        // If we've got to here and we've not initialised we need to skip this frame.
        if (!init) continue;

        // Now the main accumulation work starts...

        // TODO: CHIME specific
        timespec t_s = ((chimeMetadata*)in_buf->metadata[in_frame_id]->metadata)->gps_time;
        timespec t_e = add_nsec(t_s, samples_per_data_set * 2560L); // Frame length CHIME specific
        internalState& state = enabled_gated_datasets[0];
        auto frame = visFrameView(state.buf, state.frame_id,
                                  num_elements, num_eigenvectors);
        float freq_in_MHz = 800.0 - 400.0 * frame.freq_id / 1024.0;

        long samples_in_frame = samples_per_data_set -
            get_lost_timesamples(in_buf, in_frame_id);

        // Accumulate the weighted data into each dataset. At the moment this
        // doesn't really work if there are multiple frequencies in the same buffer..
        for (internalState& dset : enabled_gated_datasets) {

            float w = dset.calculate_weight(t_s, t_e, freq_in_MHz);

            // Don't bother to accumulate if weight is zero
            if (w == 0) break;

            // TODO: implement generalised non uniform weighting, I'm primarily
            // not doing this because I don't want to burn cycles doing the
            // multiplications
            // Perform primary accumulation (assume that the weight is one)
            for (size_t i = 0; i < num_prod_gpu; i++) {
                cfloat t = {(float)input[2*i+1], (float)input[2*i]};
                dset.vis1[i] += t;
            }

            // Accumulate the weights
            dset.sample_weight_total += samples_in_frame;

        }

        // We are calculating the weights by differencing even and odd samples.
        // Every even sample we save the set of visibilities...
        if(frame_count % 2 == 0) {
            std::memcpy(vis_even.data(), input, 8 * num_prod_gpu);
        }
        // ... every odd sample we accumulate the squared differences into the weight dataset
        // NOTE: this incrementally calculates the variance, but eventually
        // output_frame.weight will hold the *inverse* variance
        // TODO: we might need to account for packet loss in here too, but it
        // would require some awkward rescalings
        else {
            internalState& d0 = enabled_gated_datasets.at(0);  // Save into the main vis dataset
            for(size_t i = 0; i < num_prod_gpu; i++) {
                // NOTE: avoid using the slow std::complex routines in here
                float di = input[2 * i    ] - vis_even[2 * i    ];
                float dr = input[2 * i + 1] - vis_even[2 * i + 1];
                d0.vis2[i] += (dr * dr + di * di);
            }
        }

        // Accumulate the total number of samples, accounting for lost ones
        total_samples += samples_per_data_set - get_lost_timesamples(in_buf, in_frame_id);

        // TODO: gating should go in here. Gates much be created such that the
        // squared sum of the weights is equal to 1.

        // Move the input buffer on one step
        mark_frame_empty(in_buf, unique_name.c_str(), in_frame_id++);
        last_frame_count = frame_count;
        frames_in_this_cycle++;
    }
}


void visAccumulate::initialise_output(
    visAccumulate::internalState& state, int in_frame_id, int freq_ind
)
{

    allocate_new_metadata_object(state.buf, state.frame_id + freq_ind);
    auto frame = visFrameView(state.buf, state.frame_id + freq_ind,
                              num_elements, num_eigenvectors);

    // Copy over the metadata
    // TODO: CHIME
    frame.fill_chime_metadata(
        (const chimeMetadata *)in_buf->metadata[in_frame_id]->metadata);

    // TODO: set frequency id in some sensible generic manner
    frame.freq_id += freq_ind;

    // Set the length of time this frame will cover
    frame.fpga_seq_length = samples_per_data_set * num_gpu_frames;

    // Fill other datasets with reasonable values
    std::fill(frame.flags.begin(), frame.flags.end(), 1.0);
    std::fill(frame.evec.begin(), frame.evec.end(), 0.0);
    std::fill(frame.eval.begin(), frame.eval.end(), 0.0);
    frame.erms = 0;
    std::fill(frame.gain.begin(), frame.gain.end(), 1.0);
}


void visAccumulate::combine_gated(visAccumulate::internalState& gate,
                                  visAccumulate::internalState& vis)
{
    // NOTE: getting all of these scaling right is a pain. At the moment they
    // assume that within an `on` period the weights applied are one.

    // Subtract out the bias from the gated data
    float scl = gate.sample_weight_total / vis.sample_weight_total;
    for (int i = 0; i < num_prod_gpu; i++) {
        gate.vis1[i] -= scl * vis.vis1[i];
    }

    // TODO: very strong assumption that the weights are one (when on) baked in
    // here.
    gate.sample_weight_total = vis.sample_weight_total -
        gate.sample_weight_total;

    // Copy in the proto weight data
    for (int i = 0; i < num_prod_gpu; i++) {
        gate.vis2[i] = scl * (1.0 - scl) * vis.vis2[i];
    }
}


void visAccumulate::finalise_output(visAccumulate::internalState& state,
                                    int freq_ind, uint32_t total_samples)
{
    // Unpack the main visibilities
    float w1 = 1.0 / state.sample_weight_total;

    auto output_frame = visFrameView(state.buf, state.frame_id + freq_ind);

    // Copy the visibilities into place
    map_vis_triangle(input_remap, block_size, num_elements, freq_ind,
        [&](int32_t pi, int32_t bi, bool conj) {
            cfloat t = !conj ? state.vis1[bi] : std::conj(state.vis1[bi]);
            output_frame.vis[pi] = w1 * t;
        }
    );

    // Unpack and invert the weights
    map_vis_triangle(input_remap, block_size, num_elements, freq_ind,
        [&](int32_t pi, int32_t bi, bool conj) {
            float t = state.vis2[bi];
            output_frame.weight[pi] = 1.0 / (w1 * w1 * t);
        }
    );

    // Set the actual amount of time we accumulated for
    output_frame.fpga_seq_total = total_samples;
}


bool visAccumulate::reset_state(visAccumulate::internalState& state) {

    // Reset the internal counters
    state.sample_weight_total = 0;
    // ... zero out the accumulation array

    // Acquire the lock so we don't get confused by any changes made via the
    // REST callback
    std::lock_guard<std::mutex> lock(state.state_mtx);

    if (!state.spec->enabled()) {
        state.calculate_weight = nullptr;
        return false;
    }

    // Save out the weight function in case an update arrives mid integration
    state.calculate_weight = state.spec->weight_function();

    // Zero out accumulation arrays
    std::fill(state.vis1.begin(), state.vis1.end(), 0.0);
    std::fill(state.vis2.begin(), state.vis2.end(), 0.0);

    return true;
}


visAccumulate::internalState::internalState(
    Buffer* out_buf, std::unique_ptr<gateSpec> gate_spec, size_t nprod
) :
    buf(out_buf),
    frame_id(buf),
    spec(std::move(gate_spec)),
    vis1(nprod),
    vis2(nprod)
{

}
<<<<<<< HEAD
=======


gateSpec::gateSpec(const std::string& name) : _name(name)
{

}


std::unique_ptr<gateSpec> gateSpec::create(const std::string& type,
                                           const std::string& name)
{
    return FACTORY(gateSpec)::create_unique(type, name);
}


gateSpec::~gateSpec()
{

}


bool pulsarSpec::update_spec(nlohmann::json& json) {

    try {
        _enabled = json.at("enabled").get<bool>();
    } catch (std::exception& e) {
        WARN("Failure reading 'enabled' from update: %s", e.what());
        return false;
    }

    if (!enabled()) {
        INFO("Disabling gated dataset %s", name().c_str());
        return true;
    }

    std::vector<float> coeff;
    try {
        // Get gating specifications from config
        pulsar_name = json.at("pulsar_name").get<std::string>();
        coeff = json.at("coeff").get<std::vector<float>>();
        dm = json.at("dm").get<float>();
        tmid = json.at("t_ref").get<double>();
        phase_ref = json.at("phase_ref").get<double>();
        rot_freq = json.at("rot_freq").get<double>();
        pulse_width = json.at("pulse_width").get<float>();
    } catch (std::exception& e) {
        WARN("pulsarSpec: Failure reading pulsar parameters from update: %s\n%s", json.dump().c_str(), e.what());
        return false;
    }
    polyco = Polyco(tmid, dm, phase_ref, rot_freq, coeff);
    INFO("Dataset %s now gating on pulsar %s",
         name().c_str(), pulsar_name.c_str());

    return true;
}


std::function<float(timespec, timespec, float)> pulsarSpec::weight_function() const {

    // capture the variables needed to calculate timing
    return [
        p = polyco, f0 = rot_freq, pw = pulse_width
    ](timespec t_s, timespec t_e, float freq) {
        // Calculate nearest pulse times of arrival
        double toa = p.next_toa(t_s, freq);
        double last_toa = toa - 1. / f0;

        // width of frame
        double fw = ts_to_double(t_e - t_s);

        // Weights are on/off for now
        if (toa < fw || last_toa + pw > 0) {
            return 1.;
        } else {
            return 0.;
        }
    };
}


uniformSpec::uniformSpec(const std::string& name) : gateSpec(name)
{
    _enabled = true;
}


bool uniformSpec::update_spec(nlohmann::json &json)
{
    return true;
}


std::function<float(timespec, timespec, float)> uniformSpec::weight_function() const
{
    return [](timespec ts, timespec te, float freq) -> float { return 1.0; };
}
>>>>>>> 67cfe1b1
<|MERGE_RESOLUTION|>--- conflicted
+++ resolved
@@ -434,103 +434,4 @@
     vis2(nprod)
 {
 
-}
-<<<<<<< HEAD
-=======
-
-
-gateSpec::gateSpec(const std::string& name) : _name(name)
-{
-
-}
-
-
-std::unique_ptr<gateSpec> gateSpec::create(const std::string& type,
-                                           const std::string& name)
-{
-    return FACTORY(gateSpec)::create_unique(type, name);
-}
-
-
-gateSpec::~gateSpec()
-{
-
-}
-
-
-bool pulsarSpec::update_spec(nlohmann::json& json) {
-
-    try {
-        _enabled = json.at("enabled").get<bool>();
-    } catch (std::exception& e) {
-        WARN("Failure reading 'enabled' from update: %s", e.what());
-        return false;
-    }
-
-    if (!enabled()) {
-        INFO("Disabling gated dataset %s", name().c_str());
-        return true;
-    }
-
-    std::vector<float> coeff;
-    try {
-        // Get gating specifications from config
-        pulsar_name = json.at("pulsar_name").get<std::string>();
-        coeff = json.at("coeff").get<std::vector<float>>();
-        dm = json.at("dm").get<float>();
-        tmid = json.at("t_ref").get<double>();
-        phase_ref = json.at("phase_ref").get<double>();
-        rot_freq = json.at("rot_freq").get<double>();
-        pulse_width = json.at("pulse_width").get<float>();
-    } catch (std::exception& e) {
-        WARN("pulsarSpec: Failure reading pulsar parameters from update: %s\n%s", json.dump().c_str(), e.what());
-        return false;
-    }
-    polyco = Polyco(tmid, dm, phase_ref, rot_freq, coeff);
-    INFO("Dataset %s now gating on pulsar %s",
-         name().c_str(), pulsar_name.c_str());
-
-    return true;
-}
-
-
-std::function<float(timespec, timespec, float)> pulsarSpec::weight_function() const {
-
-    // capture the variables needed to calculate timing
-    return [
-        p = polyco, f0 = rot_freq, pw = pulse_width
-    ](timespec t_s, timespec t_e, float freq) {
-        // Calculate nearest pulse times of arrival
-        double toa = p.next_toa(t_s, freq);
-        double last_toa = toa - 1. / f0;
-
-        // width of frame
-        double fw = ts_to_double(t_e - t_s);
-
-        // Weights are on/off for now
-        if (toa < fw || last_toa + pw > 0) {
-            return 1.;
-        } else {
-            return 0.;
-        }
-    };
-}
-
-
-uniformSpec::uniformSpec(const std::string& name) : gateSpec(name)
-{
-    _enabled = true;
-}
-
-
-bool uniformSpec::update_spec(nlohmann::json &json)
-{
-    return true;
-}
-
-
-std::function<float(timespec, timespec, float)> uniformSpec::weight_function() const
-{
-    return [](timespec ts, timespec te, float freq) -> float { return 1.0; };
-}
->>>>>>> 67cfe1b1
+}