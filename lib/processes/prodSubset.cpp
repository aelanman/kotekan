--- conflicted
+++ resolved
@@ -1,9 +1,4 @@
 #include "prodSubset.hpp"
-<<<<<<< HEAD
-
-#include <cxxabi.h>
-#include <signal.h>
-=======
 
 #include "datasetManager.hpp"
 #include "datasetState.hpp"
@@ -15,30 +10,10 @@
 
 #include "gsl-lite.hpp"
 
->>>>>>> 1110f96b
 #include <algorithm>
 #include <atomic>
 #include <complex>
 #include <cstdint>
-<<<<<<< HEAD
-#include <exception>
-#include <functional>
-#include <iterator>
-#include <memory>
-#include <regex>
-#include <stdexcept>
-#include <utility>
-
-#include "gsl-lite.hpp"
-
-#include "datasetManager.hpp"
-#include "datasetState.hpp"
-#include "errors.h"
-#include "processFactory.hpp"
-#include "prometheusMetrics.hpp"
-#include "visBuffer.hpp"
-#include "visUtil.hpp"
-=======
 #include <cxxabi.h>
 #include <exception>
 #include <functional>
@@ -49,7 +24,6 @@
 #include <signal.h>
 #include <stdexcept>
 #include <utility>
->>>>>>> 1110f96b
 
 
 REGISTER_KOTEKAN_PROCESS(prodSubset);
@@ -59,13 +33,6 @@
     KotekanProcess(config, unique_name, buffer_container,
                    std::bind(&prodSubset::main_thread, this)) {
 
-<<<<<<< HEAD
-    // Fetch any simple configuration
-    num_elements = config.get<size_t>(unique_name, "num_elements");
-    num_eigenvectors =  config.get<size_t>(unique_name, "num_ev");
-
-=======
->>>>>>> 1110f96b
     // Get buffers
     in_buf = get_buffer("in_buf");
     register_consumer(in_buf, unique_name.c_str());
@@ -86,21 +53,12 @@
     auto& dm = datasetManager::instance();
 
     // create new product dataset state
-<<<<<<< HEAD
-    const prodState* prod_state_ptr =
-            dm.dataset_state<prodState>(ds_id);
-    if (prod_state_ptr == nullptr) {
-        ERROR("Set to not use dataset_broker and couldn't find " \
-              "freqState ancestor of dataset %zu. Make sure there is a process"\
-              " upstream in the config, that adds a freqState.\nExiting...",
-=======
     const prodState* prod_state_ptr = dm.dataset_state<prodState>(ds_id);
     if (prod_state_ptr == nullptr) {
         ERROR("Set to not use dataset_broker and couldn't find "
               "freqState ancestor of dataset 0x%" PRIx64 ". Make sure there "
               "is a process upstream in the config, that adds a freqState.\n"
               "Exiting...",
->>>>>>> 1110f96b
               ds_id);
         raise(SIGINT);
     }
@@ -121,20 +79,12 @@
     // check if prod_subset is a subset of the prodState
     for (size_t i = 0; i < prod_subset.size(); i++) {
         // so we can use binary search
-<<<<<<< HEAD
-        if (!std::binary_search(input_prods_copy.begin(), input_prods_copy.end(),
-                                prod_subset.at(i), compare_prods)) {
-            WARN("prodSubset: Product ID %zu is configured to be in the " \
-                 "subset, but is missing in dataset %zu . Deleting it from " \
-                 "subset.", prod_ind.at(i), ds_id);
-=======
         if (!std::binary_search(input_prods_copy.begin(), input_prods_copy.end(), prod_subset.at(i),
                                 compare_prods)) {
             WARN("prodSubset: Product ID 0x%" PRIx64 " is configured to be in"
                  "the subset, but is missing in dataset 0x%" PRIx64 ". "
                  "Deleting it from subset.",
                  prod_ind.at(i), ds_id);
->>>>>>> 1110f96b
             prod_subset.erase(prod_subset.cbegin() + i);
             prod_ind.erase(prod_ind.cbegin() + i);
         }
@@ -157,18 +107,6 @@
     dset_id_t output_dset_id = 0;
 
     // Wait for a frame in the input buffer in order to get the dataset ID
-<<<<<<< HEAD
-    if(wait_for_full_frame(in_buf, unique_name.c_str(),
-                           input_frame_id) == nullptr) {
-        return;
-    }
-    input_dset_id = visFrameView(in_buf, input_frame_id).dataset_id;
-    future_output_dset_id = std::async(&prodSubset::change_dataset_state, this,
-                                       input_dset_id,
-                                       std::ref(prod_subset),
-                                       std::ref(prod_ind),
-                                       std::ref(subset_num_prod));
-=======
     if (wait_for_full_frame(in_buf, unique_name.c_str(), input_frame_id) == nullptr) {
         return;
     }
@@ -176,7 +114,6 @@
     future_output_dset_id =
         std::async(&prodSubset::change_dataset_state, this, input_dset_id, std::ref(prod_subset),
                    std::ref(prod_ind), std::ref(subset_num_prod));
->>>>>>> 1110f96b
 
     while (!stop_thread) {
 
@@ -191,16 +128,9 @@
         // check if the input dataset has changed
         if (input_dset_id != input_frame.dataset_id) {
             input_dset_id = input_frame.dataset_id;
-<<<<<<< HEAD
-            future_output_dset_id = std::async(
-                        &prodSubset::change_dataset_state, this, input_dset_id,
-                        std::ref(prod_subset), std::ref(prod_ind),
-                        std::ref(subset_num_prod));
-=======
             future_output_dset_id =
                 std::async(&prodSubset::change_dataset_state, this, input_dset_id,
                            std::ref(prod_subset), std::ref(prod_ind), std::ref(subset_num_prod));
->>>>>>> 1110f96b
         }
 
         // Wait for the output buffer frame to be free
