--- conflicted
+++ resolved
@@ -24,13 +24,10 @@
               streamSingleDishVDIF.cpp
               accumulate.cpp
               bufferStatus.cpp
-<<<<<<< HEAD
               bufferSend.cpp
               bufferRecv.cpp
               simpleAutocorr.cpp
-=======
               fakeVis.cpp
->>>>>>> 6c8beb8b
               )
 
 if (${USE_DPDK})
