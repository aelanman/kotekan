cmake_minimum_required( VERSION 2.8 )
project( kotekan_libs )

include_directories (${KOTEKAN_SOURCE_DIR}/lib)

set (KOTEKAN_PROCESS_LIB_SOURCES
              beamformingPostProcess.cpp
              chrxUplink.cpp
              computeDualpolPower.cpp
              fullPacketDump.cpp
              gpuPostProcess.cpp
              nDiskFileWrite.cpp
              nDiskFileRead.cpp
              networkPowerStream.cpp
              integratePowerStream.cpp
              networkInputPowerStream.cpp
              pyPlotResult.cpp
              rawFileRead.cpp
              rawFileWrite.cpp
              vdifStream.cpp
              recvSingleDishVDIF.cpp
              streamSingleDishVDIF.cpp
              accumulate.cpp
#              bufferSend.cpp
#              bufferRecv.cpp
              bufferStatus.cpp
<<<<<<< HEAD
              rfiRecorder.cpp
              rfiBroadcast.cpp
=======
              bufferSend.cpp
              bufferRecv.cpp
>>>>>>> ac2f4f78
              )

if (${USE_DPDK})
       set (KOTEKAN_PROCESS_LIB_SOURCES ${KOTEKAN_PROCESS_LIB_SOURCES} dpdkWrapper.cpp)
endif ()

# HDF5 stuff
if (${USE_HDF5})
  set (KOTEKAN_PROCESS_LIB_SOURCES ${KOTEKAN_PROCESS_LIB_SOURCES} hdf5Writer.cpp)
endif ()

add_library (kotekan_processes ${KOTEKAN_PROCESS_LIB_SOURCES})

# HDF5 stuff
if (${USE_HDF5})
  include_directories (${HDF5_INCLUDE_DIRS})
  target_link_libraries ( kotekan_processes ${HDF5_HL_LIBRARIES} ${HDF5_LIBRARIES} )
endif ()

# This seems like a circular reference, seems like there should be a
# way to avoid this.
target_link_libraries( kotekan_processes kotekan_libs )<|MERGE_RESOLUTION|>--- conflicted
+++ resolved
@@ -24,13 +24,10 @@
 #              bufferSend.cpp
 #              bufferRecv.cpp
               bufferStatus.cpp
-<<<<<<< HEAD
+              bufferSend.cpp
+              bufferRecv.cpp
               rfiRecorder.cpp
               rfiBroadcast.cpp
-=======
-              bufferSend.cpp
-              bufferRecv.cpp
->>>>>>> ac2f4f78
               )
 
 if (${USE_DPDK})
