cmake_minimum_required( VERSION 2.8 )
project( kotekan_libs )

include_directories (${CHIME_SOURCE_DIR}/lib)

set (KOTEKAN_PROCESS_LIB_SOURCES
              beamformingPostProcess.cpp
              chrxUplink.cpp
              computeDualpolPower.cpp
              fullPacketDump.cpp
              gpuPostProcess.cpp
              frbPostProcess.cpp
<<<<<<< HEAD
              pulsarPostProcess.cpp
=======
	          pulsarPostProcess.cpp
>>>>>>> 826b4a04
              nDiskFileWrite.cpp
              nDiskFileRead.cpp
              networkPowerStream.cpp
              integratePowerStream.cpp
              networkInputPowerStream.cpp
              pyPlotResult.cpp
              rawFileRead.cpp
              rawFileWrite.cpp
              vdifStream.cpp
              recvSingleDishVDIF.cpp
              streamSingleDishVDIF.cpp
              rfiVDIF.cpp
              rfiBroadcastVDIF.cpp
              accumulate.cpp
              bufferStatus.cpp
              bufferSend.cpp
              bufferRecv.cpp
              simpleAutocorr.cpp
              fakeVis.cpp
              frbPostProcess_in.cpp
              )

if (NOT ${CMAKE_SYSTEM_NAME} MATCHES "Darwin")
       set (KOTEKAN_PROCESS_LIB_SOURCES ${KOTEKAN_PROCESS_LIB_SOURCES} frbNetworkProcess.cpp pulsarNetworkProcess.cpp)
endif ()

if (${USE_DPDK})
       set (KOTEKAN_PROCESS_LIB_SOURCES ${KOTEKAN_PROCESS_LIB_SOURCES} dpdkWrapper.cpp)
endif ()
if (${USE_AIRSPY})
       set (KOTEKAN_PROCESS_LIB_SOURCES ${KOTEKAN_PROCESS_LIB_SOURCES} airspyInput.cpp)
endif ()
if (${USE_FFTW})
       set (KOTEKAN_PROCESS_LIB_SOURCES ${KOTEKAN_PROCESS_LIB_SOURCES} fftwEngine.cpp)
endif ()
if (${USE_HDF5})
  set (KOTEKAN_PROCESS_LIB_SOURCES ${KOTEKAN_PROCESS_LIB_SOURCES} visWriter.cpp)
endif ()


add_library (kotekan_processes ${KOTEKAN_PROCESS_LIB_SOURCES})


if (${USE_AIRSPY})
  target_link_libraries ( kotekan_processes -lairspy)
endif ()
if (${USE_FFTW})
  target_link_libraries ( kotekan_processes -lfftw3f)
endif ()
if (${USE_HDF5})
  include_directories (${HDF5_INCLUDE_DIRS})
  target_link_libraries ( kotekan_processes ${HDF5_HL_LIBRARIES} ${HDF5_LIBRARIES} )
endif ()


# This seems like a circular reference, seems like there should be a
# way to avoid this.
target_link_libraries( kotekan_processes kotekan_libs )<|MERGE_RESOLUTION|>--- conflicted
+++ resolved
@@ -10,11 +10,7 @@
               fullPacketDump.cpp
               gpuPostProcess.cpp
               frbPostProcess.cpp
-<<<<<<< HEAD
               pulsarPostProcess.cpp
-=======
-	          pulsarPostProcess.cpp
->>>>>>> 826b4a04
               nDiskFileWrite.cpp
               nDiskFileRead.cpp
               networkPowerStream.cpp
