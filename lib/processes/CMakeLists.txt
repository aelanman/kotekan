--- conflicted
+++ resolved
@@ -36,6 +36,8 @@
               visWriter.cpp
               visRawReader.cpp
               restInspectFrame.cpp
+              frbNetworkProcess.cpp
+              pulsarNetworkProcess.cpp
               #RFI Pipeline Processes
               rfiVDIF.cpp
               rfiAVXVDIF.cpp
@@ -47,11 +49,7 @@
               )
 
 if (NOT ${CMAKE_SYSTEM_NAME} MATCHES "Darwin")
-<<<<<<< HEAD
-       set (KOTEKAN_PROCESS_LIB_SOURCES ${KOTEKAN_PROCESS_LIB_SOURCES} frbNetworkProcess.cpp pulsarNetworkProcess.cpp) #frbPostProcess.cpp)
-=======
        set (KOTEKAN_PROCESS_LIB_SOURCES ${KOTEKAN_PROCESS_LIB_SOURCES}   )
->>>>>>> b3551eba
 endif ()
 
 if (${USE_AIRSPY})
