#ifndef APPLY_GAINS_HPP
#define APPLY_GAINS_HPP

#include "Stage.hpp"
#include "buffer.h"
#include "errors.h"
#include "fpga_header_functions.h"
#include "updateQueue.hpp"
#include "util.h"
#include "visFile.hpp"
#include "visUtil.hpp"

#include <shared_mutex>
#include <unistd.h>


/**
 * @class applyGains
 * @brief Receives gains and apply them to the output buffer.
 *
 * This stage registers as a subscriber to an updatable config block. The
 * full name of the block should be defined in the value <updatable_block>
 *
 * @par Buffers
 * @buffer in_buf The input stream.
 *         @buffer_format visBuffer.
 *         @buffer_metadata visMetadata
 * @buffer out_buf The output stream.
 *         @buffer_format visBuffer.
 *         @buffer_metadata visMetadata
 *
 * @conf   num_elements     Int.    The number of elements (i.e. inputs) in the
 *                                  correlator data.
 * @conf   updatable_block  String. The full name of the updatable_block that
 *                                  will provide new flagging values (e.g. "/dynamic_block/gains").
 * @conf   gains_dir        String. The path to the directory holding the gains file.
 * @conf   tcombine         Double. Time (in seconds) over which to combine old and new gains to
 *                                  prevent discontinuities. Default is 5 minutes.
 * @conf   num_kept_updates Int.    The number of gain updates stored in a FIFO.
 * @conf   num_threads      Int.    Number of threads to run. Default is 1.
 *
 * @par Metrics
 * @metric kotekan_applygains_late_update_count The number of updates received
 *     too late (The start time of the update is older than the currently
 *     processed frame).
 * @metric kotekan_applygains_late_frame_count The number of frames received
 *     late (The frames timestamp is older then all start times of stored
 *     updates).
 * @metric kotekan_applygains_update_age_seconds The time difference in
 *     seconds between the current frame being processed and the time stamp of
 *     the gains update being applied.
 *
 * @author Mateus Fandino
 */
class applyGains : public kotekan::Stage {

public:
    struct gainUpdate {
        std::vector<std::vector<cfloat>> gain;
        std::vector<std::vector<float>> weight;
    };

    /// Default constructor
    applyGains(kotekan::Config& config, const string& unique_name,
               kotekan::bufferContainer& buffer_container);

    /// Main loop for the stage
    void main_thread() override;

    /// Callback function to receive updates on timestamps from configUpdater
    bool receive_update(nlohmann::json& json);

    /// Check if file to read exists
    bool fexists(const std::string& filename);

private:
    // Parameters saved from the config files

    /// Path to gains directory
    std::string gains_dir;

    /// Number of gains updates to maintain
    uint64_t num_kept_updates;

    /// Time over which to blend old and new gains in seconds. Default is 5 minutes.
    double tcombine;

    /// The gains and when to start applying them in a FIFO (len set by config)
    updateQueue<gainUpdate> gains_fifo;

<<<<<<< HEAD
    /// Input buffer to read from
    Buffer * in_buf;
    /// Output buffer with gains applied
    Buffer * out_buf;
=======
    /// Output buffer with gains applied
    Buffer* out_buf;
    /// Input buffer to read from
    Buffer* in_buf;
>>>>>>> b4ddad55

    /// Mutex to protect access to gains
    // N.B. `shared_mutex` is only available in C++17
    std::shared_timed_mutex gain_mtx;

    /// Timestamp of the current frame
    std::atomic<timespec> ts_frame{{0, 0}};

    /// Number of updates received too late
    std::atomic<size_t> num_late_updates;

    /// Number of frames received too late, every thread must be able to increment
    std::atomic<size_t> num_late_frames;

<<<<<<< HEAD
	/// Entrancepoint for n threads. Each thread takes frames with a
	/// different frame_id from the buffer and applies gains.
    void apply_thread();
=======
    /// Entrancepoint for n threads. Each thread takes frames with a
    /// different frame_id from the buffer and applies gains.
    void apply_thread(int thread_id);
>>>>>>> b4ddad55

    /// Vector to hold the thread handles
    std::vector<std::thread> thread_handles;

    /// Number of parallel threads accessing the same buffers (default 1)
    uint32_t num_threads;
<<<<<<< HEAD

    /// Input frame ID, shared by apply threads.
    frameID frame_id_in;

    /// Output frame ID, shared by apply threads.
    frameID frame_id_out;

    /// Mutex protecting shared frame IDs.
    std::mutex m_frame_ids;
=======
>>>>>>> b4ddad55
};


#endif<|MERGE_RESOLUTION|>--- conflicted
+++ resolved
@@ -88,17 +88,10 @@
     /// The gains and when to start applying them in a FIFO (len set by config)
     updateQueue<gainUpdate> gains_fifo;
 
-<<<<<<< HEAD
-    /// Input buffer to read from
-    Buffer * in_buf;
-    /// Output buffer with gains applied
-    Buffer * out_buf;
-=======
     /// Output buffer with gains applied
     Buffer* out_buf;
     /// Input buffer to read from
     Buffer* in_buf;
->>>>>>> b4ddad55
 
     /// Mutex to protect access to gains
     // N.B. `shared_mutex` is only available in C++17
@@ -113,22 +106,15 @@
     /// Number of frames received too late, every thread must be able to increment
     std::atomic<size_t> num_late_frames;
 
-<<<<<<< HEAD
 	/// Entrancepoint for n threads. Each thread takes frames with a
 	/// different frame_id from the buffer and applies gains.
     void apply_thread();
-=======
-    /// Entrancepoint for n threads. Each thread takes frames with a
-    /// different frame_id from the buffer and applies gains.
-    void apply_thread(int thread_id);
->>>>>>> b4ddad55
 
     /// Vector to hold the thread handles
     std::vector<std::thread> thread_handles;
 
     /// Number of parallel threads accessing the same buffers (default 1)
     uint32_t num_threads;
-<<<<<<< HEAD
 
     /// Input frame ID, shared by apply threads.
     frameID frame_id_in;
@@ -138,8 +124,6 @@
 
     /// Mutex protecting shared frame IDs.
     std::mutex m_frame_ids;
-=======
->>>>>>> b4ddad55
 };
 
 
