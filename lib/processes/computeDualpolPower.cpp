--- conflicted
+++ resolved
@@ -92,13 +92,8 @@
             this_thread[j] = std::thread(&computeDualpolPower::parallelSqSumVdif, this, j, nloop);
             cpu_set_t cpuset;
             CPU_ZERO(&cpuset);
-<<<<<<< HEAD
-            for (int j = 8; j < 10; j++)
-                CPU_SET(j, &cpuset);
-=======
             for (auto &i : config.get_int_array(unique_name, "cpu_affinity"))
                 CPU_SET(i, &cpuset);
->>>>>>> 9dc17de8
             pthread_setaffinity_np(this_thread[j].native_handle(), sizeof(cpu_set_t), &cpuset);
         }
         for (int j=0; j<nthreads; j++)
