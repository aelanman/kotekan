#include "computeDualpolPower.hpp"
#include "buffer.h"
#include "errors.h"
#include "nt_memcpy.h"
#include "Config.hpp"
#include "util.h"
#include "vdif_functions.h"
#include "time_tracking.h"
#ifdef MAC_OSX
    #include "osxBindCPU.hpp"
    #include <immintrin.h>
#endif
#include <dirent.h>
#include <sys/socket.h>
#include <stdio.h>
#include <errno.h>
#include <stdlib.h>
#include <time.h>
#include <arpa/inet.h>
#include <sys/time.h>
#include <sys/stat.h>
#include <memory.h>
#include <unistd.h>
#include <assert.h>
#include <pthread.h>
#include <inttypes.h>
#include <functional>
#include <thread>
#include <pthread.h>
#include <sched.h>
#include <math.h>
#include <pmmintrin.h>
#include <immintrin.h>

//#define PACKET_OFFSET 58
//#define NUM_POL 2
#define PACKET_LEN (num_freq+VDIF_HEADER_LEN)
//#define PACKET_LEN 1056
#define VDIF_HEADER_LEN sizeof(VDIFHeader)
//#define NUM_FREQ 1024

REGISTER_KOTEKAN_PROCESS(computeDualpolPower);

computeDualpolPower::computeDualpolPower(Config &config, const string& unique_name,
                        bufferContainer &buffer_container) :
                  KotekanProcess(config, unique_name, buffer_container,
                                 std::bind(&computeDualpolPower::main_thread, this))
{
    buf_in = get_buffer("vdif_in_buf");
    register_consumer(buf_in, unique_name.c_str());
    buf_out = get_buffer("power_out_buf");
    register_producer(buf_out, unique_name.c_str());

    timesteps_in = config.get_int(unique_name, "samples_per_data_set");
    integration_length = config.get_int(unique_name, "integration_length");
    timesteps_out = timesteps_in / integration_length;
    num_freq = config.get_int(unique_name, "num_freq");
    num_elem = config.get_int(unique_name, "num_elements");

    Kurtosis = config.get_bool(unique_name, "rfi_removal"); //RFI parameters
    sensitivity = config.get_int(unique_name, "rfi_sensitivity");
    BackFill = config.get_bool(unique_name, "rfi_backfill");

    if (timesteps_in % timesteps_out)
    {
        ERROR("BAD COMBINATION OF BUFFER & INTEGRATION LENGTHS!");
    }

    integration_count = (uint*)malloc(num_elem*sizeof(uint));
}


void computeDualpolPower::apply_config(uint64_t fpga_seq) {
}


computeDualpolPower::~computeDualpolPower() {
    free(integration_count);
}

void computeDualpolPower::main_thread() {
    srand(time(NULL));

    int buf_in_id=0;
    int buf_out_id=0;

    const int nthreads=1;
    int nloop = timesteps_out/nthreads;
    std::thread this_thread[nthreads];

    while(!stop_thread) {
        in_local = (unsigned char *) wait_for_full_frame(buf_in, unique_name.c_str(), buf_in_id);
        if(in_local == NULL) break;
        out_local = (unsigned char *) wait_for_empty_frame(buf_out, unique_name.c_str(), buf_out_id);
        if(out_local == NULL) break;

    //double start_time = e_time();

        for (int j=0; j<nthreads; j++) {
            this_thread[j] = std::thread(&computeDualpolPower::parallelSqSumVdif, this, j, nloop);
            cpu_set_t cpuset;
            CPU_ZERO(&cpuset);
            for (auto &i : config.get_int_array(unique_name, "cpu_affinity"))
                CPU_SET(i, &cpuset);
            pthread_setaffinity_np(this_thread[j].native_handle(), sizeof(cpu_set_t), &cpuset);
        }
        for (int j=0; j<nthreads; j++)
            this_thread[j].join();

    //double stop_time = e_time();
    //INFO("TIME USED FOR INTEGRATION: %fms\n",(stop_time-start_time)*1000);

        mark_frame_empty(buf_in, unique_name.c_str(), buf_in_id);
        mark_frame_full(buf_out, unique_name.c_str(), buf_out_id);
        buf_in_id = ( buf_in_id + 1 ) % buf_in->num_frames;
        buf_out_id = (buf_out_id + 1) % (buf_out->num_frames);

   }

}


void computeDualpolPower::parallelSqSumVdif(int loop_idx, int loop_length){
    uint temp_buffer[num_freq*num_elem];
    uint sq_temp_buffer[num_freq*num_elem]; //For RFI
    for (int i=loop_idx*loop_length; i<(loop_idx+1)*loop_length; i++)
        fastSqSumVdif(in_local+(i*integration_length*PACKET_LEN*num_elem),
                temp_buffer, sq_temp_buffer, (uint*)(out_local+i*(1+num_freq)*num_elem*sizeof(uint)));
}
int compare (const void * a, const void * b)
{
    return ( *(int*)a - *(int*)b );
}
#ifdef __AVX2__
inline void computeDualpolPower::fastSqSumVdif(unsigned char * data, uint * temp_buf, uint * sq_temp_buf, uint *out) {
    memset((void*)integration_count,0,num_elem*sizeof(uint));
    float Means[num_freq*num_elem]; //Means for RFI algorithm
    for (int packet = 0; packet < integration_length; ++packet) {
        for (int pol = 0; pol < num_elem; ++pol) {
            const int idx_header = packet * PACKET_LEN * num_elem +
                                    pol * PACKET_LEN;
            if (((struct VDIFHeader*)&data[idx_header])->invalid) continue;
            integration_count[pol]++;

            for (int freq = 0; freq < num_freq / 32; freq++) {
                const int index = packet * PACKET_LEN * num_elem +
                                     pol * PACKET_LEN +
                                    freq * 32 +
                                    VDIF_HEADER_LEN;

                __m256i ymm0, ymm1, ymm2, ymm3, ymm4, ymm5, ymm6, ymm7, sq0, sq1, sq2, sq3;

                // Load 64 4 bit numbers
                ymm0 = _mm256_loadu_si256((__m256i const *)&data[index]);

                // Shift the high 4-bits to the low 4-bits in each 8 bit block
                ymm1 = _mm256_srli_epi64(ymm0, 4); // real

                // Mask out the lower 4 bits
                ymm2 = _mm256_set1_epi32(0x0f0f0f0f);
                ymm0 = _mm256_and_si256(ymm0, ymm2); // imag
                ymm1 = _mm256_and_si256(ymm1, ymm2); // real

                // This packs (real, imag) (8+8) pairs together
                ymm3 = _mm256_unpacklo_epi8(ymm0, ymm1);
                ymm4 = _mm256_unpackhi_epi8(ymm0, ymm1);

                // subtract 8 to make the 8-bit numbers twos complement
                ymm2 = _mm256_set1_epi8(8);
                ymm3 = _mm256_sub_epi8(ymm3, ymm2);
                ymm4 = _mm256_sub_epi8(ymm4, ymm2);

                // Take the abs value since the multi is unsigned
                ymm3 = _mm256_abs_epi8(ymm3);
                ymm4 = _mm256_abs_epi8(ymm4);

                // Multiply and add real and imaginary 8+8-bit pairs into 16-bit ints
                ymm5 = _mm256_maddubs_epi16(ymm3, ymm3); // hi
                ymm6 = _mm256_maddubs_epi16(ymm4, ymm4); // lo

                // Extend to 32-bit
                ymm7 = _mm256_set1_epi32(0);
                ymm0 = _mm256_unpacklo_epi16(ymm5, ymm7);
                ymm1 = _mm256_unpackhi_epi16(ymm5, ymm7);
                ymm2 = _mm256_unpacklo_epi16(ymm6, ymm7);
                ymm3 = _mm256_unpackhi_epi16(ymm6, ymm7);

		int out_index = pol * num_freq + freq * 32;

                if (packet != 0) {

		    //If RFI is to be removed
		    if(Kurtosis){
			    //Load integrated power**2
			    ymm4 = _mm256_loadu_si256((__m256i const *)&sq_temp_buf[out_index + 0*8]);
		            ymm5 = _mm256_loadu_si256((__m256i const *)&sq_temp_buf[out_index + 1*8]);
		            ymm6 = _mm256_loadu_si256((__m256i const *)&sq_temp_buf[out_index + 2*8]);
		            ymm7 = _mm256_loadu_si256((__m256i const *)&sq_temp_buf[out_index + 3*8]);

			    //Get the current power**2 and add to integration
			    sq0 = _mm256_add_epi32(_mm256_mullo_epi32(ymm0,ymm0), ymm4);
		            sq1 = _mm256_add_epi32(_mm256_mullo_epi32(ymm1,ymm1), ymm5);
		            sq2 = _mm256_add_epi32(_mm256_mullo_epi32(ymm2,ymm2), ymm6);
		            sq3 = _mm256_add_epi32(_mm256_mullo_epi32(ymm3,ymm3), ymm7);
		    }
		    //Load Integrated Power
		    ymm4 = _mm256_loadu_si256((__m256i const *)&temp_buf[out_index + 0*8]);
                    ymm5 = _mm256_loadu_si256((__m256i const *)&temp_buf[out_index + 1*8]);
                    ymm6 = _mm256_loadu_si256((__m256i const *)&temp_buf[out_index + 2*8]);
                    ymm7 = _mm256_loadu_si256((__m256i const *)&temp_buf[out_index + 3*8]);

		    //Add current power to integrated sum
                    ymm0 = _mm256_add_epi32(ymm0, ymm4);
                    ymm1 = _mm256_add_epi32(ymm1, ymm5);
                    ymm2 = _mm256_add_epi32(ymm2, ymm6);
                    ymm3 = _mm256_add_epi32(ymm3, ymm7);


                }
		else if (Kurtosis){
		    //Compute power squared if it's the first packet
		    sq0 = _mm256_mullo_epi32(ymm0,ymm0);
                    sq1 = _mm256_mullo_epi32(ymm1,ymm1);
                    sq2 = _mm256_mullo_epi32(ymm2,ymm2);
                    sq3 = _mm256_mullo_epi32(ymm3,ymm3);
		}
		//Store new integrated power sum
                _mm256_storeu_si256((__m256i *)&temp_buf[out_index + 0*8], ymm0);
                _mm256_storeu_si256((__m256i *)&temp_buf[out_index + 1*8], ymm1);
                _mm256_storeu_si256((__m256i *)&temp_buf[out_index + 2*8], ymm2);
                _mm256_storeu_si256((__m256i *)&temp_buf[out_index + 3*8], ymm3);

		if(Kurtosis){
			//Store new integrated power squared sum
			_mm256_storeu_si256((__m256i *)&sq_temp_buf[out_index + 0*8], sq0);
		        _mm256_storeu_si256((__m256i *)&sq_temp_buf[out_index + 1*8], sq1);
		        _mm256_storeu_si256((__m256i *)&sq_temp_buf[out_index + 2*8], sq2);
		        _mm256_storeu_si256((__m256i *)&sq_temp_buf[out_index + 3*8], sq3);
		}
            }
        }
    }


//    INFO("INTEGRATION COUNT: %d %d", integration_count[0], integration_count[1]);
    if(Kurtosis){
	for (int i = 0; i < num_freq; ++i) {
            // Fix stupid index problem
            int m32 = i % 32;
            if (m32 < 16) m32 = (m32/4)*4;
            else m32 = -12 + ((m32 - 16)/4)*4;
	    float M = 0;
	    float sq_power_across_element = 0;
	    float power_across_element = 0;
	    for (int p = 0; p<num_elem; p++) { //Sum across elements
		Means[p*(num_freq+1) + num_freq] = ((float)temp_buf[i+m32 + p*(num_freq+1)]/integration_count[p])*(512.0/729);
		power_across_element += (float)temp_buf[i+m32 + p*(num_freq+1)]/Means[p*(num_freq+1) + num_freq];
		sq_power_across_element += (float)sq_temp_buf[i+m32 + p*(num_freq+1)]/(Means[p*(num_freq+1) + num_freq]*Means[p*(num_freq+1) + num_freq]);
		M += (float)integration_count[p];
		if(i==0) out[p*(num_freq+1) + num_freq] = integration_count[p];
	    }
	    //Calculate Kurtosis
 	    float SK = ((M+1)/(M-1))*((M*sq_power_across_element)/(power_across_element*power_across_element) -1);
	    //Zero thresholded values
	    for (int p = 0; p<num_elem; p++) {
		if(SK < (1-sensitivity*2/sqrt(M)) || SK > (1+sensitivity*2/sqrt(M))) out[i+p*(num_freq+1)] = 0;
		else out[i+p*(num_freq+1)] = temp_buf[i+m32 + p*(num_freq+1)];
	    }
        }
	if(BackFill){//Simple backfill to make it look nice. Probably not useful
		qsort (temp_buf, num_freq*num_elem, sizeof(uint), compare);
		for (int p = 0; p<num_elem; p++) {
		    for (int i = 0; i < num_freq; ++i) {
			if(out[i+p*(num_freq+1)] == 0) out[i+p*(num_freq+1)] = temp_buf[num_freq*num_elem/2];
		    }
		}
	}
    }
    else{
	// Reorder the numbers.
	for (int p = 0; p<num_elem; p++) {
	    for (int i = 0; i < num_freq; ++i) {
		// Fix stupid index problem
		int m32 = i % 32;
		if (m32 < 16) m32 = (m32/4)*4;
		else m32 = -12 + ((m32 - 16)/4)*4;
		out[i+p*(num_freq+1)] = temp_buf[i+m32 + p*(num_freq+1)];
	    }
	    out[p*(num_freq+1) + num_freq] = integration_count[p];
	}
    }
}
#else
<<<<<<< HEAD
inline void computeDualpolPower::fastSqSumVdif(unsigned char * data, uint * temp_buf, uint * xx, uint * yy)
=======
inline void computeDualpolPower::fastSqSumVdif(unsigned char * data, uint * temp_buf, uint * sq_temp_buf, uint *out)
>>>>>>> 97b76250
{
    ERROR("This system does not support AVX2, fast square-and-sum will not work");
}
#endif
<|MERGE_RESOLUTION|>--- conflicted
+++ resolved
@@ -291,11 +291,7 @@
     }
 }
 #else
-<<<<<<< HEAD
-inline void computeDualpolPower::fastSqSumVdif(unsigned char * data, uint * temp_buf, uint * xx, uint * yy)
-=======
 inline void computeDualpolPower::fastSqSumVdif(unsigned char * data, uint * temp_buf, uint * sq_temp_buf, uint *out)
->>>>>>> 97b76250
 {
     ERROR("This system does not support AVX2, fast square-and-sum will not work");
 }
