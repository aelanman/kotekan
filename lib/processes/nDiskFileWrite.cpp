--- conflicted
+++ resolved
@@ -55,16 +55,9 @@
         }
 
         const int data_format_version = 3;
-<<<<<<< HEAD
-        int num_freq = config.get_int_default(unique_name,"num_freq",-1);
-        int num_elements = config.get_int_default(unique_name,"num_elements",-1);
-        int samples_per_file = config.get_int_default(unique_name,"samples_per_data_set",-1);
-=======
-        int num_freq = config.get<int>(unique_name,"num_freq");
-        int num_elements = config.get<int>(unique_name,"num_elements");
-        int samples_per_file = config.get<int>(unique_name,
-                                               "samples_per_data_set");
->>>>>>> 97ade67c
+        int num_freq = config.get_default<int>(unique_name,"num_freq",-1);
+        int num_elements = config.get_default<int>(unique_name,"num_elements",-1);
+        int samples_per_file = config.get_default<int>(unique_name,"samples_per_data_set",-1);
         const int vdif_header_len = 32;
         const int bit_depth = 4;
         string note = config.get<std::string>(unique_name,"note");
