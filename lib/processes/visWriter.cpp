--- conflicted
+++ resolved
@@ -192,11 +192,7 @@
     std::string notes = "";
     file_bundle = std::unique_ptr<visFileBundle>(
          new visFileBundle(
-<<<<<<< HEAD
-             root_path, chunk_id, instrument_name, notes, freqs, inputs, prods
-=======
-             root_path, chunk_id, instrument_name, notes, weights_type, freqs, inputs
->>>>>>> 5cce1d26
+             root_path, chunk_id, instrument_name, notes, weights_type, freqs, inputs, prods
          )
     );
 }
