#include "visProcess.hpp"
#include "visBuffer.hpp"
#include "visUtil.hpp"
#include "chimeMetadata.h"
#include "errors.h"
#include "prometheusMetrics.hpp"
#include "fmt.hpp"

#include <time.h>
#include <iomanip>
#include <iostream>
#include <stdexcept>

REGISTER_KOTEKAN_PROCESS(visTransform);
REGISTER_KOTEKAN_PROCESS(visDebug);
REGISTER_KOTEKAN_PROCESS(visAccumulate);
REGISTER_KOTEKAN_PROCESS(visMerge);
REGISTER_KOTEKAN_PROCESS(visCheckTestPattern);


visTransform::visTransform(Config& config,
                           const string& unique_name,
                           bufferContainer &buffer_container) :
    KotekanProcess(config, unique_name, buffer_container,
                   std::bind(&visTransform::main_thread, this)) {

    // Fetch any simple configuration
    num_elements = config.get_int(unique_name, "num_elements");
    block_size = config.get_int(unique_name, "block_size");
    num_eigenvectors =  config.get_int(unique_name, "num_ev");

    // Get the list of buffers that this process shoud connect to
    std::vector<std::string> input_buffer_names =
        config.get_string_array(unique_name, "in_bufs");

    // Fetch the input buffers, register them, and store them in our buffer vector
    for(auto name : input_buffer_names) {
        auto buf = buffer_container.get_buffer(name);
        register_consumer(buf, unique_name.c_str());
        in_bufs.push_back({buf, 0});
    }

    // Setup the output vector
    out_buf = get_buffer("out_buf");
    register_producer(out_buf, unique_name.c_str());

    // Get the indices for reordering
    input_remap = std::get<0>(parse_reorder_default(config, unique_name));
}

void visTransform::apply_config(uint64_t fpga_seq) {

}

void visTransform::main_thread() {

    uint8_t * frame = nullptr;
    struct Buffer* buf;
    unsigned int frame_id = 0;
    unsigned int output_frame_id = 0;

    while (!stop_thread) {

        // This is where all the main set of work happens. Iterate over the
        // available buffers, wait for data to appear and transform into
        // visBuffer style data
        unsigned int buf_ind = 0;
        for(auto& buffer_pair : in_bufs) {
            std::tie(buf, frame_id) = buffer_pair;

            INFO("Buffer %i has frame_id=%i", buf_ind, frame_id);

            // Wait for the buffer to be filled with data
            if((frame = wait_for_full_frame(buf, unique_name.c_str(),
                                            frame_id)) == nullptr) {
                break;
            }

            // Wait for the buffer to be filled with data
            if(wait_for_empty_frame(out_buf, unique_name.c_str(),
                                    output_frame_id) == nullptr) {
                break;
            }
            allocate_new_metadata_object(out_buf, output_frame_id);

            auto output_frame = visFrameView(out_buf, output_frame_id,
                                             num_elements, num_eigenvectors);

            // Copy over the metadata
            output_frame.fill_chime_metadata((const chimeMetadata *)buf->metadata[frame_id]->metadata);

            // Copy the visibility data into a proper triangle and write into
            // the file
            copy_vis_triangle((int32_t *)frame, input_remap, block_size,
                              num_elements, output_frame.vis);

            // Fill other datasets with reasonable values
            std::fill(output_frame.weight.begin(), output_frame.weight.end(), 1.0);
            std::fill(output_frame.evec.begin(), output_frame.evec.end(), 0.0);
            std::fill(output_frame.eval.begin(), output_frame.eval.end(), 0.0);
            output_frame.erms = 0;

            // Mark the buffers and move on
            mark_frame_empty(buf, unique_name.c_str(), frame_id);
            mark_frame_full(out_buf, unique_name.c_str(),
                            output_frame_id);

            // Advance the current frame ids
            std::get<1>(buffer_pair) = (frame_id + 1) % buf->num_frames;
            output_frame_id = (output_frame_id + 1) % out_buf->num_frames;
            buf_ind++;
        }

    }

}


visDebug::visDebug(Config& config,
                   const string& unique_name,
                   bufferContainer &buffer_container) :
    KotekanProcess(config, unique_name, buffer_container,
                   std::bind(&visDebug::main_thread, this)) {

    // Setup the input vector
    in_buf = get_buffer("in_buf");
    register_consumer(in_buf, unique_name.c_str());
}

void visDebug::apply_config(uint64_t fpga_seq) {

}

void visDebug::main_thread() {

    unsigned int frame_id = 0;

    while (!stop_thread) {

        // Wait for the buffer to be filled with data
        if(wait_for_full_frame(in_buf, unique_name.c_str(),
                               frame_id) == nullptr) {
            break;
        }

        // Print out debug information from the buffer
        auto frame = visFrameView(in_buf, frame_id);
        INFO("%s", frame.summary().c_str());

        // Update the frame count for prometheus
        fd_pair key {frame.freq_id, frame.dataset_id};
        frame_counts[key]++;  // Relies on the fact that insertion zero intialises
        std::string labels = fmt::format("freq_id=\"{}\",dataset_id=\"{}\"",
                                         frame.freq_id, frame.dataset_id);
        prometheusMetrics::instance().add_process_metric(
            "kotekan_visdebug_frame_total", unique_name, frame_counts[key], labels
        );

        // Mark the buffers and move on
        mark_frame_empty(in_buf, unique_name.c_str(), frame_id);

        // Advance the current frame ids
        frame_id = (frame_id + 1) % in_buf->num_frames;
    }
}


visAccumulate::visAccumulate(Config& config,
                       const string& unique_name,
                       bufferContainer &buffer_container) :
    KotekanProcess(config, unique_name, buffer_container, std::bind(&visAccumulate::main_thread, this)) {

    in_buf = get_buffer("in_buf");
    register_consumer(in_buf, unique_name.c_str());

    out_buf = get_buffer("out_buf");
    register_producer(out_buf, unique_name.c_str());

    // Fetch any simple configuration
    num_elements = config.get_int(unique_name, "num_elements");
    block_size = config.get_int(unique_name, "block_size");
    num_eigenvectors =  config.get_int(unique_name, "num_ev");
    samples_per_data_set = config.get_int(unique_name, "samples_per_data_set");

    // Get the indices for reordering
    input_remap = std::get<0>(parse_reorder_default(config, unique_name));

    float int_time = config.get_float_default(unique_name, "integration_time", -1.0);

    // If the integration time was set then calculate the number of GPU frames
    // we need to integrate for.
    if(int_time >= 0.0) {
        // TODO: don't hard code the sample time length
        float frame_length = samples_per_data_set * 2.56e-6;

        // Calculate nearest *even* number of frames
        num_gpu_frames = 2 * ((int)(int_time / frame_length) / 2);

        INFO("Integrating for %i gpu frames (=%.2f s  ~%.2f s)",
             num_gpu_frames, frame_length * num_gpu_frames, int_time);
    } else {
        num_gpu_frames = config.get_int(unique_name, "num_gpu_frames");
        INFO("Integrating for %i gpu frames.", num_gpu_frames);
    }

}

visAccumulate::~visAccumulate() {
}

void visAccumulate::apply_config(uint64_t fpga_seq) {
}

void visAccumulate::main_thread() {

    int in_frame_id = 0;
    int out_frame_id = 0;

    uint32_t last_frame_count = 0;
    uint32_t frames_in_this_cycle = 0;
    uint32_t total_samples = 0;

    size_t nb = num_elements / block_size;
    size_t nprod_gpu = nb * (nb + 1) * block_size * block_size / 2;

    // Temporary arrays for storing intermediates
    int32_t* vis_even = new int32_t[2 * nprod_gpu];
    cfloat* vis1 = new cfloat[nprod_gpu];
    float* vis2 = new float[nprod_gpu];

    // Have we initialised a frame for writing yet
    bool init = false;

    while (!stop_thread) {

        // Fetch a new frame and get its sequence id
        uint8_t* in_frame = wait_for_full_frame(in_buf, unique_name.c_str(),
                                                in_frame_id);
        if(in_frame == nullptr) break;

        int32_t* input = (int32_t *)in_frame;
        uint frame_count = get_fpga_seq_num(in_buf, in_frame_id) / samples_per_data_set;

        // If we have wrapped around we need to write out any frames that have
        // been filled in previous iterations. In here we need to reorder the
        // accumulates and do any final manipulations. `last_frame_count` is
        // initially set to UINT_MAX to ensure this doesn't happen immediately.
        bool wrapped = (last_frame_count / num_gpu_frames) < (frame_count / num_gpu_frames);
        if (init && wrapped) {
            auto output_frame = visFrameView(out_buf, out_frame_id);

            DEBUG("Total samples accumulate %i", total_samples);

            // Unpack the main visibilities
            float w1 = 1.0 / total_samples;

            map_vis_triangle(input_remap, block_size, num_elements,
                [&](int32_t pi, int32_t bi, bool conj) {
                    cfloat t = !conj ? vis1[bi] : std::conj(vis1[bi]);
                    output_frame.vis[pi] = w1 * t;
                }
            );

            // Unpack and invert the weights
            map_vis_triangle(input_remap, block_size, num_elements,
                [&](int32_t pi, int32_t bi, bool conj) {
                    float t = vis2[bi];
                    //std::cout << t << std::endl;
                    output_frame.weight[pi] = 1.0 / (w1 * w1 * t);
                }
            );

            // Set the actual amount of time we accumulated for 
            output_frame.fpga_seq_total = total_samples;

            mark_frame_full(out_buf, unique_name.c_str(), out_frame_id);
            out_frame_id = (out_frame_id + 1) % out_buf->num_frames;
            init = false;
            frames_in_this_cycle = 0;
            total_samples = 0;
        }

        // We've started accumulating a new frame. Initialise the output and
        // copy over any metadata.
        if (frame_count % num_gpu_frames == 0) {

            if (wait_for_empty_frame(out_buf, unique_name.c_str(),
                                     out_frame_id) == nullptr) {
                break;
            }

            allocate_new_metadata_object(out_buf, out_frame_id);
            auto output_frame = visFrameView(out_buf, out_frame_id, num_elements, num_eigenvectors);

            // Copy over the metadata
            output_frame.fill_chime_metadata((const chimeMetadata *)in_buf->metadata[in_frame_id]->metadata);

            // Set the length of time this frame will cover
            output_frame.fpga_seq_length = samples_per_data_set * num_gpu_frames;
            
            // Zero out existing data
            std::fill(output_frame.evec.begin(), output_frame.evec.end(), 0.0);
            std::fill(output_frame.eval.begin(), output_frame.eval.end(), 0.0);
            output_frame.erms = 0;

            // Zero out accumulation arrays
            std::fill(vis1, vis1 + nprod_gpu, 0);
            std::fill(vis2, vis2 + nprod_gpu, 0);

            init = true;
        }

        // Perform primary accumulation
        for(size_t i = 0; i < nprod_gpu; i++) {
            cfloat t = {(float)input[2*i+1], (float)input[2*i]};
            vis1[i] += t;
        }

        // We are calculating the weights by differencing even and odd samples.
        // Every even sample we save the set of visibilities...
        if(frame_count % 2 == 0) {
            std::memcpy(vis_even, input, 8 * nprod_gpu);
        }
        // ... every odd sample we accumulate the squared differences into the weight dataset
        // NOTE: this incrementally calculates the variance, but eventually
        // output_frame.weight will hold the *inverse* variance
        // TODO: we might need to account for packet loss in here too, but it
        // would require some awkward rescalings
        else {
            for(size_t i = 0; i < nprod_gpu; i++) {
                // NOTE: avoid using the slow std::complex routines in here
                float di = input[2 * i    ] - vis_even[2 * i    ];
                float dr = input[2 * i + 1] - vis_even[2 * i + 1];
                vis2[i] += (dr * dr + di * di);
            }
        }

        // Accumulate the total number of samples, accounting for lost ones
        total_samples += samples_per_data_set - get_lost_timesamples(in_buf, in_frame_id);

        // TODO: gating should go in here. Gates much be created such that the
        // squared sum of the weights is equal to 1.

        // Move the input buffer on one step
        mark_frame_empty(in_buf, unique_name.c_str(), in_frame_id);
        in_frame_id = (in_frame_id + 1) % in_buf->num_frames;
        last_frame_count = frame_count;
        frames_in_this_cycle++;
    }

    // Cleanup 
    delete[] vis_even;
    delete[] vis1;
    delete[] vis2;
}


visMerge::visMerge(Config& config,
                   const string& unique_name,
                   bufferContainer &buffer_container) :
    KotekanProcess(config, unique_name, buffer_container,
                   std::bind(&visMerge::main_thread, this)) {
                    
    // Setup the output vector
    out_buf = get_buffer("out_buf");
    register_producer(out_buf, unique_name.c_str());

    // Get the list of buffers that this process shoud connect to
    std::vector<std::string> input_buffer_names =
        config.get_string_array(unique_name, "in_bufs");

    // Fetch the input buffers, register them, and store them in our buffer vector
    for(auto name : input_buffer_names) {
        auto buf = buffer_container.get_buffer(name);

        if(buf->frame_size > out_buf->frame_size) {
            throw std::invalid_argument("Input buffer [" + name + 
                                        "] larger that output buffer size.");
        }

        register_consumer(buf, unique_name.c_str());
        in_bufs.push_back({buf, 0});
    }

}

void visMerge::apply_config(uint64_t fpga_seq) {

}

void visMerge::main_thread() {

    uint8_t * frame = nullptr;
    struct Buffer* buf;
    unsigned int frame_id = 0;
    unsigned int output_frame_id = 0;

    while (!stop_thread) {

        // This is where all the main set of work happens. Iterate over the
        // available buffers, wait for data to appear and then attempt to write
        // the data into a file
        for(auto& buffer_pair : in_bufs) {
            std::tie(buf, frame_id) = buffer_pair;

            // Wait for the buffer to be filled with data
            if((frame = wait_for_full_frame(buf, unique_name.c_str(),
                                            frame_id)) == nullptr) {
                break;
            }

            // Wait for the buffer to be filled with data
            if(wait_for_empty_frame(out_buf, unique_name.c_str(),
                                    output_frame_id) == nullptr) {
                break;
            }

            DEBUG("Merging buffer %s[%i] into %s[%i]",
                  buf->buffer_name, frame_id,
                  out_buf->buffer_name, output_frame_id);
        
            // Transfer metadata
            pass_metadata(buf, frame_id, out_buf, output_frame_id);

            // Copy the frame data here:
            std::memcpy(out_buf->frames[output_frame_id],
                        buf->frames[frame_id], 
                        buf->frame_size);

            // Mark the buffers and move on
            mark_frame_empty(buf, unique_name.c_str(), frame_id);
            mark_frame_full(out_buf, unique_name.c_str(),
                            output_frame_id);

            // Advance the current frame ids
            std::get<1>(buffer_pair) = (frame_id + 1) % buf->num_frames;
            output_frame_id = (output_frame_id + 1) % out_buf->num_frames;
        }

    }

}


visCheckTestPattern::visCheckTestPattern(Config& config,
                   const string& unique_name,
                   bufferContainer &buffer_container) :
    KotekanProcess(config, unique_name, buffer_container,
                   std::bind(&visCheckTestPattern::main_thread, this)) {

    // Setup the input vector
    in_buf = get_buffer("in_buf");
    register_consumer(in_buf, unique_name.c_str());

    // get config
    tolerance = config.get_float(unique_name, "tolerance");
    report_freq = config.get_int(unique_name, "report_freq");
    expected_val = {config.get_float(unique_name, "expected_val_real"),
                    config.get_float(unique_name, "expected_val_imag")};

    outfile_name = config.get_string(unique_name, "out_file");

    if (tolerance < 0)
        throw std::invalid_argument("visCheckTestPattern: tolerance has to be" \
               " positive (is " + std::to_string(tolerance) + ").");
    if (report_freq < 0)
        throw std::invalid_argument("visCheckTestPattern: report_freq has to " \
                "be positive (is " + std::to_string(report_freq) + ").");

    outfile.open (outfile_name);
<<<<<<< HEAD
=======
    if (!outfile.is_open()) {
        throw std::ios_base::failure("visCheckTestPattern: Failed to open " \
                                     "out file " + outfile_name);
    }
>>>>>>> bdd11211
    outfile << "fpga_count,time,freq_id,num_bad,avg_err,min_err,max_err"
        << std::endl;
}

void visCheckTestPattern::apply_config(uint64_t fpga_seq) {

}

void visCheckTestPattern::main_thread() {

    unsigned int frame_id = 0;

    // number of bad elements in frame and totally
    size_t num_bad, num_bad_tot = 0;

    // norm of the difference of a visibility and its expected value
    float error;

    // average error of the bad values in frame and totally
    float avg_err, avg_err_tot = 0;

    // greatest errors in frame and totally
    float min_err, max_err;
    float min_err_tot = 0;
    float max_err_tot = 0;

    // timestamp of frame
    uint64_t fpga_count;
    timespec time;

    // frequency ID of frame
    uint32_t freq_id;

    uint64_t i_frame = 0;

    while (!stop_thread) {

        // Wait for the buffer to be filled with data
        if(wait_for_full_frame(in_buf, unique_name.c_str(),
                               frame_id) == nullptr) {
            break;
        }

        // Print out debug information from the buffer
         auto frame = visFrameView(in_buf, frame_id);
         //INFO("%s", frame.summary().c_str());

        num_bad = 0;
        avg_err = 0.0;
        min_err = 0.0;
        max_err = 0.0;

	    // Iterate over covariance matrix
	    for (size_t i = 0; i < frame.num_prod; i++) {
            error = std::abs(frame.vis[i] - expected_val);

            // check for bad values
            if (error > tolerance) {
                num_bad++;
                avg_err += error;

                if (error > max_err)
                    max_err = error;
                if (error < min_err || min_err == 0.0)
                    min_err = error;
            }
        }

        if (num_bad)
            avg_err /= (float)num_bad;
        time = std::get<1>(frame.time);
        fpga_count = std::get<0>(frame.time);
        freq_id = frame.freq_id;

        // write frame report to outfile
        outfile << fpga_count << ",";
        outfile << time.tv_sec << "." << time.tv_nsec << ",";
        outfile << freq_id << ",";
        outfile << num_bad << ",";
        outfile << avg_err << ",";
        outfile << min_err << ",";
        outfile << max_err << std::endl;

        if (num_bad) {
            // report errors in this frame
            DEBUG2("%d bad elements", num_bad);
            DEBUG2("mean error: %f", avg_err);
            DEBUG2("min error: %f", min_err);
            DEBUG2("max error: %f", max_err);
            DEBUG2("time: %d, %lld.%d", fpga_count, (long long)time.tv_sec,
                    time.tv_nsec);
            DEBUG2("freq id: %d", freq_id);

            // gather data for report after many frames
            num_bad_tot += num_bad;
            avg_err_tot += avg_err * (float)num_bad;
            if (min_err < min_err_tot || min_err_tot == 0)
                min_err_tot = min_err;
            if (max_err > max_err_tot)
                max_err_tot = max_err;
        }

        // print report
        if (++i_frame == report_freq) {
            i_frame = 0;

            avg_err_tot /= (float)num_bad_tot;
            if (num_bad_tot == 0)
                avg_err_tot = 0;

            INFO("Summary from last %d frames: num bad values: %d, mean " \
                    "error: %f, min error: %f, max error: %f", report_freq,
                    num_bad_tot, avg_err_tot, min_err_tot, max_err_tot);
            avg_err_tot = 0.0;
            num_bad_tot = 0;
            min_err_tot = 0;
            max_err_tot = 0;
        }

        // Mark the buffers and move on
        mark_frame_empty(in_buf, unique_name.c_str(), frame_id);

        // Advance the current frame ids
        frame_id = (frame_id + 1) % in_buf->num_frames;
    }
}<|MERGE_RESOLUTION|>--- conflicted
+++ resolved
@@ -468,13 +468,10 @@
                 "be positive (is " + std::to_string(report_freq) + ").");
 
     outfile.open (outfile_name);
-<<<<<<< HEAD
-=======
     if (!outfile.is_open()) {
         throw std::ios_base::failure("visCheckTestPattern: Failed to open " \
                                      "out file " + outfile_name);
     }
->>>>>>> bdd11211
     outfile << "fpga_count,time,freq_id,num_bad,avg_err,min_err,max_err"
         << std::endl;
 }
