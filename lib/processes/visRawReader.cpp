#include <libgen.h>
#include <fcntl.h>
#include <unistd.h>
#include <iostream>
#include <fstream>
#include <sys/mman.h>
#include <sys/stat.h>
#include <csignal>

#include "fmt.hpp"
#include "visUtil.hpp"
#include "visRawReader.hpp"

REGISTER_KOTEKAN_PROCESS(visRawReader);

visRawReader::visRawReader(Config &config,
                           const string& unique_name,
                           bufferContainer &buffer_container) :
    KotekanProcess(config, unique_name, buffer_container,
                   std::bind(&visRawReader::main_thread, this)) {

    filename = config.get_string(unique_name, "infile");
    readahead_blocks = config.get_int(unique_name, "readahead_blocks");
    if (config.get_int(unique_name, "readahead_blocks") < 0) {
        throw std::invalid_argument("visRawReader: config: readahead_blocks" \
                "should be positive (is " + std::to_string(config.get_int(
                                unique_name, "readahead_blocks")) + ").");
    }

    time_ordered = config.get_bool_default(unique_name, "time_ordered", true);
    if (time_ordered) {
        chunk_size = config.get_int_array(unique_name, "chunk_size");
        if (chunk_size.size() != 3)
            throw std::invalid_argument("Chunk size needs exactly three " \
                    "elements (has " +
                    std::to_string(chunk_size.size()) + ").");
        chunk_t = chunk_size[2];
        chunk_f = chunk_size[0];
        if (chunk_size[0] < 1 || chunk_size[1] < 1 || chunk_size[2] < 1)
            throw std::invalid_argument("visRawReader: config: Chunk size " \
                    "needs to be greater or equal to (1,1,1) (is ("
                    + std::to_string(chunk_size[0]) + ","
                    + std::to_string(chunk_size[1]) + ","
                    + std::to_string(chunk_size[2]) + ")).");
    }

    // Get the list of buffers that this process shoud connect to
    out_buf = get_buffer("out_buf");
    register_producer(out_buf, unique_name.c_str());

    // Read the metadata
    std::string md_filename = (filename + ".meta");
    INFO("Reading metadata file: %s", md_filename.c_str());
    struct stat st;
    stat(md_filename.c_str(), &st);
    size_t filesize = st.st_size;
    std::vector<uint8_t> packed_json(filesize);

    mbytes_read = 0.0;

    std::ifstream metadata_file(md_filename, std::ios::binary);
<<<<<<< HEAD
    if (metadata_file) // only read if no error
        metadata_file.read((char *)&packed_json[0], filesize);
    if (!metadata_file) // check if open and read successful
        throw std::ios_base::failure("visRawReader: Error reading from " \
                "metadata file: " + md_filename);
=======
    metadata_file.read((char *)&packed_json[0], filesize);
>>>>>>> deb64245
    json _t = json::from_msgpack(packed_json);
    metadata_file.close();

    // Extract the attributes and index maps
    _metadata = _t["attributes"];
    _times = _t["index_map"]["time"].get<std::vector<time_ctype>>();
    _freqs = _t["index_map"]["freq"].get<std::vector<freq_ctype>>();
    _inputs = _t["index_map"]["input"].get<std::vector<input_ctype>>();
    _prods = _t["index_map"]["prod"].get<std::vector<prod_ctype>>();
    _ev = _t["index_map"]["ev"].get<std::vector<uint32_t>>();

    // Extract the structure
    file_frame_size = _t["structure"]["frame_size"].get<size_t>();
    metadata_size = _t["structure"]["metadata_size"].get<size_t>();
    data_size = _t["structure"]["data_size"].get<size_t>();
    nfreq = _t["structure"]["nfreq"].get<size_t>();
    ntime = _t["structure"]["ntime"].get<size_t>();

    if (time_ordered) {
        // Special case if dimensions less than chunk size
        chunk_f = std::min(chunk_f, nfreq);
        chunk_t = std::min(chunk_t, ntime);

        // Number of elements in a chunked row
        row_size = (chunk_f * chunk_t) * (nfreq / chunk_f)
                 + (nfreq % chunk_f) * chunk_t;
    }

    // Check metadata is the correct size
    if(sizeof(visMetadata) != metadata_size) {
        std::string msg = fmt::format("Metadata in file {} is larger " \
                "({} bytes) than visMetadata ({} bytes).",
            filename, metadata_size, sizeof(visMetadata)
        );
        throw std::runtime_error(msg);
    }

    // Check that buffer is large enough
    if((unsigned int)(out_buf->frame_size) < data_size
            || out_buf->frame_size < 0) {
        std::string msg = fmt::format(
            "Data in file {} is larger ({} bytes) than buffer size ({} bytes).",
            filename, data_size, out_buf->frame_size
        );
        throw std::runtime_error(msg);
    }

    // Open up the data file and mmap it
    INFO("Opening data file: %s", (filename + ".data").c_str());
    if((fd = open((filename + ".data").c_str(), O_RDONLY)) == -1) {
        throw std::runtime_error(fmt::format("Failed to open file {}: {}.",
                                       filename + ".data", strerror(errno)));
    }
    mapped_file = (uint8_t *)mmap(NULL, ntime * nfreq * file_frame_size,
                                  PROT_READ, MAP_SHARED, fd, 0);
    if (mapped_file == MAP_FAILED)
        throw std::runtime_error(fmt::format(
                    "Failed to map file {} to memory: {}.", filename + ".data",
                    strerror(errno)));
}

visRawReader::~visRawReader() {
    if(munmap(mapped_file, ntime * nfreq * file_frame_size) == -1) {
        std::runtime_error(fmt::format("Failed to unmap file {}: {}.",
                                       filename + ".data", strerror(errno)));
    }

    close(fd);

    DEBUG("Read %.2f MBytes at %.2f MBytes/s", mbytes_read,
            float(mbytes_read/read_time));
}

void visRawReader::apply_config(uint64_t fpga_seq) {

}

void visRawReader::read_ahead(int ind) {

    off_t offset = position_map(ind) * file_frame_size;

    if (madvise(mapped_file + offset, file_frame_size, MADV_WILLNEED) == -1)
        DEBUG("madvise failed: %s", strerror(errno));
}

int visRawReader::position_map(int ind) {
    if(time_ordered) {
        // chunked row index
        int ri = ind / row_size;
        // Special case at edges of time*freq array
        int t_width = std::min(ntime - ri * chunk_t, chunk_t);
        // chunked column index
        int ci = (ind % row_size) / (t_width * chunk_f);
        // edges case
        int f_width = std::min(nfreq - ci * chunk_f, chunk_f);
        // time and frequency indices
        // time is fastest varying
        int fi = ci * chunk_f + ((ind % row_size) %
                 (t_width * f_width)) / t_width;
        int ti = ri * chunk_t + ((ind % row_size) %
                 (t_width * f_width)) % t_width;

        return ti * nfreq + fi;
    } else {
        return ind;
    }
}

void visRawReader::main_thread() {

    size_t frame_id = 0;
    uint8_t * frame;

    size_t ind = 0, read_ind = 0, file_ind;

    size_t nframe = nfreq * ntime;

    // Initial readahead for frames
    for(read_ind = 0; read_ind < readahead_blocks; read_ind++) {
        read_ahead(read_ind);
    }

    while (!stop_thread && ind < nframe) {
        // Wait for the buffer to be filled with data
        if((frame = wait_for_empty_frame(out_buf, unique_name.c_str(),
                                         frame_id)) == nullptr) {
            break;
        }

        // Issue the read ahead request
        if(read_ind < (ntime * nfreq)) {
            read_ahead(read_ind);
        }

        // measure start time of read
        last_time = current_time();

        // Get the index into the file
        file_ind = position_map(ind);

        // Allocate the metadata space and copy it from the file
        allocate_new_metadata_object(out_buf, frame_id);
        std::memcpy(out_buf->metadata[frame_id]->metadata, mapped_file
                + file_ind * file_frame_size + 1, metadata_size);

        // Copy the data from the file
        std::memcpy(frame, mapped_file + file_ind * file_frame_size
                + metadata_size + 1, data_size);

        // count read data
        mbytes_read += float(data_size / 1048576) //(1024*1024))
            + float(metadata_size / 1048576); //(1024*1024));

        // measure reading time
        read_time += current_time() - last_time;

        // Try and clear out the cached data as we don't need it again
        if (madvise(mapped_file + file_ind * file_frame_size, file_frame_size,
                    MADV_DONTNEED) == -1)
            DEBUG("madvise failed: %s", strerror(errno));

        // Release the frame and advance all the counters
        mark_frame_full(out_buf, unique_name.c_str(), frame_id);
        frame_id = (frame_id + 1) % out_buf->num_frames;
        read_ind++;
        ind++;
    }
<<<<<<< HEAD
        std::raise(SIGINT);

=======
>>>>>>> deb64245
}<|MERGE_RESOLUTION|>--- conflicted
+++ resolved
@@ -59,15 +59,11 @@
     mbytes_read = 0.0;
 
     std::ifstream metadata_file(md_filename, std::ios::binary);
-<<<<<<< HEAD
     if (metadata_file) // only read if no error
         metadata_file.read((char *)&packed_json[0], filesize);
     if (!metadata_file) // check if open and read successful
         throw std::ios_base::failure("visRawReader: Error reading from " \
                 "metadata file: " + md_filename);
-=======
-    metadata_file.read((char *)&packed_json[0], filesize);
->>>>>>> deb64245
     json _t = json::from_msgpack(packed_json);
     metadata_file.close();
 
@@ -235,9 +231,4 @@
         read_ind++;
         ind++;
     }
-<<<<<<< HEAD
-        std::raise(SIGINT);
-
-=======
->>>>>>> deb64245
 }