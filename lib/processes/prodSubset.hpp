/*****************************************
@file
@brief Extract a subset of products from a visBuffer.
- prodSubset : public KotekanProcess
*****************************************/
#ifndef PROD_SUB_HPP
#define PROD_SUB_HPP

<<<<<<< HEAD
#include <stddef.h>
#include <stdint.h>
#include <future>
#include <string>
#include <tuple>
#include <vector>

=======
>>>>>>> 1110f96b
#include "Config.hpp"
#include "KotekanProcess.hpp"
#include "buffer.h"
#include "bufferContainer.hpp"
#include "datasetManager.hpp"
#include "visUtil.hpp"

<<<<<<< HEAD
=======
#include <future>
#include <stddef.h>
#include <stdint.h>
#include <string>
#include <tuple>
#include <vector>

>>>>>>> 1110f96b

/**
 * @class prodSubset
 * @brief ``KotekanProcess`` that extracts a subset of the products.
 *
 * This task consumes a full set of visibilities from a ``visBuffer`` and
 * passes on a subset of products to an output ``visBuffer``. The subset
 * extracted depends on the parameter 'prod_subset_type'. Here is a list of
 * values 'prod_subset_type' can take and the parameters they support:
 * - 'all': no extra arameters needed
 *   - Default. All the products.
 * - 'autos': no extra arameters needed
 *   - The subset are all the auto-correlations.
 * - 'baseline': max_ew_baseline, max_ns_baseline
 *   - Selects a subset of products whose baseline length is smaller than the
 *   maximum values given by config parameters in the EW and NS directions.
 * - 'have_inputs': input_list
 *   - The subset are all the correlations containing at leat one of the
 *   inputs in the input_list.
 * - 'only_inputs': input_list
 *   - The subset are all the correlations containing only inputs from the
 *   input_list.
 *
 * @par Buffers
 * @buffer in_buf The kotekan buffer from which the visibilities are read, can be any size.
 *     @buffer_format visBuffer structured
+*     @buffer_metadata visMetadata
 * @buffer out_buf The kotekan buffer which will be fed the subset of visibilities.
 *     @buffer_format visBuffer structured
+*     @buffer_metadata visMetadata
 *
 * @conf  prod_subset_type      string. Type of product subset to perform.
 * @conf  num_elements          int. The number of elements (i.e. inputs) in the
+*                              correlator data
+* @conf  num_ev                int. The number of eigenvectors to be stored
 * @conf  max_ew_baseline       int. The maximum baseline length along the EW
 *                              direction to include in subset (in units of the
 *                              shortest EW baseline)
 * @conf  max_ns_baseline       int. The maximum baseline length along the NS
 *                              direction to include in subset (in units of the
 *                              shortest NS baseline)
 * @conf  input_list            vector of int. The list of inputs to include.
 *
 *
 * @warning This will only work correctly if the full correlation triangle is
 * passed in as input.
 *
 * @author  Tristan Pinsonneault-Marotte and Mateus Fandino
 *
 */
class prodSubset : public KotekanProcess {

public:
    /// Constructor. Loads config options. Defines subset of products.
    prodSubset(Config& config, const string& unique_name, bufferContainer& buffer_container);

    /// Primary loop: sorts products and passes them on to output buffer.
    void main_thread() override;

private:
    /// keeps track of the input dataset ID
    /// and gets new output dataset ID from manager
    ///
<<<<<<< HEAD
    dset_id_t change_dataset_state(dset_id_t ds_id,
                                   std::vector<prod_ctype>& prod_subset,
                                   std::vector<size_t>& prod_ind,
                                   size_t& subset_num_prod);

    /// Parameters saved from the config files
    size_t num_elements, num_eigenvectors;
=======
    dset_id_t change_dataset_state(dset_id_t ds_id, std::vector<prod_ctype>& prod_subset,
                                   std::vector<size_t>& prod_ind, size_t& subset_num_prod);
>>>>>>> 1110f96b

    /// Number of products in subset
    size_t subset_num_prod;

    /// Input buffer
    Buffer* in_buf;

    /// Output buffer to receive baseline subset visibilities
    Buffer* out_buf;

    /// Vector of indices for subset of products
    std::vector<size_t> prod_ind;

    /// Vector of subset of products
    std::vector<prod_ctype> prod_subset;

    // dataset IDs
    std::future<dset_id_t> future_output_dset_id;
};


/**
 * @brief Parse the product subseting section
 * @param config    Configuration handle.
 * @param base_path Path into YAML file to search from.
 * @return          Tuple containing a vector of the product inputs, and a
 *                  vector of the corresponding input labels.
 */
std::tuple<std::vector<size_t>, std::vector<prod_ctype>>
parse_prod_subset(Config& config, const std::string base_path);


#endif<|MERGE_RESOLUTION|>--- conflicted
+++ resolved
@@ -6,16 +6,6 @@
 #ifndef PROD_SUB_HPP
 #define PROD_SUB_HPP
 
-<<<<<<< HEAD
-#include <stddef.h>
-#include <stdint.h>
-#include <future>
-#include <string>
-#include <tuple>
-#include <vector>
-
-=======
->>>>>>> 1110f96b
 #include "Config.hpp"
 #include "KotekanProcess.hpp"
 #include "buffer.h"
@@ -23,8 +13,6 @@
 #include "datasetManager.hpp"
 #include "visUtil.hpp"
 
-<<<<<<< HEAD
-=======
 #include <future>
 #include <stddef.h>
 #include <stdint.h>
@@ -32,7 +20,6 @@
 #include <tuple>
 #include <vector>
 
->>>>>>> 1110f96b
 
 /**
  * @class prodSubset
@@ -96,18 +83,8 @@
     /// keeps track of the input dataset ID
     /// and gets new output dataset ID from manager
     ///
-<<<<<<< HEAD
-    dset_id_t change_dataset_state(dset_id_t ds_id,
-                                   std::vector<prod_ctype>& prod_subset,
-                                   std::vector<size_t>& prod_ind,
-                                   size_t& subset_num_prod);
-
-    /// Parameters saved from the config files
-    size_t num_elements, num_eigenvectors;
-=======
     dset_id_t change_dataset_state(dset_id_t ds_id, std::vector<prod_ctype>& prod_subset,
                                    std::vector<size_t>& prod_ind, size_t& subset_num_prod);
->>>>>>> 1110f96b
 
     /// Number of products in subset
     size_t subset_num_prod;
