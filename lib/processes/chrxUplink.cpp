--- conflicted
+++ resolved
@@ -14,11 +14,8 @@
 #include "errors.h"
 #include "output_formating.h"
 #include <unistd.h>
-<<<<<<< HEAD
-=======
 
 REGISTER_KOTEKAN_PROCESS(chrxUplink);
->>>>>>> 9234618b
 
 chrxUplink::chrxUplink(Config &config,
                   const string& unique_name,
