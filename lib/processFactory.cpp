--- conflicted
+++ resolved
@@ -40,12 +40,9 @@
 #include "bufferRecv.hpp"
 #include "simpleAutocorr.hpp"
 #include "fakeVis.hpp"
-<<<<<<< HEAD
 #include "freqSlicer.hpp"
 #include "stripXProd.hpp"
-=======
 #include "baselineSubset.hpp"
->>>>>>> 13e420ab
 #include "fakeGpuBuffer.hpp"
 #include "rfiVDIF.hpp"
 #include "rfiBroadcastVDIF.hpp"
@@ -309,7 +306,6 @@
         return (KotekanProcess *) new fakeVis(config, location, buffer_container);
     }
 
-<<<<<<< HEAD
     // Strip buffer of cross products
     if (name == "stripXProd") {
         return (KotekanProcess *) new stripXProd(config, location, buffer_container);
@@ -323,10 +319,10 @@
     // Subset frequencies
     if (name == "freqSubset") {
         return (KotekanProcess *) new freqSubset(config, location, buffer_container);
-=======
+    }
+
     if (name == "baselineSubset") {
         return (KotekanProcess *) new baselineSubset(config, location, buffer_container);
->>>>>>> 13e420ab
     }
 
     // Generate fake visbilities in GPU buffer format
