--- conflicted
+++ resolved
@@ -633,11 +633,7 @@
 
 
 /**
-<<<<<<< HEAD
- * @brief A dataset state that describes the gains being applied.
-=======
  * @brief A dataset state that describes the gains applied to the data.
->>>>>>> 557bc2cf
  *
  * @author Richard Shaw
  */
@@ -648,17 +644,10 @@
      * @param data  The product information as serialized by
      *              gainState::to_json().
      */
-<<<<<<< HEAD
-    gainState(const json& data) {
-        try {
-            _update_id = data["update_id"].get<std::string>();
-            _t_combine = data["t_combine"].get<double>();
-=======
     gainState(const nlohmann::json& data) {
         try {
             _update_id = data["update_id"].get<std::string>();
             _transition_interval = data["transition_interval"].get<double>();
->>>>>>> 557bc2cf
         } catch (std::exception& e) {
             throw std::runtime_error(fmt::format(
                 fmt("gainState: Failure parsing json data ({:s}): {:s}"), data.dump(4), e.what()));
@@ -668,19 +657,11 @@
     /**
      * @brief Constructor
      * @param  update_id  The string update_id labelling the applied gains.
-<<<<<<< HEAD
-     * @param  t_combine  The length of time to blend updates over.
-     */
-    gainState(std::string update_id, double t_combine) :
-        _update_id(update_id),
-        _t_combine(t_combine){};
-=======
      * @param  transition_interval  The length of time to blend updates over.
      */
     gainState(std::string update_id, double transition_interval) :
         _update_id(update_id),
         _transition_interval(transition_interval){};
->>>>>>> 557bc2cf
 
     /**
      * @brief Get the update_id
@@ -692,41 +673,24 @@
     /**
      * @brief Get the length of time to blend this new update with the previous one.
      **/
-<<<<<<< HEAD
-    double get_t_combine() const {
-        return _t_combine;
-=======
     double get_transition_interval() const {
         return _transition_interval;
->>>>>>> 557bc2cf
-    }
-
-private:
-    /// Serialize the data of this state in a json object
-<<<<<<< HEAD
-    json data_to_json() const override {
-        json j;
-        j["update_id"] = _update_id;
-        j["t_combine"] = _t_combine;
-=======
+    }
+
+private:
+    /// Serialize the data of this state in a json object
     nlohmann::json data_to_json() const override {
         nlohmann::json j;
         j["update_id"] = _update_id;
         j["transition_interval"] = _transition_interval;
->>>>>>> 557bc2cf
         return j;
     }
 
     // The label for the gains
     std::string _update_id;
 
-<<<<<<< HEAD
-    // The length of time we (in seconds) should blend gain updates over
-    double _t_combine;
-=======
     // The length of time (in seconds) the previous gain update is blended with this one.
     double _transition_interval;
->>>>>>> 557bc2cf
 };
 
 
@@ -743,11 +707,7 @@
      * @param data  The product information as serialized by
      *              flagState::to_json().
      */
-<<<<<<< HEAD
-    flagState(const json& data) {
-=======
     flagState(const nlohmann::json& data) {
->>>>>>> 557bc2cf
         try {
             _update_id = data.get<std::string>();
         } catch (std::exception& e) {
@@ -769,13 +729,8 @@
 
 private:
     /// Serialize the data of this state in a json object
-<<<<<<< HEAD
-    json data_to_json() const override {
-        json j(_update_id);
-=======
     nlohmann::json data_to_json() const override {
         nlohmann::json j(_update_id);
->>>>>>> 557bc2cf
         return j;
     }
 
