#include "visFileArchive.hpp"

<<<<<<< HEAD
#include <algorithm>
#include <cstdint>
#include <cstdio>
#include <iostream>
#include <numeric>
#include <stdexcept>
#include <tuple>
#include <type_traits>
#include <utility>
=======
#include "errors.h"
#include "visFile.hpp"
#include "visFileH5.hpp"
>>>>>>> 1110f96b

#include <algorithm>
#include <cstdint>
#include <cstdio>
#include <highfive/H5DataSet.hpp>
#include <highfive/H5DataSpace.hpp>
#include <highfive/H5File.hpp>
#include <iostream>
#include <numeric>
#include <stdexcept>
#include <tuple>
#include <type_traits>
#include <utility>

#include "errors.h"
#include "visFile.hpp"
#include "visFileH5.hpp"

using namespace HighFive;


// Bitshuffle parameters
H5Z_filter_t H5Z_BITSHUFFLE = 32008;
unsigned int BSHUF_H5_COMPRESS_LZ4 = 2;
unsigned int BSHUF_BLOCK = 0; // let bitshuffle choose
const std::vector<unsigned int> BSHUF_CD = {BSHUF_BLOCK, BSHUF_H5_COMPRESS_LZ4};


// Create an archive file for uncompressed products
visFileArchive::visFileArchive(const std::string& name,
                               const std::map<std::string, std::string>& metadata,
                               const std::vector<time_ctype>& times,
                               const std::vector<freq_ctype>& freqs,
                               const std::vector<input_ctype>& inputs,
                               const std::vector<prod_ctype>& prods, size_t num_ev,
                               std::vector<int> chunk_size) {

    // Check axes and create file
    setup_file(name, metadata, times, freqs, prods, num_ev, chunk_size);

    // Make datasets
    create_axes(times, freqs, inputs, prods, num_ev);
    create_datasets();
}


// Create an archive file for baseline-stacked products
visFileArchive::visFileArchive(
    const std::string& name, const std::map<std::string, std::string>& metadata,
    const std::vector<time_ctype>& times, const std::vector<freq_ctype>& freqs,
    const std::vector<input_ctype>& inputs, const std::vector<prod_ctype>& prods,
    const std::vector<stack_ctype>& stack, std::vector<rstack_ctype>& reverse_stack, size_t num_ev,
    std::vector<int> chunk_size) {

    // Check axes and create file
    setup_file(name, metadata, times, freqs, prods, num_ev, chunk_size);
    // Different bound check for stacked data
    if (chunk[1] > (int)stack.size()) {
        chunk[1] = stack.size();
        INFO("visFileArchive: Chunk stack dimension greater than axes. Will use a smaller chunk.")
    }

    // Make datasets, for stacked data
    stacked = true;
    create_axes(times, freqs, inputs, prods, stack, num_ev);
    create_datasets();

    // Write the reverse map of products to stack
    dset("reverse_map/stack").select({0}, {length("prod")}).write(reverse_stack.data());
}


void visFileArchive::setup_file(const std::string& name,
                                const std::map<std::string, std::string>& metadata,
                                const std::vector<time_ctype>& times,
                                const std::vector<freq_ctype>& freqs,
                                const std::vector<prod_ctype>& prods, size_t num_ev,
                                std::vector<int> chunk_size) {

    std::string data_filename = name + ".h5";

    lock_filename = create_lockfile(data_filename);

    // Determine whether to write the eigensector or not...
    write_ev = (num_ev > 0);

    // Set HDF5 chunk size
    chunk = chunk_size;
    // Check chunk size
    // Check chunk size
    if (chunk[0] < 1 || chunk[1] < 1 || chunk[2] < 1)
        throw std::invalid_argument("visFileArchive: config: Chunk size "
                                    "needs to be greater or equal to (1,1,1) (is ("
                                    + std::to_string(chunk[0]) + "," + std::to_string(chunk[1])
                                    + "," + std::to_string(chunk[2]) + ")).");
    if (chunk[0] > (int)freqs.size()) {
        chunk[0] = freqs.size();
        INFO("visFileArchive: Chunk frequency dimension greater than axes. Will use a smaller "
             "chunk.")
    }
    if (chunk[1] > (int)prods.size()) {
        chunk[1] = prods.size();
        INFO("visFileArchive: Chunk product dimension greater than axes. Will use a smaller chunk.")
    }
    if (chunk[2] > (int)times.size()) {
        chunk[2] = times.size();
        INFO("visFileArchive: Chunk time dimension greater than axes. Will use a smaller chunk.")
    }

    INFO("Creating new archive file %s", name.c_str());

    file = std::unique_ptr<File>(
        new File(data_filename, File::ReadWrite | File::Create | File::Truncate));

    // Write out metadata into flle
    for (auto item : metadata) {
        file->createAttribute<std::string>(item.first, DataSpace::From(item.second))
            .write(item.second);
    }

    // Get weight type flag
    weight_type = metadata.at("weight_type");
}


template<typename T>
void visFileArchive::write_block(std::string name, size_t f_ind, size_t t_ind, size_t chunk_f,
                                 size_t chunk_t, const T* data) {
    // DEBUG("writing %d freq, %d times, at (%d,%d).", chunk_f, chunk_t, f_ind, t_ind);
    if (name == "flags/inputs") {
        dset(name).select({0, t_ind}, {length("input"), chunk_t}).write(data);
    } else if (name == "evec") {
        dset(name)
            .select({f_ind, 0, 0, t_ind}, {chunk_f, length("ev"), length("input"), chunk_t})
            .write(data);
    } else if (name == "erms" || name == "flags/frac_lost") {
        dset(name).select({f_ind, t_ind}, {chunk_f, chunk_t}).write(data);
    } else {
        size_t last_dim = dset(name).getSpace().getDimensions().at(1);
        dset(name).select({f_ind, 0, t_ind}, {chunk_f, last_dim, chunk_t}).write(data);
    }
}

// Instantiate for types that will get used to satisfy linker
template void visFileArchive::write_block<std::complex<float>>(std::string name, size_t f_ind,
                                                               size_t t_ind, size_t chunk_f,
                                                               size_t chunk_t,
                                                               std::complex<float> const*);
template void visFileArchive::write_block<float>(std::string name, size_t f_ind, size_t t_ind,
                                                 size_t chunk_f, size_t chunk_t, float const*);
template void visFileArchive::write_block<int>(std::string name, size_t f_ind, size_t t_ind,
                                               size_t chunk_f, size_t chunk_t, int const*);


//
// The following was adapted from visFileH5
//

visFileArchive::~visFileArchive() {
    file->flush();
    file.reset(nullptr);
    std::remove(lock_filename.c_str());
}

void visFileArchive::create_axes(const std::vector<time_ctype>& times,
                                 const std::vector<freq_ctype>& freqs,
                                 const std::vector<input_ctype>& inputs,
                                 const std::vector<prod_ctype>& prods, size_t num_ev) {

    create_axis("freq", freqs);
    create_axis("input", inputs);
    create_axis("prod", prods);
    create_axis("time", times);

    if (write_ev) {
        std::vector<uint32_t> ev_vector(num_ev);
        std::iota(ev_vector.begin(), ev_vector.end(), 0);
        create_axis("ev", ev_vector);
    }
}

void visFileArchive::create_axes(const std::vector<time_ctype>& times,
                                 const std::vector<freq_ctype>& freqs,
                                 const std::vector<input_ctype>& inputs,
                                 const std::vector<prod_ctype>& prods,
                                 const std::vector<stack_ctype>& stack, size_t num_ev) {

    create_axes(times, freqs, inputs, prods, num_ev);

    create_axis("stack", stack);
}

template<typename T>
void visFileArchive::create_axis(std::string name, const std::vector<T>& axis) {

    Group indexmap =
        file->exist("index_map") ? file->getGroup("index_map") : file->createGroup("index_map");

    DataSet index = indexmap.createDataSet<T>(name, DataSpace(axis.size()));
    index.write(axis);
}

void visFileArchive::create_datasets() {

    Group flags = file->createGroup("flags");

    bool compress = true;
    bool no_compress = false;

    // Create transposed dataset shapes
    create_dataset("vis", {"freq", prod_or_stack(), "time"}, create_datatype<cfloat>(), compress);
    create_dataset("flags/vis_weight", {"freq", prod_or_stack(), "time"}, create_datatype<float>(),
                   compress);
    create_dataset("flags/inputs", {"input", "time"}, create_datatype<float>(), no_compress);
    create_dataset("gain", {"freq", "input", "time"}, create_datatype<cfloat>(), compress);
    create_dataset("flags/frac_lost", {"freq", "time"}, create_datatype<float>(), no_compress);

    // Only write the eigenvector datasets if there's going to be anything in them
    if (write_ev) {
        create_dataset("eval", {"freq", "ev", "time"}, create_datatype<float>(), no_compress);
        create_dataset("evec", {"freq", "ev", "input", "time"}, create_datatype<cfloat>(),
                       compress);
        create_dataset("erms", {"freq", "time"}, create_datatype<float>(), no_compress);
    }

    if (stacked) {
        Group rev_map = file->createGroup("reverse_map");
        create_dataset("reverse_map/stack", {"prod"}, create_datatype<rstack_ctype>(), no_compress);
    }

    // Add weight type flag where gossec expects it
    dset("vis_weight")
        .createAttribute<std::string>("type", DataSpace::From(weight_type))
        .write(weight_type);

    file->flush();
}

void visFileArchive::create_dataset(const std::string& name, const std::vector<std::string>& axes,
                                    DataType type, const bool& compress) {

    // Mapping of axis names to sizes (start, chunk)
    std::map<std::string, std::tuple<size_t, size_t>> size_map;
    size_map["freq"] = std::make_tuple(length("freq"), chunk[0]);
    size_map["input"] =
        std::make_tuple(length("input"), std::min((size_t)(chunk[1]), length("input")));
    size_map["prod"] = std::make_tuple(length("prod"), chunk[1]);
    size_map["ev"] = std::make_tuple(length("ev"), length("ev"));
    size_map["time"] = std::make_tuple(length("time"), chunk[2]);
    if (stacked)
        size_map["stack"] = std::make_tuple(length("stack"), chunk[1]);

    std::vector<size_t> cur_dims, max_dims, chunk_dims;

    for (auto axis : axes) {
        auto cs = size_map[axis];
        cur_dims.push_back(std::get<0>(cs));
        chunk_dims.push_back(std::get<1>(cs));
    }

    DataSpace space = DataSpace(cur_dims);

    if (compress) {
        // Add chunking and bitshuffle filter to plist
        // Pulled this out of HighFive createDataSet source
        std::vector<hsize_t> real_chunk(chunk_dims.size());
        std::copy(chunk_dims.begin(), chunk_dims.end(), real_chunk.begin());
        // Set dataset creation properties to enable chunking
        hid_t plist = H5Pcreate(H5P_DATASET_CREATE);
        if (H5Pset_chunk(plist, int(chunk_dims.size()), &(real_chunk.at(0))) < 0) {
            HDF5ErrMapper::ToException<DataSpaceException>("Failed trying to create chunk.");
        }
        // Set bitshuffle compression filter
        if (H5Pset_filter(plist, H5Z_BITSHUFFLE, H5Z_FLAG_MANDATORY, BSHUF_CD.size(),
                          BSHUF_CD.data())
            < 0) {
            HDF5ErrMapper::ToException<DataSpaceException>(
                "Failed trying to set bishuffle filter.");
        }

        DataSet dset = file->createDataSet(name, space, type, plist);
        dset.createAttribute<std::string>("axis", DataSpace::From(axes)).write(axes);
    } else {
        DataSet dset = file->createDataSet(name, space, type, chunk_dims);
        dset.createAttribute<std::string>("axis", DataSpace::From(axes)).write(axes);
    }
}

// Quick functions for fetching datasets and dimensions
DataSet visFileArchive::dset(const std::string& name) {
    const std::string dset_name = name == "vis_weight" ? "flags/vis_weight" : name;
    return file->getDataSet(dset_name);
}

size_t visFileArchive::length(const std::string& axis_name) {
    if (!write_ev && axis_name == "ev")
        return 0;
    return dset("index_map/" + axis_name).getSpace().getDimensions()[0];
}


// TODO: these should be included from visFileH5
// Add support for all our custom types to HighFive
template<>
inline DataType HighFive::create_datatype<freq_ctype>() {
    CompoundType f;
    f.addMember("centre", H5T_IEEE_F64LE);
    f.addMember("width", H5T_IEEE_F64LE);
    f.autoCreate();
    return f;
}

template<>
inline DataType HighFive::create_datatype<time_ctype>() {
    CompoundType t;
    t.addMember("fpga_count", H5T_STD_U64LE);
    t.addMember("ctime", H5T_IEEE_F64LE);
    t.autoCreate();
    return t;
}

template<>
inline DataType HighFive::create_datatype<input_ctype>() {

    CompoundType i;
    hid_t s32 = H5Tcopy(H5T_C_S1);
    H5Tset_size(s32, 32);
    // AtomicType<char[32]> s32;
    i.addMember("chan_id", H5T_STD_U16LE, 0);
    i.addMember("correlator_input", s32, 2);
    i.manualCreate(34);

    return i;
}

template<>
inline DataType HighFive::create_datatype<prod_ctype>() {

    CompoundType p;
    p.addMember("input_a", H5T_STD_U16LE);
    p.addMember("input_b", H5T_STD_U16LE);
    p.autoCreate();
    return p;
}

template<>
inline DataType HighFive::create_datatype<cfloat>() {
    CompoundType c;
    c.addMember("r", H5T_IEEE_F32LE);
    c.addMember("i", H5T_IEEE_F32LE);
    c.autoCreate();
    return c;
}

template<>
inline DataType HighFive::create_datatype<rstack_ctype>() {
    CompoundType c;
    c.addMember("stack", H5T_STD_U32LE);
    c.addMember("conjugate", H5T_STD_U8LE);
    c.autoCreate();
    return c;
}

template<>
inline DataType HighFive::create_datatype<stack_ctype>() {
    CompoundType c;
    c.addMember("prod", H5T_STD_U32LE);
    c.addMember("conjugate", H5T_STD_U8LE);
    c.autoCreate();
    return c;
}<|MERGE_RESOLUTION|>--- conflicted
+++ resolved
@@ -1,20 +1,8 @@
 #include "visFileArchive.hpp"
 
-<<<<<<< HEAD
-#include <algorithm>
-#include <cstdint>
-#include <cstdio>
-#include <iostream>
-#include <numeric>
-#include <stdexcept>
-#include <tuple>
-#include <type_traits>
-#include <utility>
-=======
 #include "errors.h"
 #include "visFile.hpp"
 #include "visFileH5.hpp"
->>>>>>> 1110f96b
 
 #include <algorithm>
 #include <cstdint>
@@ -28,10 +16,6 @@
 #include <tuple>
 #include <type_traits>
 #include <utility>
-
-#include "errors.h"
-#include "visFile.hpp"
-#include "visFileH5.hpp"
 
 using namespace HighFive;
 
