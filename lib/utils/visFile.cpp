--- conflicted
+++ resolved
@@ -42,13 +42,8 @@
         new File(data_filename, File::ReadWrite | File::Create | File::Truncate)
     );
 
-<<<<<<< HEAD
     createIndex(freqs, inputs, prods);
-    createDatasets(freqs.size(), ninput, prods.size());
-=======
-    createIndex(freqs, inputs);
-    createDatasets(freqs.size(), ninput, ninput * (ninput + 1) / 2, weights_type);
->>>>>>> 5cce1d26
+    createDatasets(freqs.size(), ninput, prods.size(), weights_type);
 
     // === Set the required attributes for a valid file ===
     std::string version = "NT_3.1.0";
@@ -401,11 +396,7 @@
 
     // Create the file, create room for the first sample and add into the file map
     auto file = std::make_shared<visFile>(
-<<<<<<< HEAD
-        file_name, acq_name, root_path, instrument_name, "", freqs, inputs, prods
-=======
-        file_name, acq_name, root_path, instrument_name, "", weights_type, freqs, inputs
->>>>>>> 5cce1d26
+        file_name, acq_name, root_path, instrument_name, "", weights_type, freqs, inputs, prods
     );
     auto ind = file->extendTime(first_time);
     vis_file_map[first_time.fpga_count] = std::make_tuple(file, ind);
