#ifndef VIS_FILE_ARCHIVE_HPP
#define VIS_FILE_ARCHIVE_HPP

<<<<<<< HEAD
#include <stddef.h>
#include <map>
#include <memory>
#include <string>
#include <vector>
#include <iostream>
=======
#include "Config.hpp"
#include "visUtil.hpp"
>>>>>>> 1110f96b

#include <highfive/H5DataSet.hpp>
<<<<<<< HEAD

#include "Config.hpp"
#include "visUtil.hpp"
=======
#include <highfive/H5File.hpp>
#include <iostream>
#include <map>
#include <memory>
#include <stddef.h>
#include <string>
#include <vector>
>>>>>>> 1110f96b


/** @brief A CHIME correlator archive file.
 *
 * The class creates and manages writes to a CHIME style correlator archive
 * file in the standard HDF5 format. It also manages the lock file.
 *
 * @author Richard Shaw
 **/
class visFileArchive {

public:
    /**
     * @brief Creates a visFileArchive object.
     *
     * @param name Path of the file to write into (without file extension).
     * @param metadata Metadata attributes.
     * @param times Vector of time indices.
     * @param freqs Vector of frequency indices.
     * @param inputs Vector of input indices.
     * @param prods Vector of product indices.
     * @param num_ev Number of eigenvectors.
     * @param chunk_size HDF5 chunk size (frequencies * products * times).
     *
     * @return Instance of visFileArchive.
     **/
    visFileArchive(const std::string& name, const std::map<std::string, std::string>& metadata,
                   const std::vector<time_ctype>& times, const std::vector<freq_ctype>& freqs,
                   const std::vector<input_ctype>& inputs, const std::vector<prod_ctype>& prods,
                   size_t num_ev, std::vector<int> chunk_size);
    /**
     * @brief Creates a visFileArchive object.
     *
     * @param name Path of the file to write into (without file extension).
     * @param metadata Metadata attributes.
     * @param times Vector of time indices.
     * @param freqs Vector of frequency indices.
     * @param inputs Vector of input indices.
     * @param prods Vector of product indices.
     * @param stack Vector of stack indices.
     * @param reverse_stack Vector mapping products to stacks.
     * @param num_ev Number of eigenvectors.
     * @param chunk_size HDF5 chunk size (frequencies * products * times).
     *
     * @return Instance of visFileArchive.
     **/
    visFileArchive(const std::string& name, const std::map<std::string, std::string>& metadata,
                   const std::vector<time_ctype>& times, const std::vector<freq_ctype>& freqs,
                   const std::vector<input_ctype>& inputs, const std::vector<prod_ctype>& prods,
                   const std::vector<stack_ctype>& stack, std::vector<rstack_ctype>& reverse_stack,
                   size_t num_ev, std::vector<int> chunk_size);

    /**
     * @brief Destructor.
     **/
    ~visFileArchive();

    /**
     * @brief Write a block in time/freq.
     *
     * @param name Path of the file to write into (without file extension).
     * @param f_ind Frequency index.
     * @param t_inf Time index.
     * @param chunk_f Size of chunk in frequency dimension.
     * @param chunk_t Size of chunk in time dimension.
     * @param data Pointer to the data.
     **/
    template<typename T>
    void write_block(std::string name, size_t f_ind, size_t t_ind, size_t chunk_f, size_t chunk_t,
                     const T* data);


private:
    // Prepare a file
    void setup_file(const std::string& name, const std::map<std::string, std::string>& metadata,
                    const std::vector<time_ctype>& times, const std::vector<freq_ctype>& freqs,
                    const std::vector<prod_ctype>& prods, size_t num_ev,
                    std::vector<int> chunk_size);

    // Helper to create datasets
    virtual void create_dataset(const std::string& name, const std::vector<std::string>& axes,
                                HighFive::DataType type, const bool& compress);

    // Helper function to create an axis
    template<typename T>
    void create_axis(std::string name, const std::vector<T>& axis);

    // Create the index maps from the frequencies and the inputs
    void create_axes(const std::vector<time_ctype>& times, const std::vector<freq_ctype>& freqs,
                     const std::vector<input_ctype>& inputs, const std::vector<prod_ctype>& prods,
                     size_t num_ev);
    void create_axes(const std::vector<time_ctype>& times, const std::vector<freq_ctype>& freqs,
                     const std::vector<input_ctype>& inputs, const std::vector<prod_ctype>& prods,
                     const std::vector<stack_ctype>& stack, size_t num_ev);

    // Create the main visibility holding datasets
    void create_datasets();

    // Get datasets
    HighFive::DataSet dset(const std::string& name);
    size_t length(const std::string& axis_name);

    // Whether to write eigenvalues or not
    bool write_ev;

    // Description of weights stored in vis_weight dataset
    std::string weight_type;

    // HDF5 chunk size
    std::vector<int> chunk;

    // Pointer to the underlying HighFive file
    std::unique_ptr<HighFive::File> file;

    std::string lock_filename;

    // Whether the products have been compressed via baseline stacking
    bool stacked = false;

    // Shortcut for axes labels
    inline std::string prod_or_stack();
};


inline std::string visFileArchive::prod_or_stack() {
    return stacked ? "stack" : "prod";
}


// TODO: these should be included from visFileH5
// These templated functions are needed in order to tell HighFive how the
// various structs are converted into HDF5 datatypes
namespace HighFive {
template<>
DataType create_datatype<freq_ctype>();
template<>
DataType create_datatype<time_ctype>();
template<>
DataType create_datatype<input_ctype>();
template<>
DataType create_datatype<prod_ctype>();
template<>
DataType create_datatype<cfloat>();
template<>
DataType create_datatype<stack_ctype>();
template<>
DataType create_datatype<rstack_ctype>();
}; // namespace HighFive


#endif<|MERGE_RESOLUTION|>--- conflicted
+++ resolved
@@ -1,24 +1,10 @@
 #ifndef VIS_FILE_ARCHIVE_HPP
 #define VIS_FILE_ARCHIVE_HPP
 
-<<<<<<< HEAD
-#include <stddef.h>
-#include <map>
-#include <memory>
-#include <string>
-#include <vector>
-#include <iostream>
-=======
 #include "Config.hpp"
 #include "visUtil.hpp"
->>>>>>> 1110f96b
 
 #include <highfive/H5DataSet.hpp>
-<<<<<<< HEAD
-
-#include "Config.hpp"
-#include "visUtil.hpp"
-=======
 #include <highfive/H5File.hpp>
 #include <iostream>
 #include <map>
@@ -26,7 +12,6 @@
 #include <stddef.h>
 #include <string>
 #include <vector>
->>>>>>> 1110f96b
 
 
 /** @brief A CHIME correlator archive file.
