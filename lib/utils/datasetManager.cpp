#include "datasetManager.hpp"

<<<<<<< HEAD
#include <signal.h>
#include <stdio.h>
#include <cstdint>
#include <fmt.hpp>
#include <functional>
#include <iostream>
#include <mutex>
#include <regex>
#include <typeinfo>

#include "fmt/ostream.h"
#include "restClient.hpp"
#include "visUtil.hpp"
=======
#include "restClient.hpp"
#include "visUtil.hpp"

#include "fmt/ostream.h"

#include <cstdint>
#include <fmt.hpp>
#include <functional>
#include <inttypes.h>
#include <iostream>
#include <mutex>
#include <regex>
#include <signal.h>
#include <stdio.h>
#include <typeinfo>
>>>>>>> 1110f96b


dataset::dataset(json& js) {
    _state = js["state"];
    _is_root = js["is_root"];
    if (_is_root)
        _base_dset = 0;
    else
        _base_dset = js["base_dset"];
    _types = js["types"].get<std::set<std::string>>();
}

bool dataset::is_root() const {
    return _is_root;
}

state_id_t dataset::state() const {
    return _state;
}

dset_id_t dataset::base_dset() const {
    return _base_dset;
}

<<<<<<< HEAD
const std::set<std::string> &dataset::types() const {
=======
const std::set<std::string>& dataset::types() const {
>>>>>>> 1110f96b
    return _types;
}

json dataset::to_json() const {
    json j;
    j["is_root"] = _is_root;
    j["state"] = _state;
    if (!_is_root)
        j["base_dset"] = _base_dset;
    j["types"] = _types;
    return j;
}

bool dataset::equals(dataset& ds) const {
    if (_is_root != ds.is_root())
        return false;
    if (_is_root) {
        return _state == ds.state() && _types == ds.types();
    }
<<<<<<< HEAD
    return _state == ds.state() && _base_dset == ds.base_dset()
            && _types == ds.types();
=======
    return _state == ds.state() && _base_dset == ds.base_dset() && _types == ds.types();
>>>>>>> 1110f96b
}


std::ostream& operator<<(std::ostream& out, const datasetState& dt) {
    out << typeid(dt).name();

    return out;
}


std::vector<stack_ctype> invert_stack(uint32_t num_stack,
                                      const std::vector<rstack_ctype>& stack_map) {
    std::vector<stack_ctype> res(num_stack);
    size_t num_prod = stack_map.size();

    for (uint32_t i = 0; i < num_prod; i++) {
        uint32_t j = num_prod - i - 1;
        res[stack_map[j].stack] = {j, stack_map[j].conjugate};
    }

    return res;
}

datasetManager& datasetManager::private_instance() {
    static datasetManager dm;
    return dm;
}


datasetManager& datasetManager::instance() {
    datasetManager& dm = private_instance();

    if (!dm._config_applied) {
<<<<<<< HEAD
        ERROR("A part of kotekan that is configured to load uses the" \
              " datasetManager, but no block named '%s' was found in the " \
              "config.\nExiting...", DS_UNIQUE_NAME);
        exit(-1);
    }
=======
        ERROR("A part of kotekan that is configured to load uses the"
              " datasetManager, but no block named '%s' was found in the "
              "config.\nExiting...",
              DS_UNIQUE_NAME);
        exit(-1);
    }

    return dm;
}

datasetManager& datasetManager::instance(Config& config) {
    datasetManager& dm = private_instance();

    dm._use_broker = config.get<bool>(DS_UNIQUE_NAME, "use_dataset_broker");
    if (dm._use_broker) {
        dm._ds_broker_port = config.get_default<uint32_t>(DS_UNIQUE_NAME, "ds_broker_port", 12050);
        dm._ds_broker_host =
            config.get_default<std::string>(DS_UNIQUE_NAME, "ds_broker_host", "127.0.0.1");
        dm._retry_wait_time_ms =
            config.get_default<uint32_t>(DS_UNIQUE_NAME, "retry_wait_time_ms", 1000);
        dm._retries_rest_client =
            config.get_default<uint32_t>(DS_UNIQUE_NAME, "retries_rest_client", 0);
        dm._timeout_rest_client_s =
            config.get_default<int32_t>(DS_UNIQUE_NAME, "timeout_rest_client", 100);

        DEBUG("datasetManager: expecting broker at %s:%d.", dm._ds_broker_host.c_str(),
              dm._ds_broker_port);
    }
    dm._config_applied = true;
>>>>>>> 1110f96b

    return dm;
}

<<<<<<< HEAD
datasetManager& datasetManager::instance(Config& config) {
    datasetManager& dm = private_instance();

    dm._use_broker = config.get<bool>(
                DS_UNIQUE_NAME, "use_dataset_broker");
    if (dm._use_broker) {
        dm._ds_broker_port = config.get_default<uint32_t>(
                    DS_UNIQUE_NAME, "ds_broker_port", 12050);
        dm._ds_broker_host = config.get_default<std::string>(
                    DS_UNIQUE_NAME, "ds_broker_host", "127.0.0.1");
        dm._retry_wait_time_ms = config.get_default<uint32_t>(
                    DS_UNIQUE_NAME, "retry_wait_time_ms", 1000);
        dm._retries_rest_client = config.get_default<uint32_t>(
                    DS_UNIQUE_NAME, "retries_rest_client", 0);
        dm._timeout_rest_client_s = config.get_default<int32_t>(
                    DS_UNIQUE_NAME, "timeout_rest_client", -1);

        DEBUG("datasetManager: expecting broker at %s:%d.",
              dm._ds_broker_host.c_str(), dm._ds_broker_port);
    }
    dm._config_applied = true;

    return dm;
}

datasetManager::~datasetManager() {
    _stop_request_threads = true;

    // wait for the detached threads
    std::unique_lock<std::mutex> lk(_lock_stop_request_threads);
    _cv_stop_request_threads.wait(lk, [this]{ return _n_request_threads == 0; });
}

dset_id_t datasetManager::add_dataset(state_id_t state) {
    datasetState* t = nullptr;
    try {
        t = _states.at(state).get();
    } catch (std::exception& e) {
        // This must be a bug in the calling process...
        ERROR("datasetManager: Failure registering root dataset : state %zu " \
              "not found: %s",
              state, e.what());
        raise(SIGINT);
    }
    std::set<std::string> types = t->types();
    dataset ds(state, types);
    return add_dataset(ds);
}

dset_id_t datasetManager::add_dataset(dset_id_t base_dset, state_id_t state) {
    datasetState* t = nullptr;
    try {
        t = _states.at(state).get();
    } catch (std::exception& e) {
        // This must be a bug in the calling process...
        ERROR("datasetManager: Failure registering dataset : state %zu not " \
              "found (base dataset ID: %zu): %s",
              state, base_dset, e.what());
        raise(SIGINT);
    }
    std::set<std::string> types = t->types();
    dataset ds(state, base_dset, types);
    return add_dataset(ds);
}

=======
datasetManager::~datasetManager() {
    _stop_request_threads = true;

    // wait for the detached threads
    std::unique_lock<std::mutex> lk(_lock_stop_request_threads);
    _cv_stop_request_threads.wait(lk, [this] { return _n_request_threads == 0; });
}

dset_id_t datasetManager::add_dataset(state_id_t state) {
    datasetState* t = nullptr;
    try {
        t = _states.at(state).get();
    } catch (std::exception& e) {
        // This must be a bug in the calling process...
        ERROR("datasetManager: Failure registering root dataset : state "
              "0x%" PRIx64 " not found: %s",
              state, e.what());
        raise(SIGINT);
    }
    std::set<std::string> types = t->types();
    dataset ds(state, types);
    return add_dataset(ds);
}

dset_id_t datasetManager::add_dataset(dset_id_t base_dset, state_id_t state) {
    datasetState* t = nullptr;
    try {
        std::lock_guard<std::mutex> slck(_lock_states);
        t = _states.at(state).get();
    } catch (std::exception& e) {
        // This must be a bug in the calling process...
        ERROR("datasetManager: Failure registering dataset : state "
              "0x%" PRIx64 " not found (base dataset ID: 0x%" PRIx64 "): %s",
              state, base_dset, e.what());
        raise(SIGINT);
    }
    std::set<std::string> types = t->types();
    dataset ds(state, base_dset, types);
    return add_dataset(ds);
}

>>>>>>> 1110f96b
// Private.
dset_id_t datasetManager::add_dataset(dataset ds) {

    dset_id_t new_dset_id = hash_dataset(ds);

    {
        // insert the new entry
        std::lock_guard<std::mutex> lck_ds(_lock_dsets);

        if (!_datasets.insert(std::pair<dset_id_t, dataset>(new_dset_id, ds)).second) {
            // There is already a dataset with the same hash.
            // Search for existing entry and return if it exists.
            auto find = _datasets.find(new_dset_id);
            if (!ds.equals(find->second)) {
                // TODO: hash collision. make the value a vector and store same
                // hash entries? This would mean the state/dset has to be sent
                // when registering.
                ERROR("datasetManager: Hash collision!\n"
                      "The following datasets have the same hash ("
                      "0x%" PRIx64 ").\n\n%s\n\n%s\n\n"
                      "datasetManager: Exiting...",
                      new_dset_id, ds.to_json().dump().c_str(),
                      find->second.to_json().dump().c_str());
                raise(SIGINT);
            }

            if (ds.is_root())
                _known_roots.insert(new_dset_id);

            // this dataset was already added
            return new_dset_id;
        }
    }

    if (_use_broker)
        register_dataset(new_dset_id, ds);

    return new_dset_id;
}

// TODO: decide if this is the best way of hashing the state and dataset.
// It has the advantage of being simple, there's a slight issue in that json
// technically doesn't guarantee order of items in an object, but in
// practice nlohmann::json ensures they are alphabetical by default. It
// might also be a little slow as it requires full serialisation.
state_id_t datasetManager::hash_state(datasetState& state) const {
    static std::hash<std::string> hash_function;

    return hash_function(state.to_json().dump());
}

state_id_t datasetManager::hash_dataset(dataset& ds) const {
    static std::hash<std::string> hash_function;

    return hash_function(ds.to_json().dump());
}

void datasetManager::register_state(state_id_t state) {
    json js_post;
    js_post["hash"] = state;
    std::string endpoint = PATH_REGISTER_STATE;
    std::function<bool(std::string&)> parser(
<<<<<<< HEAD
                std::bind(&datasetManager::register_state_parser,
                          this, std::placeholders::_1));

    std::lock_guard<std::mutex> lk(_lock_stop_request_threads);
    std::thread t(&datasetManager::request_thread, this, std::move(js_post),
      std::move(endpoint), std::move(parser));
    _n_request_threads++;

    // Let the request thread retry forever.
    if (t.joinable())
        t.detach();
}

void datasetManager::request_thread(
        const json&& request, const std::string&& endpoint,
        const std::function<bool(std::string&)>&& parse_reply) {

    restReply reply;
    while (true) {
        reply = restClient::instance().make_request_blocking(
                    endpoint, request, _ds_broker_host, _ds_broker_port,
                    _retries_rest_client, _timeout_rest_client_s);
=======
        std::bind(&datasetManager::register_state_parser, this, std::placeholders::_1));

    std::lock_guard<std::mutex> lk(_lock_stop_request_threads);
    std::thread t(&datasetManager::request_thread, this, std::move(js_post), std::move(endpoint),
                  std::move(parser));
    _n_request_threads++;

    // Let the request thread retry forever.
    if (t.joinable())
        t.detach();
}

void datasetManager::request_thread(const json&& request, const std::string&& endpoint,
                                    const std::function<bool(std::string&)>&& parse_reply) {

    restReply reply;

    while (true) {
        reply =
            _rest_client.make_request_blocking(endpoint, request, _ds_broker_host, _ds_broker_port,
                                               _retries_rest_client, _timeout_rest_client_s);
>>>>>>> 1110f96b

        // If parser succeeds, the request is done and this thread can exit.
        if (reply.first) {
            if (parse_reply(reply.second)) {
                std::unique_lock<std::mutex> lk(_lock_stop_request_threads);
                _n_request_threads--;
                return;
            }
            // Parsing errors are reported by the parsing function.
        } else {
            // Complain and retry...
<<<<<<< HEAD
            prometheusMetrics::instance().add_process_metric(
                        "kotekan_datasetbroker_error_count", DS_UNIQUE_NAME,
                        ++_conn_error_count);
            WARN("datasetManager: Failure in connection to broker: %s:" \
                 "%d/%s.\ndatasetManager: Make sure the broker is " \
                 "running.", _ds_broker_host.c_str(), _ds_broker_port,
                 endpoint.c_str());
=======
            prometheusMetrics::instance().add_process_metric("kotekan_datasetbroker_error_count",
                                                             DS_UNIQUE_NAME, ++_conn_error_count);
            WARN("datasetManager: Failure in connection to broker: %s:"
                 "%d/%s. Make sure the broker is "
                 "running.",
                 _ds_broker_host.c_str(), _ds_broker_port, endpoint.c_str());
>>>>>>> 1110f96b
        }

        // check if datasetManager destructor was called
        if (_stop_request_threads) {
<<<<<<< HEAD
            INFO("datasetManager: Cancelling running request thread (endpoint "\
                 "/%s, message %s).", endpoint.c_str(), request.dump().c_str());
            std::unique_lock<std::mutex> lk(_lock_stop_request_threads);
            _n_request_threads--;
            std::notify_all_at_thread_exit(_cv_stop_request_threads,
                                           std::move(lk));
=======
            INFO("datasetManager: Cancelling running request thread (endpoint "
                 "/%s, message %s).",
                 endpoint.c_str(), request.dump().c_str());
            std::unique_lock<std::mutex> lk(_lock_stop_request_threads);
            _n_request_threads--;
            std::notify_all_at_thread_exit(_cv_stop_request_threads, std::move(lk));
>>>>>>> 1110f96b
            return;
        }
    }
}

bool datasetManager::register_state_parser(std::string& reply) {
    json js_reply;

    try {
        js_reply = json::parse(reply);
    } catch (std::exception& e) {
<<<<<<< HEAD
        WARN("datasetManager: failure parsing reply received from broker " \
              "after registering dataset state (reply: %s): %s",
              reply.c_str(), e.what());
        prometheusMetrics::instance().add_process_metric(
                    "kotekan_datasetbroker_error_count", DS_UNIQUE_NAME,
                    ++_conn_error_count);
=======
        WARN("datasetManager: failure parsing reply received from broker "
             "after registering dataset state (reply: %s): %s",
             reply.c_str(), e.what());
        prometheusMetrics::instance().add_process_metric("kotekan_datasetbroker_error_count",
                                                         DS_UNIQUE_NAME, ++_conn_error_count);
>>>>>>> 1110f96b
        return false;
    }

    try {
        if (js_reply.at("result") != "success")
<<<<<<< HEAD
            throw std::runtime_error("received error from broker: "
                                     + js_reply.at("result").dump());
=======
            throw std::runtime_error("received error from broker: " + js_reply.at("result").dump());
>>>>>>> 1110f96b
        // did the broker know this state already?
        if (js_reply.find("request") == js_reply.end())
            return true;
        // does the broker want the whole dataset state?
        if (js_reply.at("request") == "get_state") {
            state_id_t state = js_reply.at("hash");

            json js_post;
            js_post["hash"] = state;
            std::string endpoint = PATH_SEND_STATE;
            std::function<bool(std::string&)> parser(
<<<<<<< HEAD
                        std::bind(&datasetManager::send_state_parser,
                                  this, std::placeholders::_1));
=======
                std::bind(&datasetManager::send_state_parser, this, std::placeholders::_1));
>>>>>>> 1110f96b

            {
                std::lock_guard<std::mutex> slck(_lock_states);
                js_post["state"] = _states.at(state)->to_json();
            }

            std::lock_guard<std::mutex> lk(_lock_stop_request_threads);
<<<<<<< HEAD
            std::thread t(&datasetManager::request_thread, this,
                          std::move(js_post), std::move(endpoint),
                          std::move(parser));
=======
            std::thread t(&datasetManager::request_thread, this, std::move(js_post),
                          std::move(endpoint), std::move(parser));
>>>>>>> 1110f96b
            _n_request_threads++;

            // Let the request thread retry forever.
            if (t.joinable())
                t.detach();
        } else {
<<<<<<< HEAD
            throw std::runtime_error(
                        "datasetManager: failure parsing reply received " \
                        "from broker after registering dataset state " \
                        "(reply: " + reply + ").");
        }
    } catch (std::exception& e) {
        WARN("datasetManager: failure registering dataset state with " \
              "broker: %s", e.what());
        prometheusMetrics::instance().add_process_metric(
                    "kotekan_datasetbroker_error_count", DS_UNIQUE_NAME,
                    ++_conn_error_count);
=======
            throw std::runtime_error("datasetManager: failure parsing reply received "
                                     "from broker after registering dataset state "
                                     "(reply: "
                                     + reply + ").");
        }
    } catch (std::exception& e) {
        WARN("datasetManager: failure registering dataset state with "
             "broker: %s",
             e.what());
        prometheusMetrics::instance().add_process_metric("kotekan_datasetbroker_error_count",
                                                         DS_UNIQUE_NAME, ++_conn_error_count);
>>>>>>> 1110f96b
        return false;
    }
    return true;
}

bool datasetManager::send_state_parser(std::string& reply) {
    json js_reply;
    try {
        js_reply = json::parse(reply);
        if (js_reply.at("result") != "success")
<<<<<<< HEAD
            throw std::runtime_error("received error from broker: "
                                     + js_reply.at("result").dump());

        return true;
    } catch (std::exception& e) {
        WARN("datasetManager: failure parsing reply received from broker "\
              "after sending dataset state (reply: %s): %s",
              reply.c_str(), e.what());
        prometheusMetrics::instance().add_process_metric(
                    "kotekan_datasetbroker_error_count", DS_UNIQUE_NAME,
                    ++_conn_error_count);
=======
            throw std::runtime_error("received error from broker: " + js_reply.at("result").dump());

        return true;
    } catch (std::exception& e) {
        WARN("datasetManager: failure parsing reply received from broker "
             "after sending dataset state (reply: %s): %s",
             reply.c_str(), e.what());
        prometheusMetrics::instance().add_process_metric("kotekan_datasetbroker_error_count",
                                                         DS_UNIQUE_NAME, ++_conn_error_count);
>>>>>>> 1110f96b
        return false;
    }
}

void datasetManager::register_dataset(dset_id_t hash, dataset dset) {
    json js_post;
    js_post["ds"] = dset.to_json();
    js_post["hash"] = hash;
    std::string endpoint = PATH_REGISTER_DATASET;
    std::function<bool(std::string&)> parser(
<<<<<<< HEAD
                std::bind(&datasetManager::register_dataset_parser,
                          this, std::placeholders::_1));

    std::lock_guard<std::mutex> lk(_lock_stop_request_threads);
    std::thread t(&datasetManager::request_thread, this, std::move(js_post),
      std::move(endpoint), std::move(parser));
=======
        std::bind(&datasetManager::register_dataset_parser, this, std::placeholders::_1));

    std::lock_guard<std::mutex> lk(_lock_stop_request_threads);
    std::thread t(&datasetManager::request_thread, this, std::move(js_post), std::move(endpoint),
                  std::move(parser));
>>>>>>> 1110f96b
    _n_request_threads++;

    // Let the request thread retry forever.
    if (t.joinable())
        t.detach();
}

bool datasetManager::register_dataset_parser(std::string& reply) {

    json js_reply;

    try {
        js_reply = json::parse(reply);
        if (js_reply.at("result") != "success")
<<<<<<< HEAD
            throw std::runtime_error("received error from broker: "
                                     + js_reply.at("result").dump());
        return true;
    } catch (std::exception& e) {
        WARN("datasetManager: failure parsing reply received from broker "\
             "after registering dataset (reply: %s): %s",
              reply.c_str(), e.what());
        prometheusMetrics::instance().add_process_metric(
                    "kotekan_datasetbroker_error_count", DS_UNIQUE_NAME,
                    ++_conn_error_count);
=======
            throw std::runtime_error("received error from broker: " + js_reply.at("result").dump());
        return true;
    } catch (std::exception& e) {
        WARN("datasetManager: failure parsing reply received from broker "
             "after registering dataset (reply: %s): %s",
             reply.c_str(), e.what());
        prometheusMetrics::instance().add_process_metric("kotekan_datasetbroker_error_count",
                                                         DS_UNIQUE_NAME, ++_conn_error_count);
>>>>>>> 1110f96b
        return false;
    }
}

std::string datasetManager::summary() {
    int id = 0;
    std::string out;

    // lock both of them at the same time to prevent deadlocks
    std::lock(_lock_states, _lock_dsets);
    std::lock_guard<std::mutex> slock(_lock_states, std::adopt_lock);
    std::lock_guard<std::mutex> dslock(_lock_dsets, std::adopt_lock);

    for (auto t : _datasets) {
        try {
            datasetState* dt = _states.at(t.second.state()).get();

            out += fmt::format("{:>30} : {:#x}\n", *dt, t.second.base_dset());
            id++;
        } catch (std::out_of_range& e) {
            WARN("datasetManager::summary(): This datasetManager instance "
                 "does not know state "
                 "0x%" PRIx64 ", referenced by dataset 0x%" PRIx64 ". (%s)",
                 t.second.state(), t.first, e.what());
        }
    }
    return out;
}

const std::map<state_id_t, const datasetState*> datasetManager::states() {

    std::map<state_id_t, const datasetState*> cdt;

    std::lock_guard<std::mutex> lock(_lock_states);
    for (auto& dt : _states) {
        cdt[dt.first] = dt.second.get();
    }

    return cdt;
}

const std::map<dset_id_t, dataset> datasetManager::datasets() {
    std::lock_guard<std::mutex> lock(_lock_dsets);
    return _datasets;
}

const std::vector<std::pair<dset_id_t, datasetState*>> datasetManager::ancestors(dset_id_t dset) {

    std::vector<std::pair<dset_id_t, datasetState*>> a_list;

    std::lock(_lock_states, _lock_dsets);
    std::lock_guard<std::mutex> slock(_lock_states, std::adopt_lock);
    std::lock_guard<std::mutex> dslock(_lock_dsets, std::adopt_lock);

    // make sure we know this dataset before running into trouble
    if (_datasets.find(dset) == _datasets.end()) {
        DEBUG("datasetManager: dataset 0x%" PRIx64 " was not found locally.", dset);
        return a_list;
    }

    // Walk up from the current node to the root, extracting pointers to the
    // states performed
    bool root = false;
    while (!root) {
        datasetState* t;
        try {
            t = _states.at(_datasets.at(dset).state()).get();
        } catch (...) {
            // we don't have the base dataset
            break;
        }

        // Walk over the inner states, given them all the same dataset id.
        while (t != nullptr) {
            a_list.emplace_back(dset, t);
            t = t->_inner_state.get();
        }

        // if this is the root dataset, we are done
        root = _datasets.at(dset).is_root();

        // Move on to the parent dataset...
        dset = _datasets.at(dset).base_dset();
    }

    return a_list;
}

void datasetManager::update_datasets(dset_id_t ds_id) {

    // wait for ongoing dataset updates
    std::lock(_lock_dsets, _lock_ds_update);
    std::unique_lock<std::mutex> dslock(_lock_dsets, std::adopt_lock);
    std::lock_guard<std::mutex> updatelock(_lock_ds_update, std::adopt_lock);

    // check if local dataset topology is up to date to include requested ds_id
    if (_datasets.find(ds_id) == _datasets.end()) {
        dslock.unlock();
        json js_rqst;
        js_rqst["ts"] = _timestamp_update;
        js_rqst["ds_id"] = ds_id;
        js_rqst["roots"] = _known_roots;

<<<<<<< HEAD
        restReply reply = restClient::instance().make_request_blocking(
                    PATH_UPDATE_DATASETS, js_rqst, _ds_broker_host,
                    _ds_broker_port, _retries_rest_client,
                    _timeout_rest_client_s);

        while (!parse_reply_dataset_update(reply)) {
            std::this_thread::sleep_for(
                        std::chrono::milliseconds(_retry_wait_time_ms));
            reply = restClient::instance().make_request_blocking(
                        PATH_UPDATE_DATASETS, js_rqst, _ds_broker_host,
                        _ds_broker_port, _retries_rest_client,
                        _timeout_rest_client_s);
=======
        restReply reply = _rest_client.make_request_blocking(
            PATH_UPDATE_DATASETS, js_rqst, _ds_broker_host, _ds_broker_port, _retries_rest_client,
            _timeout_rest_client_s);

        while (!parse_reply_dataset_update(reply)) {
            std::this_thread::sleep_for(std::chrono::milliseconds(_retry_wait_time_ms));
            reply = _rest_client.make_request_blocking(
                PATH_UPDATE_DATASETS, js_rqst, _ds_broker_host, _ds_broker_port,
                _retries_rest_client, _timeout_rest_client_s);
>>>>>>> 1110f96b
        }
    }
}

bool datasetManager::parse_reply_dataset_update(restReply reply) {

    if (!reply.first) {
<<<<<<< HEAD
        WARN("datasetManager: Failure requesting update on datasets from " \
             "broker: %s", reply.second.c_str());
        prometheusMetrics::instance().add_process_metric(
                    "kotekan_datasetbroker_error_count", DS_UNIQUE_NAME,
                    ++_conn_error_count);
=======
        WARN("datasetManager: Failure requesting update on datasets from "
             "broker: %s",
             reply.second.c_str());
        prometheusMetrics::instance().add_process_metric("kotekan_datasetbroker_error_count",
                                                         DS_UNIQUE_NAME, ++_conn_error_count);
>>>>>>> 1110f96b
        return false;
    }

    json js_reply;
    json timestamp;
    try {
        js_reply = json::parse(reply.second);
        if (js_reply.at("result") != "success")
<<<<<<< HEAD
            throw std::runtime_error("Broker answered with result="
                                     + js_reply.at("result").dump());
=======
            throw std::runtime_error("Broker answered with result=" + js_reply.at("result").dump());
>>>>>>> 1110f96b

        std::lock_guard<std::mutex> dslock(_lock_dsets);
        for (json::iterator ds = js_reply.at("datasets").begin();
             ds != js_reply.at("datasets").end(); ds++) {

            try {
                dset_id_t ds_id;
                sscanf(ds.key().c_str(), "%zu", &ds_id);
                dataset new_dset = dataset(ds.value());

                // insert the new dataset
<<<<<<< HEAD
                _datasets.insert(std::pair<dset_id_t,
                                 dataset>(ds_id, new_dset));
=======
                _datasets.insert(std::pair<dset_id_t, dataset>(ds_id, new_dset));
>>>>>>> 1110f96b

                if (new_dset.is_root())
                    _known_roots.insert(ds_id);

            } catch (std::exception& e) {
<<<<<<< HEAD
                WARN("datasetManager: failure parsing reply received from"\
                     " broker after requesting dataset update: the following " \
                     " exception was thrown when parsing dataset %s with ID " \
                     "%s: %s", ds.value().dump().c_str(), ds.key().c_str(),
                     e.what());
                prometheusMetrics::instance().add_process_metric(
                            "kotekan_datasetbroker_error_count", DS_UNIQUE_NAME,
                            ++_conn_error_count);
=======
                WARN("datasetManager: failure parsing reply received from"
                     " broker after requesting dataset update: the following "
                     " exception was thrown when parsing dataset %s with ID "
                     "%s: %s",
                     ds.value().dump().c_str(), ds.key().c_str(), e.what());
                prometheusMetrics::instance().add_process_metric(
                    "kotekan_datasetbroker_error_count", DS_UNIQUE_NAME, ++_conn_error_count);
>>>>>>> 1110f96b
                return false;
            }
        }
        timestamp = js_reply.at("ts");
    } catch (std::exception& e) {
<<<<<<< HEAD
        WARN("datasetManager: failure parsing reply received from broker " \
              "after requesting dataset update (reply: %s): %s",
              reply.second.c_str(), e.what());
        prometheusMetrics::instance().add_process_metric(
                    "kotekan_datasetbroker_error_count", DS_UNIQUE_NAME,
                    ++_conn_error_count);
        return false;
    }

    _timestamp_update = timestamp;
    return true;
}
=======
        WARN("datasetManager: failure parsing reply received from broker "
             "after requesting dataset update (reply: %s): %s",
             reply.second.c_str(), e.what());
        prometheusMetrics::instance().add_process_metric("kotekan_datasetbroker_error_count",
                                                         DS_UNIQUE_NAME, ++_conn_error_count);
        return false;
    }

    _timestamp_update = timestamp;
    return true;
}


REGISTER_DATASET_STATE(freqState);
REGISTER_DATASET_STATE(inputState);
REGISTER_DATASET_STATE(prodState);
REGISTER_DATASET_STATE(stackState);
REGISTER_DATASET_STATE(eigenvalueState);
REGISTER_DATASET_STATE(timeState);
REGISTER_DATASET_STATE(metadataState);
REGISTER_DATASET_STATE(gatingState);
>>>>>>> 1110f96b
<|MERGE_RESOLUTION|>--- conflicted
+++ resolved
@@ -1,25 +1,12 @@
 #include "datasetManager.hpp"
 
-<<<<<<< HEAD
+#include "restClient.hpp"
+#include "visUtil.hpp"
+
+#include "fmt/ostream.h"
+
 #include <signal.h>
 #include <stdio.h>
-#include <cstdint>
-#include <fmt.hpp>
-#include <functional>
-#include <iostream>
-#include <mutex>
-#include <regex>
-#include <typeinfo>
-
-#include "fmt/ostream.h"
-#include "restClient.hpp"
-#include "visUtil.hpp"
-=======
-#include "restClient.hpp"
-#include "visUtil.hpp"
-
-#include "fmt/ostream.h"
-
 #include <cstdint>
 #include <fmt.hpp>
 #include <functional>
@@ -30,7 +17,6 @@
 #include <signal.h>
 #include <stdio.h>
 #include <typeinfo>
->>>>>>> 1110f96b
 
 
 dataset::dataset(json& js) {
@@ -55,11 +41,7 @@
     return _base_dset;
 }
 
-<<<<<<< HEAD
-const std::set<std::string> &dataset::types() const {
-=======
 const std::set<std::string>& dataset::types() const {
->>>>>>> 1110f96b
     return _types;
 }
 
@@ -79,12 +61,7 @@
     if (_is_root) {
         return _state == ds.state() && _types == ds.types();
     }
-<<<<<<< HEAD
-    return _state == ds.state() && _base_dset == ds.base_dset()
-            && _types == ds.types();
-=======
     return _state == ds.state() && _base_dset == ds.base_dset() && _types == ds.types();
->>>>>>> 1110f96b
 }
 
 
@@ -118,13 +95,6 @@
     datasetManager& dm = private_instance();
 
     if (!dm._config_applied) {
-<<<<<<< HEAD
-        ERROR("A part of kotekan that is configured to load uses the" \
-              " datasetManager, but no block named '%s' was found in the " \
-              "config.\nExiting...", DS_UNIQUE_NAME);
-        exit(-1);
-    }
-=======
         ERROR("A part of kotekan that is configured to load uses the"
               " datasetManager, but no block named '%s' was found in the "
               "config.\nExiting...",
@@ -154,78 +124,10 @@
               dm._ds_broker_port);
     }
     dm._config_applied = true;
->>>>>>> 1110f96b
 
     return dm;
 }
 
-<<<<<<< HEAD
-datasetManager& datasetManager::instance(Config& config) {
-    datasetManager& dm = private_instance();
-
-    dm._use_broker = config.get<bool>(
-                DS_UNIQUE_NAME, "use_dataset_broker");
-    if (dm._use_broker) {
-        dm._ds_broker_port = config.get_default<uint32_t>(
-                    DS_UNIQUE_NAME, "ds_broker_port", 12050);
-        dm._ds_broker_host = config.get_default<std::string>(
-                    DS_UNIQUE_NAME, "ds_broker_host", "127.0.0.1");
-        dm._retry_wait_time_ms = config.get_default<uint32_t>(
-                    DS_UNIQUE_NAME, "retry_wait_time_ms", 1000);
-        dm._retries_rest_client = config.get_default<uint32_t>(
-                    DS_UNIQUE_NAME, "retries_rest_client", 0);
-        dm._timeout_rest_client_s = config.get_default<int32_t>(
-                    DS_UNIQUE_NAME, "timeout_rest_client", -1);
-
-        DEBUG("datasetManager: expecting broker at %s:%d.",
-              dm._ds_broker_host.c_str(), dm._ds_broker_port);
-    }
-    dm._config_applied = true;
-
-    return dm;
-}
-
-datasetManager::~datasetManager() {
-    _stop_request_threads = true;
-
-    // wait for the detached threads
-    std::unique_lock<std::mutex> lk(_lock_stop_request_threads);
-    _cv_stop_request_threads.wait(lk, [this]{ return _n_request_threads == 0; });
-}
-
-dset_id_t datasetManager::add_dataset(state_id_t state) {
-    datasetState* t = nullptr;
-    try {
-        t = _states.at(state).get();
-    } catch (std::exception& e) {
-        // This must be a bug in the calling process...
-        ERROR("datasetManager: Failure registering root dataset : state %zu " \
-              "not found: %s",
-              state, e.what());
-        raise(SIGINT);
-    }
-    std::set<std::string> types = t->types();
-    dataset ds(state, types);
-    return add_dataset(ds);
-}
-
-dset_id_t datasetManager::add_dataset(dset_id_t base_dset, state_id_t state) {
-    datasetState* t = nullptr;
-    try {
-        t = _states.at(state).get();
-    } catch (std::exception& e) {
-        // This must be a bug in the calling process...
-        ERROR("datasetManager: Failure registering dataset : state %zu not " \
-              "found (base dataset ID: %zu): %s",
-              state, base_dset, e.what());
-        raise(SIGINT);
-    }
-    std::set<std::string> types = t->types();
-    dataset ds(state, base_dset, types);
-    return add_dataset(ds);
-}
-
-=======
 datasetManager::~datasetManager() {
     _stop_request_threads = true;
 
@@ -267,7 +169,6 @@
     return add_dataset(ds);
 }
 
->>>>>>> 1110f96b
 // Private.
 dset_id_t datasetManager::add_dataset(dataset ds) {
 
@@ -330,30 +231,6 @@
     js_post["hash"] = state;
     std::string endpoint = PATH_REGISTER_STATE;
     std::function<bool(std::string&)> parser(
-<<<<<<< HEAD
-                std::bind(&datasetManager::register_state_parser,
-                          this, std::placeholders::_1));
-
-    std::lock_guard<std::mutex> lk(_lock_stop_request_threads);
-    std::thread t(&datasetManager::request_thread, this, std::move(js_post),
-      std::move(endpoint), std::move(parser));
-    _n_request_threads++;
-
-    // Let the request thread retry forever.
-    if (t.joinable())
-        t.detach();
-}
-
-void datasetManager::request_thread(
-        const json&& request, const std::string&& endpoint,
-        const std::function<bool(std::string&)>&& parse_reply) {
-
-    restReply reply;
-    while (true) {
-        reply = restClient::instance().make_request_blocking(
-                    endpoint, request, _ds_broker_host, _ds_broker_port,
-                    _retries_rest_client, _timeout_rest_client_s);
-=======
         std::bind(&datasetManager::register_state_parser, this, std::placeholders::_1));
 
     std::lock_guard<std::mutex> lk(_lock_stop_request_threads);
@@ -370,12 +247,10 @@
                                     const std::function<bool(std::string&)>&& parse_reply) {
 
     restReply reply;
-
     while (true) {
         reply =
             _rest_client.make_request_blocking(endpoint, request, _ds_broker_host, _ds_broker_port,
                                                _retries_rest_client, _timeout_rest_client_s);
->>>>>>> 1110f96b
 
         // If parser succeeds, the request is done and this thread can exit.
         if (reply.first) {
@@ -387,41 +262,22 @@
             // Parsing errors are reported by the parsing function.
         } else {
             // Complain and retry...
-<<<<<<< HEAD
-            prometheusMetrics::instance().add_process_metric(
-                        "kotekan_datasetbroker_error_count", DS_UNIQUE_NAME,
-                        ++_conn_error_count);
-            WARN("datasetManager: Failure in connection to broker: %s:" \
-                 "%d/%s.\ndatasetManager: Make sure the broker is " \
-                 "running.", _ds_broker_host.c_str(), _ds_broker_port,
-                 endpoint.c_str());
-=======
             prometheusMetrics::instance().add_process_metric("kotekan_datasetbroker_error_count",
                                                              DS_UNIQUE_NAME, ++_conn_error_count);
             WARN("datasetManager: Failure in connection to broker: %s:"
                  "%d/%s. Make sure the broker is "
                  "running.",
                  _ds_broker_host.c_str(), _ds_broker_port, endpoint.c_str());
->>>>>>> 1110f96b
         }
 
         // check if datasetManager destructor was called
         if (_stop_request_threads) {
-<<<<<<< HEAD
-            INFO("datasetManager: Cancelling running request thread (endpoint "\
-                 "/%s, message %s).", endpoint.c_str(), request.dump().c_str());
-            std::unique_lock<std::mutex> lk(_lock_stop_request_threads);
-            _n_request_threads--;
-            std::notify_all_at_thread_exit(_cv_stop_request_threads,
-                                           std::move(lk));
-=======
             INFO("datasetManager: Cancelling running request thread (endpoint "
                  "/%s, message %s).",
                  endpoint.c_str(), request.dump().c_str());
             std::unique_lock<std::mutex> lk(_lock_stop_request_threads);
             _n_request_threads--;
             std::notify_all_at_thread_exit(_cv_stop_request_threads, std::move(lk));
->>>>>>> 1110f96b
             return;
         }
     }
@@ -433,31 +289,17 @@
     try {
         js_reply = json::parse(reply);
     } catch (std::exception& e) {
-<<<<<<< HEAD
-        WARN("datasetManager: failure parsing reply received from broker " \
-              "after registering dataset state (reply: %s): %s",
-              reply.c_str(), e.what());
-        prometheusMetrics::instance().add_process_metric(
-                    "kotekan_datasetbroker_error_count", DS_UNIQUE_NAME,
-                    ++_conn_error_count);
-=======
         WARN("datasetManager: failure parsing reply received from broker "
              "after registering dataset state (reply: %s): %s",
              reply.c_str(), e.what());
         prometheusMetrics::instance().add_process_metric("kotekan_datasetbroker_error_count",
                                                          DS_UNIQUE_NAME, ++_conn_error_count);
->>>>>>> 1110f96b
         return false;
     }
 
     try {
         if (js_reply.at("result") != "success")
-<<<<<<< HEAD
-            throw std::runtime_error("received error from broker: "
-                                     + js_reply.at("result").dump());
-=======
             throw std::runtime_error("received error from broker: " + js_reply.at("result").dump());
->>>>>>> 1110f96b
         // did the broker know this state already?
         if (js_reply.find("request") == js_reply.end())
             return true;
@@ -469,12 +311,7 @@
             js_post["hash"] = state;
             std::string endpoint = PATH_SEND_STATE;
             std::function<bool(std::string&)> parser(
-<<<<<<< HEAD
-                        std::bind(&datasetManager::send_state_parser,
-                                  this, std::placeholders::_1));
-=======
                 std::bind(&datasetManager::send_state_parser, this, std::placeholders::_1));
->>>>>>> 1110f96b
 
             {
                 std::lock_guard<std::mutex> slck(_lock_states);
@@ -482,33 +319,14 @@
             }
 
             std::lock_guard<std::mutex> lk(_lock_stop_request_threads);
-<<<<<<< HEAD
-            std::thread t(&datasetManager::request_thread, this,
-                          std::move(js_post), std::move(endpoint),
-                          std::move(parser));
-=======
             std::thread t(&datasetManager::request_thread, this, std::move(js_post),
                           std::move(endpoint), std::move(parser));
->>>>>>> 1110f96b
             _n_request_threads++;
 
             // Let the request thread retry forever.
             if (t.joinable())
                 t.detach();
         } else {
-<<<<<<< HEAD
-            throw std::runtime_error(
-                        "datasetManager: failure parsing reply received " \
-                        "from broker after registering dataset state " \
-                        "(reply: " + reply + ").");
-        }
-    } catch (std::exception& e) {
-        WARN("datasetManager: failure registering dataset state with " \
-              "broker: %s", e.what());
-        prometheusMetrics::instance().add_process_metric(
-                    "kotekan_datasetbroker_error_count", DS_UNIQUE_NAME,
-                    ++_conn_error_count);
-=======
             throw std::runtime_error("datasetManager: failure parsing reply received "
                                      "from broker after registering dataset state "
                                      "(reply: "
@@ -520,7 +338,6 @@
              e.what());
         prometheusMetrics::instance().add_process_metric("kotekan_datasetbroker_error_count",
                                                          DS_UNIQUE_NAME, ++_conn_error_count);
->>>>>>> 1110f96b
         return false;
     }
     return true;
@@ -531,19 +348,6 @@
     try {
         js_reply = json::parse(reply);
         if (js_reply.at("result") != "success")
-<<<<<<< HEAD
-            throw std::runtime_error("received error from broker: "
-                                     + js_reply.at("result").dump());
-
-        return true;
-    } catch (std::exception& e) {
-        WARN("datasetManager: failure parsing reply received from broker "\
-              "after sending dataset state (reply: %s): %s",
-              reply.c_str(), e.what());
-        prometheusMetrics::instance().add_process_metric(
-                    "kotekan_datasetbroker_error_count", DS_UNIQUE_NAME,
-                    ++_conn_error_count);
-=======
             throw std::runtime_error("received error from broker: " + js_reply.at("result").dump());
 
         return true;
@@ -553,7 +357,6 @@
              reply.c_str(), e.what());
         prometheusMetrics::instance().add_process_metric("kotekan_datasetbroker_error_count",
                                                          DS_UNIQUE_NAME, ++_conn_error_count);
->>>>>>> 1110f96b
         return false;
     }
 }
@@ -564,20 +367,11 @@
     js_post["hash"] = hash;
     std::string endpoint = PATH_REGISTER_DATASET;
     std::function<bool(std::string&)> parser(
-<<<<<<< HEAD
-                std::bind(&datasetManager::register_dataset_parser,
-                          this, std::placeholders::_1));
-
-    std::lock_guard<std::mutex> lk(_lock_stop_request_threads);
-    std::thread t(&datasetManager::request_thread, this, std::move(js_post),
-      std::move(endpoint), std::move(parser));
-=======
         std::bind(&datasetManager::register_dataset_parser, this, std::placeholders::_1));
 
     std::lock_guard<std::mutex> lk(_lock_stop_request_threads);
     std::thread t(&datasetManager::request_thread, this, std::move(js_post), std::move(endpoint),
                   std::move(parser));
->>>>>>> 1110f96b
     _n_request_threads++;
 
     // Let the request thread retry forever.
@@ -592,18 +386,6 @@
     try {
         js_reply = json::parse(reply);
         if (js_reply.at("result") != "success")
-<<<<<<< HEAD
-            throw std::runtime_error("received error from broker: "
-                                     + js_reply.at("result").dump());
-        return true;
-    } catch (std::exception& e) {
-        WARN("datasetManager: failure parsing reply received from broker "\
-             "after registering dataset (reply: %s): %s",
-              reply.c_str(), e.what());
-        prometheusMetrics::instance().add_process_metric(
-                    "kotekan_datasetbroker_error_count", DS_UNIQUE_NAME,
-                    ++_conn_error_count);
-=======
             throw std::runtime_error("received error from broker: " + js_reply.at("result").dump());
         return true;
     } catch (std::exception& e) {
@@ -612,7 +394,6 @@
              reply.c_str(), e.what());
         prometheusMetrics::instance().add_process_metric("kotekan_datasetbroker_error_count",
                                                          DS_UNIQUE_NAME, ++_conn_error_count);
->>>>>>> 1110f96b
         return false;
     }
 }
@@ -716,20 +497,6 @@
         js_rqst["ds_id"] = ds_id;
         js_rqst["roots"] = _known_roots;
 
-<<<<<<< HEAD
-        restReply reply = restClient::instance().make_request_blocking(
-                    PATH_UPDATE_DATASETS, js_rqst, _ds_broker_host,
-                    _ds_broker_port, _retries_rest_client,
-                    _timeout_rest_client_s);
-
-        while (!parse_reply_dataset_update(reply)) {
-            std::this_thread::sleep_for(
-                        std::chrono::milliseconds(_retry_wait_time_ms));
-            reply = restClient::instance().make_request_blocking(
-                        PATH_UPDATE_DATASETS, js_rqst, _ds_broker_host,
-                        _ds_broker_port, _retries_rest_client,
-                        _timeout_rest_client_s);
-=======
         restReply reply = _rest_client.make_request_blocking(
             PATH_UPDATE_DATASETS, js_rqst, _ds_broker_host, _ds_broker_port, _retries_rest_client,
             _timeout_rest_client_s);
@@ -739,7 +506,6 @@
             reply = _rest_client.make_request_blocking(
                 PATH_UPDATE_DATASETS, js_rqst, _ds_broker_host, _ds_broker_port,
                 _retries_rest_client, _timeout_rest_client_s);
->>>>>>> 1110f96b
         }
     }
 }
@@ -747,19 +513,11 @@
 bool datasetManager::parse_reply_dataset_update(restReply reply) {
 
     if (!reply.first) {
-<<<<<<< HEAD
-        WARN("datasetManager: Failure requesting update on datasets from " \
-             "broker: %s", reply.second.c_str());
-        prometheusMetrics::instance().add_process_metric(
-                    "kotekan_datasetbroker_error_count", DS_UNIQUE_NAME,
-                    ++_conn_error_count);
-=======
         WARN("datasetManager: Failure requesting update on datasets from "
              "broker: %s",
              reply.second.c_str());
         prometheusMetrics::instance().add_process_metric("kotekan_datasetbroker_error_count",
                                                          DS_UNIQUE_NAME, ++_conn_error_count);
->>>>>>> 1110f96b
         return false;
     }
 
@@ -768,12 +526,7 @@
     try {
         js_reply = json::parse(reply.second);
         if (js_reply.at("result") != "success")
-<<<<<<< HEAD
-            throw std::runtime_error("Broker answered with result="
-                                     + js_reply.at("result").dump());
-=======
             throw std::runtime_error("Broker answered with result=" + js_reply.at("result").dump());
->>>>>>> 1110f96b
 
         std::lock_guard<std::mutex> dslock(_lock_dsets);
         for (json::iterator ds = js_reply.at("datasets").begin();
@@ -785,27 +538,12 @@
                 dataset new_dset = dataset(ds.value());
 
                 // insert the new dataset
-<<<<<<< HEAD
-                _datasets.insert(std::pair<dset_id_t,
-                                 dataset>(ds_id, new_dset));
-=======
                 _datasets.insert(std::pair<dset_id_t, dataset>(ds_id, new_dset));
->>>>>>> 1110f96b
 
                 if (new_dset.is_root())
                     _known_roots.insert(ds_id);
 
             } catch (std::exception& e) {
-<<<<<<< HEAD
-                WARN("datasetManager: failure parsing reply received from"\
-                     " broker after requesting dataset update: the following " \
-                     " exception was thrown when parsing dataset %s with ID " \
-                     "%s: %s", ds.value().dump().c_str(), ds.key().c_str(),
-                     e.what());
-                prometheusMetrics::instance().add_process_metric(
-                            "kotekan_datasetbroker_error_count", DS_UNIQUE_NAME,
-                            ++_conn_error_count);
-=======
                 WARN("datasetManager: failure parsing reply received from"
                      " broker after requesting dataset update: the following "
                      " exception was thrown when parsing dataset %s with ID "
@@ -813,26 +551,11 @@
                      ds.value().dump().c_str(), ds.key().c_str(), e.what());
                 prometheusMetrics::instance().add_process_metric(
                     "kotekan_datasetbroker_error_count", DS_UNIQUE_NAME, ++_conn_error_count);
->>>>>>> 1110f96b
                 return false;
             }
         }
         timestamp = js_reply.at("ts");
     } catch (std::exception& e) {
-<<<<<<< HEAD
-        WARN("datasetManager: failure parsing reply received from broker " \
-              "after requesting dataset update (reply: %s): %s",
-              reply.second.c_str(), e.what());
-        prometheusMetrics::instance().add_process_metric(
-                    "kotekan_datasetbroker_error_count", DS_UNIQUE_NAME,
-                    ++_conn_error_count);
-        return false;
-    }
-
-    _timestamp_update = timestamp;
-    return true;
-}
-=======
         WARN("datasetManager: failure parsing reply received from broker "
              "after requesting dataset update (reply: %s): %s",
              reply.second.c_str(), e.what());
@@ -843,15 +566,4 @@
 
     _timestamp_update = timestamp;
     return true;
-}
-
-
-REGISTER_DATASET_STATE(freqState);
-REGISTER_DATASET_STATE(inputState);
-REGISTER_DATASET_STATE(prodState);
-REGISTER_DATASET_STATE(stackState);
-REGISTER_DATASET_STATE(eigenvalueState);
-REGISTER_DATASET_STATE(timeState);
-REGISTER_DATASET_STATE(metadataState);
-REGISTER_DATASET_STATE(gatingState);
->>>>>>> 1110f96b
+}