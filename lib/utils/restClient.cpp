--- conflicted
+++ resolved
@@ -1,14 +1,10 @@
 #include "restClient.hpp"
-<<<<<<< HEAD
-
-=======
 
 #include "errors.h"
 #include "signal.h"
 
 #include <chrono>
 #include <condition_variable>
->>>>>>> 1110f96b
 #include <event2/buffer.h>
 #include <event2/dns.h>
 #include <event2/event.h>
@@ -18,14 +14,6 @@
 #include <stdlib.h>
 #include <sys/time.h>
 #include <sys/uio.h>
-<<<<<<< HEAD
-#include <chrono>
-#include <condition_variable>
-=======
->>>>>>> 1110f96b
-
-#include "errors.h"
-#include "signal.h"
 
 
 restClient& restClient::instance() {
@@ -326,18 +314,9 @@
     return true;
 }
 
-<<<<<<< HEAD
-restReply restClient::make_request_blocking(std::string path,
-                                            const nlohmann::json& data,
-                                            const std::string& host,
-                                            const unsigned short port,
-                                            const int retries,
-                                            const int timeout) {
-=======
 restReply restClient::make_request_blocking(std::string path, const nlohmann::json& data,
                                             const std::string& host, const unsigned short port,
                                             const int retries, const int timeout) {
->>>>>>> 1110f96b
     restReply reply = restReply(false, "");
     bool reply_copied = false;
 
@@ -346,11 +325,7 @@
     std::mutex mtx_reply;
 
     // As a callback, pass a lambda that synchronizes copying the reply in here.
-<<<<<<< HEAD
-    std::function<void(restReply)> callback([&](restReply reply_in){
-=======
     std::function<void(restReply)> callback([&](restReply reply_in) {
->>>>>>> 1110f96b
         std::lock_guard<std::mutex> lck_reply(mtx_reply);
         reply = reply_in;
         reply_copied = true;
@@ -364,15 +339,6 @@
         return reply;
     }
 
-<<<<<<< HEAD
-    // wait for the callback to receive the reply
-    auto time_point = std::chrono::system_clock::now()
-            + std::chrono::seconds(timeout == -1 ? 50 : timeout);
-    while (!cv_reply.wait_until(lck_reply, time_point,
-                              [&](){return reply_copied;})) {
-            WARN("Timeout in make_request_blocking.");
-            return reply;
-=======
     // Wait for the callback to receive the reply.
     // Note: This timeout is only in case libevent for any reason never
     // calls the callback lambda we pass to it. That's a serious error case.
@@ -387,7 +353,6 @@
               host.c_str(), port, path.c_str());
         raise(SIGINT);
         return reply;
->>>>>>> 1110f96b
     }
     return reply;
 }