/*****************************************
@file
@brief Code for using the VisFrameView formatted data.
- VisMetadata
- VisFrameView
*****************************************/
#ifndef VISBUFFER_HPP
#define VISBUFFER_HPP

<<<<<<< HEAD
#include "FrameView.hpp"   // for FrameView
#include "Hash.hpp"        // for Hash
=======
#include "Hash.hpp" // for Hash
#include "Telescope.hpp"
>>>>>>> 3868464e
#include "buffer.h"        // for Buffer
#include "chimeMetadata.h" // for chimeMetadata
#include "dataset.hpp"     // for dset_id_t
#include "visUtil.hpp"     // for cfloat

#include "gsl-lite.hpp" // for span

#include <set>      // for set
#include <stdint.h> // for uint32_t, uint64_t, uint8_t
#include <string>   // for string
#include <time.h>   // for timespec
#include <tuple>    // for tuple
#include <utility>  // for pair


/**
 * @brief The fields within the VisFrameView.
 *
 * Use this enum to refer to the fields.
 **/
enum class VisField { vis, weight, flags, eval, evec, erms, gain };


/**
 * @struct VisMetadata
 * @brief Metadata for the visibility style buffers
 *
 * @author Richard Shaw
 **/
struct VisMetadata {

    /// The FPGA sequence number of the integration frame
    uint64_t fpga_seq_start;
    /// The ctime of the integration frame
    timespec ctime;
    /// Nominal length of the frame in FPGA ticks
    uint64_t fpga_seq_length;
    /// Amount of data that actually went into the frame (in FPGA ticks)
    uint64_t fpga_seq_total;
    /// The number of FPGA frames flagged as containing RFI. NOTE: This value
    /// might contain overlap with lost samples, as that counts missing samples
    /// as well as RFI. For renormalization this value should NOT be used, use
    /// lost samples (= @c fpga_seq_length - @c fpga_seq_total) instead.
    uint64_t rfi_total;

    /// ID of the frequency bin
    freq_id_t freq_id;
    /// ID of the dataset
    dset_id_t dataset_id;

    /// Number of elements for data in buffer
    uint32_t num_elements;
    /// Number of products for data in buffer
    uint32_t num_prod;
    /// Number of eigenvectors and values calculated
    uint32_t num_ev;
};


/**
 * @class VisFrameView
 * @brief Provide a structured view of a visibility buffer.
 *
 * This class sets up a view on a visibility buffer with the ability to
 * interact with the data and metadata. Structural parameters can only be set at
 * creation, everything else is returned as a reference or pointer so can be
 * modified at will.
 *
 * @note There are multiple constructors: one for viewing already initialised
 *       buffers; one for initialising a buffer and returning a view of it; and
 *       one for copying an existing buffer into a new location and returning a
 *       view of that. Make sure to pick the right one!
 *
 * @todo This may want changing to use reference wrappers instead of bare
 *       references.
 *
 * @author Richard Shaw
 **/
class VisFrameView : public FrameView {

public:
    /**
     * @brief Create view without modifying layout.
     *
     * This should be used for viewing already created buffers.
     *
     * @param buf      The buffer the frame is in.
     * @param frame_id The id of the frame to read.
     */
    VisFrameView(Buffer* buf, int frame_id);

    /**
     * @brief Copy a whole frame from a buffer and create a view of it.
     *
     * This will attempt to do a zero copy transfer of the frame for speed, and
     * fall back on a full copy if any other stages consume from the input
     * buffer.
     *
     * @note This will allocate metadata for the destination.
     *
     * @warning This may invalidate anything pointing at the input buffer.
     *
     * @param buf_src        The buffer to copy from.
     * @param frame_id_src   The buffer location to copy from.
     * @param buf_dest       The buffer to copy into.
     * @param frame_id_dest  The buffer location to copy into.
     *
     * @returns A VisFrameView of the copied frame.
     *
     **/
    static VisFrameView copy_frame(Buffer* buf_src, int frame_id_src, Buffer* buf_dest,
                                   int frame_id_dest);

    /**
     * @brief Get the layout of the buffer from the structural parameters.
     *
     * @param num_elements     Number of elements.
     * @param num_prod         Number of products.
     * @param num_ev           Number of eigenvectors.
     *
     * @returns A mnonvis_bufferap from member name to start and end in bytes. The start
     *          (i.e. 0) and end (i.e. total size) of the buffer is contained in
     *          `_struct`.
     **/
    static struct_layout<VisField> calculate_buffer_layout(uint32_t num_elements, uint32_t num_prod,
                                                           uint32_t num_ev);
    /**
     * @brief Get the size of the frame using the config file.
     *
     * @param config      Config file.
     * @param unique_name Path to stage in config file.
     *
     * @returns Size of frame.
     **/
    static size_t calculate_frame_size(kotekan::Config& config, const std::string& unique_name);

    /**
     * @brief Get the size of the frame.
     *
     * @param num_elements     Number of elements.
     * @param num_prod         Number of products.
     * @param num_ev           Number of eigenvectors.
     *
     * @returns Size of frame.
     **/
    static size_t calculate_frame_size(uint32_t num_elements, uint32_t num_prod, uint32_t num_ev);

    /**
     * @brief Return a summary of the visibility buffer contents.
     *
     * @returns A string summarising the contents.
     **/
    std::string summary() const;

    /**
     * @brief Copy the non-const parts of the metadata.
     *
     * Transfers all the non-structural metadata from the source frame.
     *
     * @param  frame_to_copy  Frame to copy metadata from.
     *
     **/
    void copy_metadata(VisFrameView frame_to_copy);

    /**
     * @brief Copy over the data, skipping specified members.
     *
     * This routine copys member by member and the structural parameters of the
     * buffer only need to match for the members actually being copied. If they
     * don't match an exception is thrown.
     *
     * @note To copy the whole frame it is more efficient to use the copying
     * constructor.
     *
     * @param  frame_to_copy  Frame to copy metadata from.
     * @param  skip_members   Specify a set of data members to *not* copy.
     *
     **/
    void copy_data(VisFrameView frame_to_copy, const std::set<VisField>& skip_members);

    /**
     * @brief Fill the VisMetadata from a chimeMetadata struct.
     *
     * The time field is filled with the GPS time if it is set (checked via
     * `Telescope.gps_time_enabled`), otherwise the `first_packet_recv_time` is
     * used. Also note, there is no dataset information in chimeMetadata so the
     * `dataset_id` is set to zero.
     *
     * @param chime_metadata Metadata to fill from.
     * @param ind            Frequency ind for multifrequency buffers (use zero
     *                       if not multifrequency)
     *
     **/
    void fill_chime_metadata(const chimeMetadata* chime_metadata, uint32_t ind);

    /**
     * @brief Populate metadata.
     *
     * @param metadata     Metadata to populate.
     * @param num_elements Number of elements.
     * @param num_prod     Number of products.
     * @param num_ev       Number of eigenvectors.
     *
     **/
<<<<<<< HEAD
    static void set_metadata(VisMetadata* metadata, const uint32_t num_elements,
                             const uint32_t num_prod, const uint32_t num_ev);
=======
    const VisMetadata* metadata() const {
        return _metadata;
    }
>>>>>>> 3868464e

    /**
     * @brief Read only access to the metadata.
     * @returns The metadata.
     **/
    const VisMetadata* metadata() const {
        return _metadata;
    }

private:
<<<<<<< HEAD
    // References to the metadata we are viewing
    VisMetadata* const _metadata;
=======
    // References to the buffer and metadata we are viewing
    Buffer* const buffer;
    const int id;
    VisMetadata* const _metadata;

    // Pointer to frame data. In theory this is redundant as it can be derived
    // from buffer and id, but it's nice for brevity
    uint8_t* const _frame;
>>>>>>> 3868464e

    // The calculated layout of the buffer
    struct_layout<VisField> buffer_layout;

    // NOTE: these need to be defined in a final public block to ensure that they
    // are initialised after the above members.
public:
    /// The number of elements in the data (read only).
    const uint32_t& num_elements;
    /// The number of products in the data (read only).
    const uint32_t& num_prod;
    /// The number of eigenvectors/values in the data (read only).
    const uint32_t& num_ev;

    /// A tuple of references to the underlying time parameters
    std::tuple<uint64_t&, timespec&> time;
    /// The nominal frame length in FPGA ticks
    uint64_t& fpga_seq_length;
    /// The actual amount of data accumulated in FPGA ticks
    uint64_t& fpga_seq_total;

    /// The number of lost samples due to RFI
    uint64_t& rfi_total;

    /// A reference to the frequency ID.
    uint32_t& freq_id;
    /// A reference to the dataset ID.
    dset_id_t& dataset_id;

    /// View of the visibility data.
    const gsl::span<cfloat> vis;
    /// View of the weight data.
    const gsl::span<float> weight;
    /// View of the input flags
    const gsl::span<float> flags;
    /// View of the eigenvalues.
    const gsl::span<float> eval;
    /// View of the eigenvectors (packed as ev,feed).
    const gsl::span<cfloat> evec;
    /// The RMS of residual visibilities
    float& erms;
    /// View of the applied gains
    const gsl::span<cfloat> gain;
};


#endif<|MERGE_RESOLUTION|>--- conflicted
+++ resolved
@@ -7,13 +7,9 @@
 #ifndef VISBUFFER_HPP
 #define VISBUFFER_HPP
 
-<<<<<<< HEAD
 #include "FrameView.hpp"   // for FrameView
 #include "Hash.hpp"        // for Hash
-=======
-#include "Hash.hpp" // for Hash
 #include "Telescope.hpp"
->>>>>>> 3868464e
 #include "buffer.h"        // for Buffer
 #include "chimeMetadata.h" // for chimeMetadata
 #include "dataset.hpp"     // for dset_id_t
@@ -218,37 +214,20 @@
      * @param num_ev       Number of eigenvectors.
      *
      **/
-<<<<<<< HEAD
     static void set_metadata(VisMetadata* metadata, const uint32_t num_elements,
                              const uint32_t num_prod, const uint32_t num_ev);
-=======
+
+    /**
+     * @brief Read only access to the metadata.
+     * @returns The metadata.
+     **/
     const VisMetadata* metadata() const {
         return _metadata;
     }
->>>>>>> 3868464e
-
-    /**
-     * @brief Read only access to the metadata.
-     * @returns The metadata.
-     **/
-    const VisMetadata* metadata() const {
-        return _metadata;
-    }
 
 private:
-<<<<<<< HEAD
     // References to the metadata we are viewing
     VisMetadata* const _metadata;
-=======
-    // References to the buffer and metadata we are viewing
-    Buffer* const buffer;
-    const int id;
-    VisMetadata* const _metadata;
-
-    // Pointer to frame data. In theory this is redundant as it can be derived
-    // from buffer and id, but it's nice for brevity
-    uint8_t* const _frame;
->>>>>>> 3868464e
 
     // The calculated layout of the buffer
     struct_layout<VisField> buffer_layout;
