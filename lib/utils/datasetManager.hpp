--- conflicted
+++ resolved
@@ -1,30 +1,6 @@
 #ifndef DATASET_MANAGER_HPP
 #define DATASET_MANAGER_HPP
 
-<<<<<<< HEAD
-#include <stdint.h>
-#include <time.h>
-#include <atomic>
-#include <chrono>
-#include <condition_variable>
-#include <exception>
-#include <functional>
-#include <map>
-#include <memory>
-#include <mutex>
-#include <set>
-#include <stdexcept>
-#include <string>
-#include <thread>
-#include <type_traits>
-#include <typeinfo>
-#include <utility>
-#include <vector>
-
-#include "json.hpp"
-
-=======
->>>>>>> 1110f96b
 #include "Config.hpp"
 #include "datasetState.hpp"
 #include "errors.h"
@@ -32,8 +8,6 @@
 #include "restClient.hpp"
 #include "signal.h"
 
-<<<<<<< HEAD
-=======
 #include "json.hpp"
 
 #include <atomic>
@@ -56,7 +30,6 @@
 #include <utility>
 #include <vector>
 
->>>>>>> 1110f96b
 
 #define DS_UNIQUE_NAME "/dataset_manager"
 
@@ -85,28 +58,6 @@
 class dataset {
 public:
     /**
-<<<<<<< HEAD
-    * @brief Dataset constructor for a root dataset.
-    * @param state      The state of this dataset.
-    * @param types      The set of state types that are different from the base
-    *                   dataset.
-    */
-    dataset(state_id_t state, std::set<std::string> types)
-        : _state(state), _base_dset(0), _is_root(true),
-          _types(types) { }
-
-    /**
-    * @brief Dataset constructor for a non-root dataset.
-    * @param state      The state of this dataset.
-    * @param base_dset  The ID of the base datset.
-    * @param types      The set of state types that are different from the base
-    *                   dataset.
-    */
-    dataset(state_id_t state, dset_id_t base_dset,
-            std::set<std::string> types)
-        : _state(state), _base_dset(base_dset), _is_root(false),
-          _types(types) { }
-=======
      * @brief Dataset constructor for a root dataset.
      * @param state      The state of this dataset.
      * @param types      The set of state types that are different from the base
@@ -130,7 +81,6 @@
         _base_dset(base_dset),
         _is_root(false),
         _types(types) {}
->>>>>>> 1110f96b
 
     /**
      * @brief Dataset constructor from json object.
@@ -247,11 +197,7 @@
  *                              Infinite retries are performed by the
  *                              datasetManager. Default 0.
  * @conf timeout_rest_client_s  Int. Timeout value passed to libevent. -1 will
-<<<<<<< HEAD
- *                              use libevent default value (50s). Default -1.
-=======
  *                              use libevent default value (50s). Default 100.
->>>>>>> 1110f96b
  *
  * @par metrics
  * @metric kotekan_datasetbroker_error_count Number of errors encountered in
@@ -282,8 +228,6 @@
 
     /**
      * @brief Register a new root dataset.
-<<<<<<< HEAD
-=======
      *
      * If `use_dataset_broker` is set, this function will ask the dataset broker
      * to assign an ID to the new dataset.
@@ -292,24 +236,6 @@
      *                      difference to the base dataset.
      * @returns The ID assigned to the new dataset.
      **/
-    dset_id_t add_dataset(state_id_t state);
-
-    /**
-     * @brief Register a new non-root dataset.
->>>>>>> 1110f96b
-     *
-     * If `use_dataset_broker` is set, this function will ask the dataset broker
-     * to assign an ID to the new dataset.
-     *
-<<<<<<< HEAD
-=======
-     * @param base_dset     The ID of the dataset this dataset is based on.
->>>>>>> 1110f96b
-     * @param state         The ID of the dataset state that describes the
-     *                      difference to the base dataset.
-     * @returns The ID assigned to the new dataset.
-     **/
-<<<<<<< HEAD
     dset_id_t add_dataset(state_id_t state);
 
     /**
@@ -323,8 +249,6 @@
      *                      difference to the base dataset.
      * @returns The ID assigned to the new dataset.
      **/
-=======
->>>>>>> 1110f96b
     dset_id_t add_dataset(dset_id_t base_dset, state_id_t state);
 
     /**
@@ -341,18 +265,10 @@
      * @returns The id assigned to the state and a read-only pointer to the
      * state.
      **/
-<<<<<<< HEAD
-    template <typename T>
-    inline std::pair<state_id_t, const T*> add_state(
-            std::unique_ptr<T>&& state,
-            typename std::enable_if<std::is_base_of<datasetState,
-                                    T>::value>::type* = 0);
-=======
     template<typename T>
     inline std::pair<state_id_t, const T*>
     add_state(std::unique_ptr<T>&& state,
               typename std::enable_if<std::is_base_of<datasetState, T>::value>::type* = 0);
->>>>>>> 1110f96b
 
     /**
      * @brief Return the state table.
@@ -388,12 +304,8 @@
      * Returns a `nullptr` if not found in ancestors or in a
      * failure case.
      **/
-<<<<<<< HEAD
-    template<typename T> inline const T* dataset_state(dset_id_t dset);
-=======
     template<typename T>
     inline const T* dataset_state(dset_id_t dset);
->>>>>>> 1110f96b
 
 private:
     /// Constructor
@@ -402,12 +314,8 @@
         _timestamp_update(json(0)),
         _stop_request_threads(false),
         _n_request_threads(0),
-<<<<<<< HEAD
-        _config_applied(false) {}
-=======
         _config_applied(false),
         _rest_client(restClient::instance()) {}
->>>>>>> 1110f96b
 
     /// Generate a private static instance so that the overloaded instance()
     /// members can use the same static variable
@@ -470,7 +378,6 @@
 
     /// parser function for register_state()
     bool register_state_parser(std::string& reply);
-<<<<<<< HEAD
 
     /// parser function for sending a state to the dataset broker
     /// from register_state_parser()
@@ -490,27 +397,6 @@
     void request_thread(const json&& request, const std::string&& endpoint,
                         const std::function<bool(std::string&)>&& parse_reply);
 
-=======
-
-    /// parser function for sending a state to the dataset broker
-    /// from register_state_parser()
-    bool send_state_parser(std::string& reply);
-
-    /// parser function for register_dataset()
-    bool register_dataset_parser(std::string& reply);
-
-    /// request an update on the topology of datasets (blocking)
-    void update_datasets(dset_id_t ds_id);
-
-    /// Helper function to parse the reply for update_datasets()
-    bool parse_reply_dataset_update(restReply reply);
-
-    /// To be left in a detached thread: Infinitely retries request parse.
-    /// Stopped by the destructor if still unsuccessfully retrying.
-    void request_thread(const json&& request, const std::string&& endpoint,
-                        const std::function<bool(std::string&)>&& parse_reply);
-
->>>>>>> 1110f96b
     /// Gets the closest ancestor of the given dataset of the given dataset
     /// state type. If it is not known locally, it will be sent from the broker.
     template<typename T>
@@ -518,11 +404,7 @@
 
     /// Wait for any ongoing requests of the same state OR request state.
     template<typename T>
-<<<<<<< HEAD
-    inline const T* request_state(state_id_t state_id) ;
-=======
     inline const T* request_state(state_id_t state_id);
->>>>>>> 1110f96b
 
     /// Store the list of all the registered states.
     std::map<state_id_t, state_uptr> _states;
@@ -579,11 +461,7 @@
     uint64_t _n_request_threads;
 
     /// Check if config loaded for this singleton before handing out instances
-<<<<<<< HEAD
-    bool _config_applied;
-=======
     std::atomic<bool> _config_applied;
->>>>>>> 1110f96b
 
     /// config params
     bool _use_broker = false;
@@ -592,12 +470,9 @@
     uint32_t _retry_wait_time_ms;
     uint32_t _retries_rest_client;
     int32_t _timeout_rest_client_s;
-<<<<<<< HEAD
-=======
 
     /// a reference to the restClient instance
     restClient& _rest_client;
->>>>>>> 1110f96b
 };
 
 
@@ -606,26 +481,6 @@
 //
 
 template<typename T>
-<<<<<<< HEAD
-=======
-inline int datasetState::_register_state_type() {
-
-    // Get the unique name for the type to generate the lookup key. This is
-    // the same used by RTTI which is what we use to label the serialised
-    // instances.
-    std::string key = typeid(T).name();
-
-    DEBUG("Registering state type: %s", key.c_str());
-
-    // Generate a lambda function that creates an instance of the type
-    datasetState::_registered_types()[key] = [](json& data, state_uptr inner) -> state_uptr {
-        return std::make_unique<T>(data, move(inner));
-    };
-    return 0;
-}
-
-template<typename T>
->>>>>>> 1110f96b
 inline const T* datasetManager::dataset_state(dset_id_t dset) {
 
     if (!_use_broker)
@@ -633,29 +488,17 @@
 
     // get an update on the dataset topology (blocking)
     update_datasets(dset);
-<<<<<<< HEAD
-    
-=======
-
->>>>>>> 1110f96b
+
     // get the state or ask broker for it
     const T* state = get_closest_ancestor<T>(dset);
 
     return state;
 }
 
-<<<<<<< HEAD
-template <typename T>
-std::pair<state_id_t, const T*> datasetManager::add_state(
-        std::unique_ptr<T>&& state,
-        typename std::enable_if<std::is_base_of<datasetState, T>::value>::type*)
-{
-=======
 template<typename T>
 std::pair<state_id_t, const T*>
 datasetManager::add_state(std::unique_ptr<T>&& state,
                           typename std::enable_if<std::is_base_of<datasetState, T>::value>::type*) {
->>>>>>> 1110f96b
 
     state_id_t hash = hash_state(*state);
 
@@ -691,23 +534,14 @@
 }
 
 template<typename T>
-<<<<<<< HEAD
-inline const T*
-datasetManager::get_closest_ancestor(dset_id_t dset) {
-=======
 inline const T* datasetManager::get_closest_ancestor(dset_id_t dset) {
->>>>>>> 1110f96b
     {
         std::lock_guard<std::mutex> dslock(_lock_dsets);
         state_id_t ancestor;
 
         // Check if we can find requested state in dataset topology.
         // Walk up from the current node to the root.
-<<<<<<< HEAD
-        while(true) {
-=======
         while (true) {
->>>>>>> 1110f96b
             // Search for the requested type in each dataset (includes inner
             // states).
             try {
@@ -725,14 +559,9 @@
 
             } catch (std::out_of_range& e) {
                 // we don't have the base dataset
-<<<<<<< HEAD
-                DEBUG2("datasetManager: found a dead reference when looking for " \
-                       "locally known ancestor: %s", e.what());
-=======
                 DEBUG2("datasetManager: found a dead reference when looking for "
                        "locally known ancestor: %s",
                        e.what());
->>>>>>> 1110f96b
                 return nullptr;
             }
         }
@@ -746,7 +575,6 @@
             while (state != nullptr) {
                 if (typeid(*state) == typeid(T))
                     return (const T*)state;
-<<<<<<< HEAD
 
                 // Check if we are looking for a registered base state type.
                 try {
@@ -761,30 +589,17 @@
                 state = state->_inner_state.get();
             }
         } catch (std::out_of_range& e) {
-            DEBUG("datasetManager: requested state %zu not known locally.",
-=======
-                state = state->_inner_state.get();
-            }
-        } catch (std::out_of_range& e) {
             DEBUG("datasetManager: requested state 0x%" PRIx64 " not known "
                   "locally.",
->>>>>>> 1110f96b
                   ancestor);
         }
         if (_use_broker) {
             // Request the state from the broker.
             state = request_state<T>(ancestor);
             while (!state) {
-<<<<<<< HEAD
-                WARN("datasetManager: Failure requesting state %zu from " \
-                     "broker.\nRetrying...");
-                std::this_thread::sleep_for(
-                            std::chrono::milliseconds(_retry_wait_time_ms));
-=======
                 WARN("datasetManager: Failure requesting state "
                      "0x%" PRIx64 " from broker.\nRetrying...");
                 std::this_thread::sleep_for(std::chrono::milliseconds(_retry_wait_time_ms));
->>>>>>> 1110f96b
                 state = request_state<T>(ancestor);
             }
             return (const T*)state;
@@ -799,25 +614,15 @@
     // If this state is requested already, wait for it.
     if (_requested_states.count(state_id)) {
         std::unique_lock<std::mutex> lck_rcvd(_lock_recv_state);
-<<<<<<< HEAD
-        _cv_received_state.wait(lck_rcvd, [this, state_id]() {
-            return !_requested_states.count(state_id);
-        });
-=======
         _cv_received_state.wait(lck_rcvd,
                                 [this, state_id]() { return !_requested_states.count(state_id); });
->>>>>>> 1110f96b
     }
 
     // If an ongoing request returned just when this function was
     // called, we are done.
     {
         std::lock_guard<std::mutex> lck_states(_lock_states);
-<<<<<<< HEAD
-        if(_states.count(state_id))
-=======
         if (_states.count(state_id))
->>>>>>> 1110f96b
             return (const T*)_states.at(state_id).get();
     }
 
@@ -825,17 +630,6 @@
     _requested_states.insert(state_id);
     json js_request;
     js_request["id"] = state_id;
-<<<<<<< HEAD
-    restReply reply = restClient::instance().make_request_blocking(
-                PATH_REQUEST_STATE, js_request,
-                _ds_broker_host, _ds_broker_port);
-    if (!reply.first) {
-        WARN("datasetManager: Failure requesting state from " \
-             "broker: %s", reply.second.c_str());
-        prometheusMetrics::instance().add_process_metric(
-                    "kotekan_datasetbroker_error_count", DS_UNIQUE_NAME,
-                    ++_conn_error_count);
-=======
     restReply reply = _rest_client.make_request_blocking(PATH_REQUEST_STATE, js_request,
                                                          _ds_broker_host, _ds_broker_port);
     if (!reply.first) {
@@ -844,7 +638,6 @@
              reply.second.c_str());
         prometheusMetrics::instance().add_process_metric("kotekan_datasetbroker_error_count",
                                                          DS_UNIQUE_NAME, ++_conn_error_count);
->>>>>>> 1110f96b
         return nullptr;
     }
 
@@ -852,18 +645,6 @@
     try {
         js_reply = json::parse(reply.second);
         if (js_reply.at("result") != "success")
-<<<<<<< HEAD
-            throw std::runtime_error("Broker answered with result="
-                                     + js_reply.at("result").dump());
-
-        state_id_t s_id = js_reply.at("id");
-
-        state_uptr state =
-                datasetState::from_json(js_reply.at("state"));
-        if (state == nullptr) {
-            throw(std::runtime_error("Failed to parse state received from " \
-                                     "broker: " + js_reply.at("state").dump()));
-=======
             throw std::runtime_error("Broker answered with result=" + js_reply.at("result").dump());
 
         state_id_t s_id = js_reply.at("id");
@@ -873,19 +654,12 @@
             throw(std::runtime_error("Failed to parse state received from "
                                      "broker: "
                                      + js_reply.at("state").dump()));
->>>>>>> 1110f96b
         }
 
         // register the received state
         std::unique_lock<std::mutex> slck(_lock_states);
-<<<<<<< HEAD
-        auto new_state = _states.insert(std::pair<state_id_t,
-                                   std::unique_ptr<datasetState>>
-                                   (s_id, move(state)));
-=======
         auto new_state =
             _states.insert(std::pair<state_id_t, std::unique_ptr<datasetState>>(s_id, move(state)));
->>>>>>> 1110f96b
         slck.unlock();
 
         // signal other waiting state requests, that we received this state
@@ -897,15 +671,6 @@
 
         // hash collisions are checked for by the broker
         if (!new_state.second)
-<<<<<<< HEAD
-            INFO("datasetManager::request_state: received a " \
-                 "state (with hash %zu) that is already registered " \
-                 "locally.", s_id);
-
-        // get a pointer out of that iterator
-        const datasetState* s =
-                (const datasetState*) new_state.first->second.get();
-=======
             INFO("datasetManager::request_state: received a "
                  "state (with hash 0x%" PRIx64 ") that is already registered "
                  "locally.",
@@ -913,13 +678,11 @@
 
         // get a pointer out of that iterator
         const datasetState* s = (const datasetState*)new_state.first->second.get();
->>>>>>> 1110f96b
 
         // find the inner state matching the type
         while (true) {
             if (typeid(T) == typeid(*s))
                 return (const T*)s;
-<<<<<<< HEAD
 
             // Check if this is a request for a registered base state type.
             try {
@@ -931,21 +694,6 @@
                       typeid(T).name());
             }
 
-            if (s->_inner_state == nullptr)
-                throw std::runtime_error("Broker sent state that didn't match "\
-                                         "requested type (" +
-                                         std::string(typeid(T).name()) +
-                                         "): " + js_reply.at("state").dump());
-            s = s->_inner_state.get();
-        }
-    } catch (std::exception& e) {
-        WARN("datasetManager: failure parsing reply received from broker " \
-              "after requesting state (reply: %s): %s",
-              reply.second.c_str(), e.what());
-        prometheusMetrics::instance().add_process_metric(
-                    "kotekan_datasetbroker_error_count", DS_UNIQUE_NAME,
-                    ++_conn_error_count);
-=======
             if (s->_inner_state == nullptr)
                 throw std::runtime_error("Broker sent state that didn't match "
                                          "requested type ("
@@ -959,7 +707,6 @@
              reply.second.c_str(), e.what());
         prometheusMetrics::instance().add_process_metric("kotekan_datasetbroker_error_count",
                                                          DS_UNIQUE_NAME, ++_conn_error_count);
->>>>>>> 1110f96b
         return nullptr;
     }
 }
