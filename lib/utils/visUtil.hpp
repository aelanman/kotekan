/*****************************************
@file
@brief Miscellaneous utils for the receiver code.
- Types for index_maps in the HDF5 output
- Routines for dealing with times as doubles. This is typically more than enough precision.
- Decoding the GPU buffer, and copying out the data into packed form.
- Parsing the input_reorder block in the config files.
- Figuring out struct alignments
- Calculating moving averages.
*****************************************/
#ifndef VIS_UTIL_HPP
#define VIS_UTIL_HPP

#include "Config.hpp"
#include "buffer.h"

#include "gsl-lite.hpp"
#include "json.hpp"

#include <complex>
#include <cstdint>
#include <functional>
#include <string>
#include <sys/time.h>
#include <time.h>
#include <vector>

using json = nlohmann::json;

/// Define an alias for the single precision complex type
using cfloat = typename std::complex<float>;

/// Aliased type for storing the layout of members in a struct
/// The first element of the pair is the total struct size, the second is a map
/// associating the type T member labels with their offsets
template<typename T>
using struct_layout = typename std::pair<size_t, std::map<T, std::pair<size_t, size_t>>>;


/**
 * @brief Frequency index map type
 */
struct freq_ctype {
    /// Centre of frequency channel in MHz
    double centre;
    /// Width of frequency channel in MHz
    double width;
};

/**
 * @brief Correlator input index map
 */
struct input_ctype {

    /**
     * @brief Default constructor.
     **/
    input_ctype();

    /**
     * @brief Allow initialisation from a std::string
     * @param id     Input ID
     * @param serial Input serial number
     */
    input_ctype(uint16_t id, std::string serial);

    /// Input ID
    uint16_t chan_id;
    /// Correlator input serial number
    char correlator_input[32];
};

/**
 * @brief Time index map
 */
struct time_ctype {
    /// FPGA sequence number
    uint64_t fpga_count;
    /// UNIX time
    double ctime;
};

/**
 * @brief Product index map type.
 */
struct prod_ctype {
    /// Index of input A
    uint16_t input_a;
    /// Index of input B
    uint16_t input_b;
};

/**
 * @brief Stack index map type (stack -> product)
 */
struct stack_ctype {
    /// Index of an example product
    uint32_t prod;
    /// Conjugate before stack
    bool conjugate;
};

/**
 * @brief Reverse stack map (product -> stack)
 */
struct rstack_ctype {
    /// Index of stack this product goes into
    uint32_t stack;
    /// Conjugate before stack
    bool conjugate;
};

/// Comparison operator for stacks
bool operator!=(const rstack_ctype& lhs, const rstack_ctype& rhs);

/// Comparison operator for products
inline bool operator==(const prod_ctype& lhs, const prod_ctype& rhs) {
    return (lhs.input_a == rhs.input_a) && (lhs.input_b == rhs.input_b);
}

/**
 * @brief Comparison of two time_ctype structs.
 *
 * Note this compares only the FPGA counts.
 *
 * @param  a  Time a.
 * @param  b  Time b.
 * @return    The comparison result.
 **/
inline bool operator<(const time_ctype& a, const time_ctype& b) {
    return (a.fpga_count < b.fpga_count);
}


/**
 * @brief Comparison of two time_ctype structs.
 *
 * Note this compares only the FPGA counts.
 *
 * @param  a  Time a.
 * @param  b  Time b.
 * @return    The comparison result.
 **/
inline bool operator>(const time_ctype& a, const time_ctype& b) {
    return (a.fpga_count > b.fpga_count);
}

// Conversions of the index types to json
void to_json(json& j, const freq_ctype& f);
void to_json(json& j, const input_ctype& f);
void to_json(json& j, const prod_ctype& f);
void to_json(json& j, const time_ctype& f);
void to_json(json& j, const stack_ctype& f);
void to_json(json& j, const rstack_ctype& f);

void from_json(const json& j, freq_ctype& f);
void from_json(const json& j, input_ctype& f);
void from_json(const json& j, prod_ctype& f);
void from_json(const json& j, time_ctype& f);
void from_json(const json& j, stack_ctype& f);
void from_json(const json& j, rstack_ctype& f);

// Conversion of std::complex<T> to and from json
namespace std {
template<class T>
void to_json(json& j, const std::complex<T>& p) {
    j = json{{"real", p.real()}, {"imag", p.imag()}};
}

template<class T>
void from_json(const json& j, std::complex<T>& p) {
    p = std::complex<T>{j.at("real").get<T>(), j.at("imag").get<T>()};
}
} // namespace std

/**
  * @brief Get type name of a JSON value.
  * Returns a string with the name of the given json value type. Can be one of:
  * integer, float or value.type_name().
  * @param value A JSON value.
  * @return Type name.
  */
 std::string json_type_name(nlohmann::json& value);

/**
 * @brief Index into a flattened upper matrix triangle.
 * @param  i Row index.
 * @param  j Column index.
 * @param  n Size of matrix.
 * @return   Index into flattend matrix.
 */
inline uint32_t cmap(uint32_t i, uint32_t j, uint32_t n) {
    return (n * (n + 1) / 2) - ((n - i) * (n - i + 1) / 2) + (j - i);
}

/**
 * @brief Convert a product index to an input pair.
 * @param k Product index.
 * @param n Total number of inputs.
 * @return Product pair indices.
 *
 * @todo This is super inefficient.
 **/
inline prod_ctype icmap(uint32_t k, uint16_t n) {
    uint16_t ii;
    for (ii = 0; ii < n; ii++) {
        if (cmap(ii, n - 1, n) >= k) {
            break;
        }
    }

    uint16_t j = k - cmap(ii, ii, n) + ii;
    return {ii, j};
}

/**
 * Get the index of a particular product into the GPU blocked output.
 * @param  i     Row index.
 * @param  j     Column index.
 * @param  block Block size.
 * @param  N     Number if inputs.
 * @return       Index into blocked array.
 */
inline uint32_t prod_index(uint32_t i, uint32_t j, uint32_t block, uint32_t N) {
    uint32_t num_blocks1 = ((N - 1) / block) + 1; // Blocks needed to tile 1D
    uint32_t b_ix = cmap(i / block, j / block, num_blocks1);

    return block * block * b_ix + (i % block) * block + (j % block);
}


/**
 * @brief Convert timeval type into UNIX time as a double.
 * @param  tv Time as timeval.
 * @return    Time as double.
 */
inline double tv_to_double(const timeval& tv) {
    return (tv.tv_sec + 1e-6 * tv.tv_usec);
}


/**
 * @brief Convert timespec type into UNIX time as a double.
 * @param  ts Time as timespec.
 * @return    Time as double.
 */
inline double ts_to_double(const timespec& ts) {
    return (ts.tv_sec + 1e-9 * ts.tv_nsec);
}


/**
 * @brief Convert a UNIX time as double into a timespec.
 * @param  dtime  Time as double.
 * @return        Time as timespec.
 **/
inline timespec double_to_ts(double dtime) {
    return {(int64_t)dtime, (int64_t)(fmod(dtime, 1.0) * 1e9)};
}

/**
 * @brief Convert a UNIX time as double into a timeval.
 * @param  dtime  Time as double.
 * @return        Time as timeval.
 **/
inline timeval double_to_tv(double dtime) {
    return {(time_t)dtime, (suseconds_t)(fmod(dtime, 1.0) * 1e6)};
}

/**
 * @brief Division and positive modulus of two integers.
 *
 * @param  a  Dividend.
 * @param  n  Divisor.
 *
 * @return    Pair of (a / n, a mod n) with a/n defined to round down.
 **/
template<typename T>
inline std::pair<T, T> divmod_pos(T a, T n) {
    T d = a / n; // Compiler can usually optimise these into a single instruction
    T m = a % n;

    return {d - (a < 0), (m + n) % n};
}

/**
 * @brief Add an offset to a timespec.
 * @param t     timespec to modify.
 * @param nsec  Number of nsec to add (can be negative).
 * @return      Modified timespec.
 **/
inline timespec add_nsec(const timespec& t, const long nsec) {
    auto dm = divmod_pos(t.tv_nsec + nsec, 1000000000L);
    return {t.tv_sec + dm.first, dm.second};
}

/**
 * @brief Subtraction of two timespec structs.
 * @param  a  Time as timespec.
 * @param  b  Time as timespec.
 * @return    a - b as timespec.
 **/
inline timespec operator-(const timespec& a, const timespec& b) {
    auto dm = divmod_pos(a.tv_nsec - b.tv_nsec, 1000000000L);
    return {a.tv_sec - b.tv_sec + dm.first, dm.second};
}

/**
 * @brief Addition of two timespec structs.
 * @param  a  Time as timespec.
 * @param  b  Time as timespec.
 * @return    a + b as timespec.
 **/
inline timespec operator+(const timespec& a, const timespec& b) {
    // Use std::div instead of divmod_pos to save the extra instructions.
    auto ns_div = std::div(a.tv_nsec + b.tv_nsec, 1000000000L);
    return {a.tv_sec + b.tv_sec + ns_div.quot, ns_div.rem};
}

/**
 * @brief Comparison of two timespec structs.
 * @param  a  Time as timespec.
 * @param  b  Time as timespec.
 * @return    True if (a == b), False otherwise.
 **/
inline bool operator==(const timespec& a, const timespec& b) {
    return (a.tv_sec == b.tv_sec && a.tv_nsec == b.tv_nsec);
}


/**
 * @brief Comparison of two timespec structs.
 * @param  a  Time as timespec.
 * @param  b  Time as timespec.
 * @return    True if (a > b), False otherwise.
 **/
inline bool operator>(const timespec& a, const timespec& b) {
    return (a.tv_sec > b.tv_sec || (a.tv_sec == b.tv_sec && a.tv_nsec > b.tv_nsec));
}


/**
 * @brief Get the current UNIX time as a double.
 * @return  UNIX time as double.
 **/
inline double current_time() {
    timespec ts;
    clock_gettime(CLOCK_REALTIME, &ts);
    return ts_to_double(ts);
}


/**
 * @brief Copy the visibility triangle into a contiguous array.
 * @param inputdata Input data to copy out.
 * @param inputmap  Vector of feed indices to extract.
 * @param block     Block size.
 * @param N         Number of inputs in input data.
 * @param output    Region of memory to write into.
 */
void copy_vis_triangle(const int32_t* inputdata, const std::vector<uint32_t>& inputmap,
                       size_t block, size_t N, gsl::span<cfloat> output);


/**
 * @brief Apply a function over the visibility triangle.
 *
 * This will call a function for every set of indices in a *GPU output buffer*.
 * The function is given the index into the GPU buffer and the correlation
 * triangle. To actually process any data use the a lambda/closure and bind the
 * data you want to be able to access.
 *
 * To support multi-frequency GPU buffer this takes a frequency index which
 * will change the GPU buffer offset. As the visibility buffers are single
 * frequency that offset will be unaffected.
 *
 * @param inputmap  Vector of feed indices to use.
 * @param block     Block size.
 * @param N         Number of inputs in input data.
 * @param freq      Frequency index to use. This just gives an offset into the
 *                  visibility triangle.
 * @param f         Function to apply. It takes three arguments.
 *                    - The product index into the correlation triangle.
 *                    - The same product in the GPU packed data.
 *                    - Whether we need to conjugate to map between the two.
 */
void map_vis_triangle(const std::vector<uint32_t>& inputmap, size_t block, size_t N, uint32_t freq,
                      std::function<void(int32_t, int32_t, bool)> f);


/**
 * @brief Parse the reordering configuration section
 * @param config    Configuration handle.
 * @param base_path Path into YAML file to search from.
 * @return          Tuple containing a vector of the input reorder map, and a
 *                  vector of the input labels for the index map.
 */
std::tuple<std::vector<uint32_t>, std::vector<input_ctype>>
parse_reorder_default(kotekan::Config& config, const std::string base_path);

/**
 * @brief Return the next aligned location for a given type size
 * @param  offset Start offset.
 * @param  size   Item size.
 * @return        Next aligned offset.
 */
size_t _member_alignment(size_t offset, size_t size);

/**
 * @brief Calculate the alignment of members in a struct and its total size.
 *
 * @param  members  A vector of tuples of a `label` for the member (can be
 *                  any type, but must be unique per member), `element_size`
 *                  and `num_elements`. `name` can be of any type.
 * @return          A pair, of the total size and the struct layout. The
 *                  layout is a map of member name to start and end in bytes
 *                  of each member.
 */
template<typename T>
struct_layout<T> struct_alignment(std::vector<std::tuple<T, size_t, size_t>> members) {

    T label;
    size_t size, num, end = 0, max_size = 0;

    std::map<T, std::pair<size_t, size_t>> layout;

    for (auto member : members) {
        std::tie(label, size, num) = member;

        // Uses the end of the *last* member
        size_t start = _member_alignment(end, size);
        end = start + size * num;
        max_size = std::max(max_size, size);

        layout[label] = {start, end};
    }

    size_t struct_size = _member_alignment(end, max_size);

    return {struct_size, layout};
}


/**
 * @brief Calculate the norm of a complex number (i.e. |z|^2).
 *
 * In theory std::norm should do this, but the version in libstdc++ is super
 * slow.
 *
 * @param z  Number to find the norm of.
 * @returns  Norm of z.
 **/
template<typename T>
<<<<<<< HEAD
inline T fast_norm(const T& x) {
    return x * x;
}

template<typename T>
=======
>>>>>>> b4ddad55
inline T fast_norm(const std::complex<T>& z) {
    T r = std::real(z);
    T i = std::imag(z);
    return (r * r + i * i);
}


/**
 * @class movingAverage
 * @brief Calculate an exponentially weighted moving average of a time series.
 *
 * @author Richard Shaw
 **/
class movingAverage {

public:
    /**
     * @brief Create a moving average calculation.
     *
     * @param  length  The length scale to average over. This is defined as
     *                 the lag at which all newer samples carry the same weight as all earlier
     *                 samples. Or equivalently the distance at which the weight per sample has
     *                 decreased by a factor of two.
     **/
    movingAverage(double length = 4.0);

    /**
     * @brief Add a new sample in the time series.
     *
     * @param  value  The sample to add.
     **/
    void add_sample(double value);

    /**
     * @brief Return the moving average of the current set of samples.
     *
     * @returns  The current moving average.
     **/
    double average();

private:
    double current_value;
    double alpha;

    bool initialised = false;
};

// Zip, unzip adapted from https://gist.github.com/yig/32fe51874f3911d1c612
// TODO: write a more generalised version with variadic arguments
/**
 * @brief Zip together two vectors to create a vector of the pairs.
 *
 * This is similar to using Python's zip(first, second). It will zip up until
 * the point that one of the vectors ends.
 *
 * @param first  The first vector to zip.
 * @param second The second vector to zip.
 *
 * @returns A vector of the zipped pairs.
 **/
template<typename T, typename U>
inline std::vector<std::pair<T, U>> zip(const std::vector<T>& first, const std::vector<U>& second) {
    size_t min_size = std::min(first.size(), second.size());
    std::vector<std::pair<T, U>> result;
    result.reserve(min_size);

    for (unsigned int i = 0; i < min_size; ++i) {
        result.push_back({first[i], second[i]});
    }
    return result;
}

/**
 * @brief Split a vector of pairs into a pair of vectors.
 *
 * This is similar to using Python's zip(*both).
 *
 * @param both A vector of pairs.
 *
 * @returns A pair of the unzipped vectors.
 **/
template<typename T, typename U>
inline std::pair<std::vector<T>, std::vector<U>> unzip(const std::vector<std::pair<T, U>>& both) {
    std::pair<std::vector<T>, std::vector<U>> result;
    result.first.reserve(both.size());
    result.second.reserve(both.size());

    for (auto& p : both) {
        result.first.push_back(p.first);
        result.second.push_back(p.second);
    }
    return result;
}

/**
 * @brief Apply a function 1->1 over a vector.
 *
 * @param vec  Vector to use.
 * @param func Function to apply.
 *
 * @returns Vector with the mapped elements.
 **/
template<typename T, typename U>
inline std::vector<U> func_map(const std::vector<T>& vec, std::function<U(const T&)> func) {
    std::vector<U> ret;
    ret.reserve(vec.size());

    for (const T& x : vec) {
        ret.push_back(func(x));
    }
    return ret;
}

/**
 * @brief Splits a string based on a regex delimiter
 *
 * Aside: how is something like this not in std::string?
 *
 * @param input The string to split
 * @param reg The regex string delimiter
 * @return A vector of strings as split by the delimiter
 */
std::vector<std::string> regex_split(const std::string input, const std::string reg);


/**
 * @brief A class for modular arithmetic. Used for holding ring buffer indices.
 *
 * This implements comparison and arithmetic operators for modular arithmetic.
 *
 * @note The binary arithmetic operators only work adding/subtracting normal numbers
 *       to a modular number. They are also *asymmetric*.
 **/
template<typename T>
class modulo {

public:
    // Use an unsigned type for the base
    using Tu = typename std::make_unsigned<T>::type;

    /**
     * @brief Create a new modular number.
     **/
    modulo(Tu n) : _n(n){};

    // Default constructor
    modulo() : modulo(0){};

    /// Assignment of a number into the modular number.
    modulo<T>& operator=(const T& i) {
        _i = i;
        return *this;
    }

    // Increment and decrement
    modulo<T>& operator++() {
        _i++;
        return *this;
    }
    modulo<T>& operator--() {
        _i--;
        return *this;
    }
    modulo<T> operator++(int) {
        modulo<T> t(*this);
        operator++();
        return t;
    }
    modulo<T> operator--(int) {
        modulo<T> t(*this);
        operator--();
        return t;
    }

    modulo<T>& operator+=(const T& rhs) {
        _i += rhs;
        return *this;
    }
    modulo<T>& operator-=(const T& rhs) {
        _i -= rhs;
        return *this;
    }

    // Add and subtract are *asymmetric*. Must be always be modulo<T> +/- T
    friend modulo<T> operator+(modulo<T> lhs, const T& rhs) {
        lhs += rhs;
        return lhs;
    }
    friend modulo<T> operator-(modulo<T> lhs, const T& rhs) {
        lhs -= rhs;
        return lhs;
    }

    // Comparisons are always false if the bases don't match
    friend bool operator==(const modulo<T>& lhs, const modulo<T>& rhs) {
        return (lhs._n == rhs._n) && (lhs.norm() == rhs.norm());
    }
    friend bool operator!=(const modulo<T>& lhs, const modulo<T>& rhs) {
        return (lhs._n == rhs._n) && (lhs.norm() != rhs.norm());
    }
    friend bool operator<(const modulo<T>& lhs, const modulo<T>& rhs) {
        return (lhs._n == rhs._n) && (lhs.norm() < rhs.norm());
    }
    friend bool operator>(const modulo<T>& lhs, const modulo<T>& rhs) {
        return (lhs._n == rhs._n) && (lhs.norm() > rhs.norm());
    }
    friend bool operator<=(const modulo<T>& lhs, const modulo<T>& rhs) {
        return (lhs._n == rhs._n) && (lhs.norm() <= rhs.norm());
    }
    friend bool operator>=(const modulo<T>& lhs, const modulo<T>& rhs) {
        return (lhs._n == rhs._n) && (lhs.norm() >= rhs.norm());
    }

    /**
     * @brief Return the normalised modular number.
     *
     * @returns The modular number.
     **/
    T norm() const {
        return _i % _n;
    }

    /// Conversion back to type T
    operator T() const {
        return norm();
    }

private:
    // Internally we don't actually keep bother mod'ing the number when
    // we do arithmetic, only at output time.
    T _i = 0;

    // The modular base.
    Tu _n;
};

/// Stream output for modular types
template<typename T>
std::ostream& operator<<(std::ostream& os, const modulo<T>& m) {
    return (os << m.norm());
}


/**
 * @brief Class to hold buffer indices.
 **/
class frameID : public modulo<int> {
public:
    /**
     * @brief Create a frameID for a given buffer.
     *
     * @param Buffer to use.
     * @returns frameID instance.
     **/
    frameID(const Buffer* buf) : modulo<int>(buf->num_frames) {}
};


#endif<|MERGE_RESOLUTION|>--- conflicted
+++ resolved
@@ -451,14 +451,11 @@
  * @returns  Norm of z.
  **/
 template<typename T>
-<<<<<<< HEAD
 inline T fast_norm(const T& x) {
     return x * x;
 }
 
 template<typename T>
-=======
->>>>>>> b4ddad55
 inline T fast_norm(const std::complex<T>& z) {
     T r = std::real(z);
     T i = std::imag(z);
