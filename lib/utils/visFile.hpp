--- conflicted
+++ resolved
@@ -42,11 +42,8 @@
             const std::string& weights_type,
             const std::vector<freq_ctype>& freqs,
             const std::vector<input_ctype>& inputs,
-<<<<<<< HEAD
+            const std::vector<prod_ctype>& prods,
             size_t num_ev);
-=======
-            const std::vector<prod_ctype>& prods);
->>>>>>> 759b45c3
     ~visFile();
 
     /**
@@ -87,11 +84,8 @@
     // Create the index maps from the frequencies and the inputs
     void createIndex(const std::vector<freq_ctype>& freqs,
                      const std::vector<input_ctype>& inputs,
-<<<<<<< HEAD
+                     const std::vector<prod_ctype>& prods,
                      size_t num_ev);
-=======
-                     const std::vector<prod_ctype>& prods);
->>>>>>> 759b45c3
 
     // Create the main visibility holding datasets
     void createDatasets(size_t nfreq, size_t ninput, size_t nprod,
@@ -138,7 +132,6 @@
 
 public:
 
-<<<<<<< HEAD
     /** Initialise the file bundle
      *  @param root_path Directory to write into.
      *  @param freq_chunk ID of the frequency chunk being written
@@ -151,21 +144,8 @@
      * @warning The directory will not be created if it doesn't exist.
      **/
     template<typename... InitArgs>
-=======
-    /// Initialise the file bundle
-    /// \param acq_name Name of the acquisition to write
-    /// \param freq_chunk ID of the frequency chunk being written
-    /// \param inst_name Instrument name (e.g. chime)
-    /// \param notes Note about the acquisition
-    /// \param weights_type What the visibility weights represent (e.g. 'inverse_var')
-    /// \param freqs Frequencies channels that will be in the file
-    /// \param inputs Inputs that are in the file
-    //~visFileBundle();
-
->>>>>>> 759b45c3
     visFileBundle(const std::string acq_name,
                   const std::string instrument_name,
-<<<<<<< HEAD
                   int freq_chunk,
                   size_t rollover, size_t window_size,
                   InitArgs... args);
@@ -181,28 +161,6 @@
      **/
     template<typename... WriteArgs>
     void addSample(time_ctype new_time, WriteArgs&&... args);
-=======
-                  const std::string notes,
-                  const std::string weights_type,
-                  const std::vector<freq_ctype>& freqs,
-                  const std::vector<input_ctype>& inputs,
-                  const std::vector<prod_ctype>& prods,
-                  size_t rollover=1024, size_t window_size=10);
-
-    /// Write a new time sample into this set of files
-    /// \param new_time Time of sample
-    /// \param freq_ind Index of the frequency we are writing
-    /// \param new_vis Visibility data for this frequency
-    /// \param new_weight Visibility weights for this frequency
-    /// \param new_gcoeff Gain coefficient data
-    /// \param new_gexp Gain exponent data
-    /// \return The number of entries in the time axis
-    void addSample(time_ctype new_time, uint32_t freq_ind,
-                   std::vector<cfloat> new_vis,
-                   std::vector<float> new_weight,
-                   std::vector<cfloat> new_gcoeff,
-                   std::vector<int32_t> new_gexp);
->>>>>>> 759b45c3
 
 private:
 
@@ -215,16 +173,9 @@
     // Find/create the slot for data at this time to go into
     bool resolveSample(time_ctype new_time);
 
-<<<<<<< HEAD
     const std::string root_path;
     const std::string instrument_name;
     const int freq_chunk;
-    //const std::tuple<InitArgs...> init_args;
-=======
-    const std::vector<freq_ctype>& freqs;
-    const std::vector<input_ctype>& inputs;
-    const std::vector<prod_ctype>& prods;
->>>>>>> 759b45c3
 
     size_t rollover;
     size_t window_size;
