#include <emmintrin.h>
#include <stdlib.h>
#include <assert.h>
#include <stdint.h>
#include <memory.h>

#include "nt_memcpy.h"

<<<<<<< HEAD
#ifdef WITH_AVX
=======
#ifdef __AVX__
>>>>>>> 0350f091
// Assumes that the dest pointer is 16 byte alligned.
// Assumes that the len is divisible by 128
void nt_memcpy(void* dest, void* src, size_t len)
{
    // Assumes dest is 16 byte alligned
    // NOTE: This must be true or else non-temporal writes are not possible.
    assert( (((uintptr_t)dest) & 0xF) == 0 );
    assert( (len % 128) == 0 );

    if ((((uintptr_t)src) & 0xF) == 0) {
        nt_aligned_memcpy(dest, src, len);
    } else {
        nt_unaligned_memcpy(dest, src, len);
    }
}

// Assumes that the source is 16 byte alligned.
void nt_aligned_memcpy(void* dest, void* src, size_t len)
{
    size_t num_loops = len >> 7;

    // To make the math work nicer, we cast to 128-bit array
    __m128i *src_p = (__m128i *) src;
    __m128i *dest_p = (__m128i *) dest;

    for (int i = 0; i < num_loops; ++i) {
        _mm_prefetch( ((const char *) src) + 768, _MM_HINT_NTA );
        _mm_prefetch( ((const char *) src) + 832, _MM_HINT_NTA );
        // Unroll for 8 128 bit registers
        __m128i xmm_reg0 = _mm_load_si128(src_p);
        __m128i xmm_reg1 = _mm_load_si128(src_p + 1);
        __m128i xmm_reg2 = _mm_load_si128(src_p + 2);
        __m128i xmm_reg3 = _mm_load_si128(src_p + 3);
        __m128i xmm_reg4 = _mm_load_si128(src_p + 4);
        __m128i xmm_reg5 = _mm_load_si128(src_p + 5);
        __m128i xmm_reg6 = _mm_load_si128(src_p + 6);
        __m128i xmm_reg7 = _mm_load_si128(src_p + 7);
        _mm_stream_si128(dest_p, xmm_reg0);
        _mm_stream_si128(dest_p + 1, xmm_reg1);
        _mm_stream_si128(dest_p + 2, xmm_reg2);
        _mm_stream_si128(dest_p + 3, xmm_reg3);
        _mm_stream_si128(dest_p + 4, xmm_reg4);
        _mm_stream_si128(dest_p + 5, xmm_reg5);
        _mm_stream_si128(dest_p + 6, xmm_reg6);
        _mm_stream_si128(dest_p + 7, xmm_reg7);
        src_p += 8;
        dest_p += 8;
    }
}

// Assumes that the source is not 16 byte alligned.
void nt_unaligned_memcpy(void* dest, void* src, size_t len)
{
    size_t num_loops = len >> 7;

    // To make the math work nicer, we cast to 128-bit array
    __m128i *src_p = (__m128i *) src;
    __m128i *dest_p = (__m128i *) dest;

    for (int i = 0; i < num_loops; ++i) {
        _mm_prefetch( ((const char *) src) + 768, _MM_HINT_NTA );
        _mm_prefetch( ((const char *) src) + 832, _MM_HINT_NTA );
        // Unroll for 8 128 bit registers
        __m128i xmm_reg0 = _mm_loadu_si128(src_p);
        __m128i xmm_reg1 = _mm_loadu_si128(src_p + 1);
        __m128i xmm_reg2 = _mm_loadu_si128(src_p + 2);
        __m128i xmm_reg3 = _mm_loadu_si128(src_p + 3);
        __m128i xmm_reg4 = _mm_loadu_si128(src_p + 4);
        __m128i xmm_reg5 = _mm_loadu_si128(src_p + 5);
        __m128i xmm_reg6 = _mm_loadu_si128(src_p + 6);
        __m128i xmm_reg7 = _mm_loadu_si128(src_p + 7);
        _mm_stream_si128(dest_p, xmm_reg0);
        _mm_stream_si128(dest_p + 1, xmm_reg1);
        _mm_stream_si128(dest_p + 2, xmm_reg2);
        _mm_stream_si128(dest_p + 3, xmm_reg3);
        _mm_stream_si128(dest_p + 4, xmm_reg4);
        _mm_stream_si128(dest_p + 5, xmm_reg5);
        _mm_stream_si128(dest_p + 6, xmm_reg6);
        _mm_stream_si128(dest_p + 7, xmm_reg7);
        src_p += 8;
        dest_p += 8;
    }
}
#else
inline void nt_memcpy(void* dest, void* src, size_t len) {memcpy(dest,src,len);}
inline void nt_aligned_memcpy(void* dest, void* src, size_t len) {memcpy(dest,src,len);}
inline void nt_unaligned_memcpy(void* dest, void* src, size_t len) {memcpy(dest,src,len);}
#endif<|MERGE_RESOLUTION|>--- conflicted
+++ resolved
@@ -6,11 +6,7 @@
 
 #include "nt_memcpy.h"
 
-<<<<<<< HEAD
-#ifdef WITH_AVX
-=======
 #ifdef __AVX__
->>>>>>> 0350f091
 // Assumes that the dest pointer is 16 byte alligned.
 // Assumes that the len is divisible by 128
 void nt_memcpy(void* dest, void* src, size_t len)
