<<<<<<< HEAD
#include "chimeMetadata.h"
#include "visUtil.hpp"
=======
#include "ICETelescope.hpp"

#include "Telescope.hpp"      // for freq_id_t, REGISTER_TELESCOPE, Telescope, _factory_aliasTe...
#include "chimeMetadata.h"    // for stream_t
#include "kotekanLogging.hpp" // for WARN, INFO, FATAL_ERROR
#include "restClient.hpp"     // for restClient
>>>>>>> d243d378

#include "fmt.hpp"  // for format
#include "json.hpp" // for basic_json, basic_json<>::object_t, basic_json<>::value_type

#include <cstdint>   // for uint64_t
#include <exception> // for exception
#include <regex>     // for match_results<>::_Base_type
#include <stdexcept> // for runtime_error, invalid_argument
#include <vector>    // for vector


REGISTER_TELESCOPE(ICETelescope, "ICETelescope");

#define GIGA 1000000000

ICETelescope::ICETelescope(const kotekan::Config& config, const std::string& path) :
    Telescope(config.get<std::string>(path, "log_level")) {

    // TODO: rename this parameter to `num_freq_per_stream` in the config
    _num_freq_per_stream = config.get<uint32_t>(path, "num_local_freq");

    set_sampling_params(config, path);

    bool require_gps = config.get_default<bool>(path, "require_gps", false);
    _query_gps = config.get_default<bool>(path, "query_gps", false);
    _gps_host = config.get_default<std::string>(path, "gps_host", "127.0.0.1");
    _gps_port = config.get_default<uint32_t>(path, "gps_host", 54321);
    _gps_endpoint = config.get_default<std::string>(path, "gps_endpoint", "/get-frame0-time");
    if (_query_gps)
        set_gps(_gps_host, _gps_port, _gps_endpoint);
    if (!gps_enabled)
        set_gps(config);

    if (require_gps && !gps_enabled) {
        throw std::runtime_error("The system requires a GPS time, but none was found.");
    }
}


void ICETelescope::set_sampling_params(const kotekan::Config& config, const std::string& path) {
    set_sampling_params(config.get_default<double>(path, "sampling_rate", 800.0),
                        config.get_default<uint32_t>(path, "fft_length", 2048),
                        config.get_default<uint8_t>(path, "nyquist_zone", 2));
}

void ICETelescope::set_sampling_params(double sample_rate, uint32_t fft_length, uint8_t zone) {
    // Set the physical frequency of id=0, and the spacing, taking into account
    // the aliasing of each Nyquist zone
    freq0_MHz = (zone / 2) * sample_rate;
    df_MHz = (zone % 2 ? 1 : -1) * sample_rate / fft_length;
    nfreq = fft_length / 2;

    // TODO: revisit this if we think the length might ever not be an integer
    // number of ns
    dt_ns = 1e3 / sample_rate * fft_length;
}

void ICETelescope::set_gps(const kotekan::Config& config) {
    if (!config.exists("/", "gps_time")) {
        WARN("No GPS time section found. Ignoring.");
        return;
    }

    if (config.exists("/gps_time", "error")) {
        auto error_message = config.get<std::string>("/gps_time", "error");
        WARN("GPS time lookup failed with reason: \n {:s}\n", error_message);
        return;
    }

    if (!config.exists("/gps_time", "frame0_nano")) {
        WARN("No GPS frame0 time found in config.");
        return;
    }

    time0_ns = config.get<uint64_t>("/gps_time", "frame0_nano");
    gps_enabled = true;
}

void ICETelescope::set_gps(const std::string& host, const uint32_t port, const std::string& path) {

    INFO("Requesting GPS time from server: {:s}:{:d}{:s} This might take some time...", host, port,
         path);
    auto reply = restClient::instance().make_request_blocking(path, {}, host, port, 0, 30);

    if (!reply.first) {
        WARN("Failed to get GPS time, using system time");
        return;
    }

    auto json_reply = nlohmann::json::parse(reply.second);

    if (json_reply.count("error") == 1) {
        std::string error_message = json_reply["error"];
        WARN("Error returned by GPS server, error: {:s}", error_message);
        return;
    }

    if (json_reply.count("frame0_nano") == 0) {
        WARN("No `frame0_nano` value returned by GPS server, the server reply was: {:s} - {:s}",
             reply.second, json_reply.dump());
        return;
    }

    time0_ns = json_reply["frame0_nano"].get<uint64_t>();
    INFO("GPS frame0 time set to {:d}", time0_ns);
    gps_enabled = true;
}

freq_id_t ICETelescope::to_freq_id(stream_t stream, uint32_t ind) const {
    (void)ind;

    auto stream_id = ice_extract_stream_id(stream);
    freq_id_t freq_id = 0;
    INFO("_num_freq_per_stream is {:d}",_num_freq_per_stream);

    switch (_num_freq_per_stream) {
        case 1:
            // CHIME bin number
            freq_id = stream_id.crate_id * 16 + stream_id.slot_id + stream_id.link_id * 32
                   + stream_id.unused * 256;
            break;
        case 8:
            // Pathfinder version
            freq_id = stream_id.slot_id + stream_id.link_id * 16 + ind * 128;
            break;
        case 128:
            // 16 element version
            freq_id = stream_id.link_id + ind * 8;
            break;
        default:
            FATAL_ERROR("num_local_freq is not set to a supported value (1,8,128)");

<<<<<<< HEAD
    }
    return freq_id;
=======
    // The default mapping is directly related to the number of ICEBoards in the system,
    // and as a result the number of frequencies in each data stream, so we can select on that.
    switch (_num_freq_per_stream) {
        case 1: // 128 ICEBoards (2048 elements) e.g. CHIME
            return stream_id.crate_id * 16 + stream_id.slot_id + stream_id.link_id * 32
                   + stream_id.unused * 256;
        case 4: // 32 ICEBoards (512 elements) e.g. HIRAX-256
            return stream_id.slot_id + stream_id.crate_id * 16 + stream_id.link_id * 32 + ind * 256;
        case 8: // 16 ICEBoards (256 elements) e.g. Pathfinder/HIRAX-128
            return stream_id.slot_id + stream_id.link_id * 16 + ind * 128;
        case 16: // 8 ICEBoards (128 elements) e.g. Allenby
            // TODO: Check this mapping
            return stream_id.slot_id + stream_id.link_id * 32 + ind * 64;
        case 128: // 1 ICEBoard (16 elements) e.g. ARO, Synthesis telescope
            return stream_id.link_id + ind * 8;
        default:
            FATAL_ERROR("No known frequency mapping for num_freq_per_stream = {:d}");
            return 0;
    }
>>>>>>> d243d378
}


double ICETelescope::to_freq(freq_id_t freq_id) const {

    if (freq_id >= nfreq) {
        throw std::invalid_argument(
            fmt::format("Invalid frequency ID={}, accepted ranged 0 <= id < {}", freq_id, nfreq));
    }

    return freq0_MHz + freq_id * df_MHz;
}


uint32_t ICETelescope::num_freq_per_stream() const {
    return _num_freq_per_stream;
}

uint32_t ICETelescope::num_freq() const {
    return nfreq;
}

double ICETelescope::freq_width(freq_id_t freq_id) const {

    if (freq_id >= nfreq) {
        throw std::invalid_argument(
            fmt::format("Invalid frequency ID={}, accepted ranged 0 <= id < {}", freq_id, nfreq));
    }

    return std::abs(df_MHz);
}

timespec ICETelescope::to_time(uint64_t seq) const {
    auto time_ns = time0_ns + seq * dt_ns;
    return {(time_t)(time_ns / GIGA), (long)(time_ns % GIGA)};
}

uint64_t ICETelescope::to_seq(timespec time) const {
    return (time.tv_sec * GIGA + time.tv_nsec - time0_ns) / dt_ns;
}


bool ICETelescope::gps_time_enabled() const {
    return true;
}

uint64_t ICETelescope::seq_length_nsec() const {
    return dt_ns;
}

ice_stream_id_t ice_extract_stream_id(const stream_t encoded_stream_id) {
    ice_stream_id_t stream_id;

    uint16_t encoded_id = (uint16_t)(encoded_stream_id.id);

    stream_id.link_id = encoded_id & 0x000F;
    stream_id.slot_id = (encoded_id & 0x00F0) >> 4;
    stream_id.crate_id = (encoded_id & 0x0F00) >> 8;
    stream_id.unused = (encoded_id & 0xF000) >> 12;

    return stream_id;
}

stream_t ice_encode_stream_id(const ice_stream_id_t s_stream_id) {
    uint16_t stream_id;

    stream_id = (s_stream_id.link_id & 0xF) + ((s_stream_id.slot_id & 0xF) << 4)
                + ((s_stream_id.crate_id & 0xF) << 8) + ((s_stream_id.unused & 0xF) << 12);

    return {(uint64_t)stream_id};
}<|MERGE_RESOLUTION|>--- conflicted
+++ resolved
@@ -1,14 +1,9 @@
-<<<<<<< HEAD
-#include "chimeMetadata.h"
-#include "visUtil.hpp"
-=======
 #include "ICETelescope.hpp"
 
 #include "Telescope.hpp"      // for freq_id_t, REGISTER_TELESCOPE, Telescope, _factory_aliasTe...
 #include "chimeMetadata.h"    // for stream_t
 #include "kotekanLogging.hpp" // for WARN, INFO, FATAL_ERROR
 #include "restClient.hpp"     // for restClient
->>>>>>> d243d378
 
 #include "fmt.hpp"  // for format
 #include "json.hpp" // for basic_json, basic_json<>::object_t, basic_json<>::value_type
@@ -121,30 +116,6 @@
     (void)ind;
 
     auto stream_id = ice_extract_stream_id(stream);
-    freq_id_t freq_id = 0;
-    INFO("_num_freq_per_stream is {:d}",_num_freq_per_stream);
-
-    switch (_num_freq_per_stream) {
-        case 1:
-            // CHIME bin number
-            freq_id = stream_id.crate_id * 16 + stream_id.slot_id + stream_id.link_id * 32
-                   + stream_id.unused * 256;
-            break;
-        case 8:
-            // Pathfinder version
-            freq_id = stream_id.slot_id + stream_id.link_id * 16 + ind * 128;
-            break;
-        case 128:
-            // 16 element version
-            freq_id = stream_id.link_id + ind * 8;
-            break;
-        default:
-            FATAL_ERROR("num_local_freq is not set to a supported value (1,8,128)");
-
-<<<<<<< HEAD
-    }
-    return freq_id;
-=======
     // The default mapping is directly related to the number of ICEBoards in the system,
     // and as a result the number of frequencies in each data stream, so we can select on that.
     switch (_num_freq_per_stream) {
@@ -164,7 +135,6 @@
             FATAL_ERROR("No known frequency mapping for num_freq_per_stream = {:d}");
             return 0;
     }
->>>>>>> d243d378
 }
 
 
