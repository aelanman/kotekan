--- conflicted
+++ resolved
@@ -1,18 +1,10 @@
 #include "visBuffer.hpp"
 
-<<<<<<< HEAD
 #include "FrameView.hpp"           // for metadataContainer
+#include "Telescope.hpp"
 #include "buffer.h"                // for Buffer, allocate_new_metadata_object, swap_frames
 #include "chimeMetadata.h"         // for chimeMetadata
-#include "fpga_header_functions.h" // for bin_number_chime, extract_stream_id, stream_id_t
-#include "gpsTime.h"               // for is_gps_global_time_set
 #include "metadata.h"              // for metadataContainer
-=======
-#include "Telescope.hpp"
-#include "buffer.h"        // for Buffer, allocate_new_metadata_object, swap_frames
-#include "chimeMetadata.h" // for chimeMetadata
-#include "metadata.h"      // for metadataContainer
->>>>>>> 3868464e
 
 #include "fmt.hpp" // for format, fmt
 
@@ -29,24 +21,8 @@
 #include <vector>      // for vector
 
 VisFrameView::VisFrameView(Buffer* buf, int frame_id) :
-<<<<<<< HEAD
     FrameView(buf, frame_id),
     _metadata((VisMetadata*)buf->metadata[id]->metadata),
-=======
-    VisFrameView(buf, frame_id, ((VisMetadata*)(buf->metadata[frame_id]->metadata))->num_elements,
-                 ((VisMetadata*)(buf->metadata[frame_id]->metadata))->num_prod,
-                 ((VisMetadata*)(buf->metadata[frame_id]->metadata))->num_ev) {}
-
-VisFrameView::VisFrameView(Buffer* buf, int frame_id, uint32_t num_elements, uint32_t num_ev) :
-    VisFrameView(buf, frame_id, num_elements, num_elements * (num_elements + 1) / 2, num_ev) {}
-
-VisFrameView::VisFrameView(Buffer* buf, int frame_id, uint32_t n_elements, uint32_t n_prod,
-                           uint32_t n_eigenvectors) :
-    buffer(buf),
-    id(frame_id),
-    _metadata((VisMetadata*)buf->metadata[id]->metadata),
-    _frame(buffer->frames[id]),
->>>>>>> 3868464e
 
     // Calculate the internal buffer layout from the given structure params
     buffer_layout(
@@ -95,11 +71,7 @@
     struct tm* tm = std::gmtime(&(std::get<1>(time).tv_sec));
 
     std::string s =
-<<<<<<< HEAD
-        fmt::format("VisFrameView[name={:s}]: freq={:d} dataset={} fpga_start={:d} time={:%F %T}",
-=======
         fmt::format("VisBuffer[name={:s}]: freq={:d} dataset={} fpga_start={:d} time={:%F %T}",
->>>>>>> 3868464e
                     buffer->buffer_name, freq_id, dataset_id, std::get<0>(time), *tm);
 
     return s;
@@ -206,7 +178,6 @@
     return struct_alignment(buffer_members);
 }
 
-<<<<<<< HEAD
 size_t VisFrameView::calculate_frame_size(uint32_t num_elements, uint32_t num_prod,
                                           uint32_t num_ev) {
     // TODO: get the types of each element using a template on the member
@@ -251,12 +222,9 @@
     return buf_layout.first;
 }
 
-void VisFrameView::fill_chime_metadata(const chimeMetadata* chime_metadata) {
-=======
 void VisFrameView::fill_chime_metadata(const chimeMetadata* chime_metadata, uint32_t ind) {
 
     auto& tel = Telescope::instance();
->>>>>>> 3868464e
 
     // Set to zero as there's no information in chimeMetadata about it.
     dataset_id = dset_id_t::null;
