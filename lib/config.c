
#include <jansson.h>
#include <string.h>
#include <assert.h>

#include "config.h"
#include "errors.h"

int parse_processing_config(struct Config* config, json_t * json)
{
    int error = 0;
    json_t * product_remap;

    error = json_unpack(json, "{s:i, s:i, s:i, s:i, s:i, s:i, s:i, s:o, s:i}",
        "num_elements", &config->processing.num_elements,
        "num_local_freq", &config->processing.num_local_freq,
        "num_total_freq", &config->processing.num_total_freq,
        "samples_per_data_set", &config->processing.samples_per_data_set,
        "num_data_sets", &config->processing.num_data_sets,
        "buffer_depth", &config->processing.buffer_depth,
        "num_gpu_frames", &config->processing.num_gpu_frames,
        "product_remap", &product_remap,
        "data_limit", &config->processing.data_limit);

    if (error) {
        ERROR("Error parsing processing config.");
        return error;
    }

    int remap_size = json_array_size(product_remap);

    if (remap_size != config->processing.num_elements) {
        ERROR("The remap array must have the same size as the number of elements. array size %d, num_elements %d",
            remap_size, config->processing.num_elements);
        return -2;
    }

    config->processing.product_remap = malloc(remap_size * sizeof(int));
    assert(config->processing.product_remap != NULL);

    for(int i = 0; i < remap_size; ++i) {
        config->processing.product_remap[i] = json_integer_value(json_array_get(product_remap, i));
    }

    config->processing.inverse_product_remap = malloc(remap_size * sizeof(int));
    CHECK_MEM(config->processing.inverse_product_remap);
    // Given a channel ID, where is it in FPGA order.
    for(int i = 0; i < remap_size; ++i) {
        config->processing.inverse_product_remap[config->processing.product_remap[i]] = i;
    }

    // Special case for 16-element version
    if (config->processing.num_elements < 32) {
        config->processing.num_adjusted_elements = 32;
        config->processing.num_adjusted_local_freq = 64;
    } else {
        config->processing.num_adjusted_elements = config->processing.num_elements;
        config->processing.num_adjusted_local_freq = config->processing.num_local_freq;
    }

    // TODO Hard coded constants are BAD!
    config->processing.num_blocks = (config->processing.num_adjusted_elements / 32) *
        (config->processing.num_adjusted_elements / 32 + 1) / 2.;

    return 0;
}

int parse_ch_master_networking_config(struct Config* config, json_t * json)
{
    int error = 0;
    char * collection_server_ip;

    error = json_unpack(json, "{s:s, s:i, s:i}",
        "collection_server_ip", &collection_server_ip,
        "collection_server_port", &config->ch_master_network.collection_server_port,
        "disable_upload", &config->ch_master_network.disable_upload);

    if (error) {
        ERROR("Error parsing ch_master_network config, check config file, error: %d", error);
        return error;
    }

    if (collection_server_ip == NULL) {
        ERROR("The collection server IP address in the config file is not a valid string.");
        return -1;
    }

    config->ch_master_network.collection_server_ip = strdup(collection_server_ip);

    return 0;
}

int parse_gpu_config(struct Config* config, json_t * json)
{
    int error = 0;
    json_t * kernels;

    error = json_unpack(json, "{s:o, s:i, s:i, s:i, s:i, s:i, s:i, s:i}",
        "kernels", &kernels,
        "use_timeshift", &config->gpu.use_time_shift,
        "ts_element_offset", &config->gpu.ts_element_offset,
        "ts_num_elem_to_shift", &config->gpu.ts_num_elem_to_shift,
        "ts_samples_to_shift", &config->gpu.ts_samples_to_shift,
        "num_gpus", &config->gpu.num_gpus,
        "block_size", &config->gpu.block_size,
        "use_beamforming", &config->gpu.use_beamforming);

    if (error) {
        ERROR("Error parsing gpu config");
        return error;
    }

    config->gpu.num_kernels = json_array_size(kernels);
    if (config->gpu.num_kernels <= 0) {
        ERROR("No kernel file names given");
        return -1;
    }
    config->gpu.kernels = malloc(config->gpu.num_kernels * sizeof(char *));
    assert(config->gpu.kernels != NULL);

    for (int i = 0; i < config->gpu.num_kernels; ++i) {
        const char * kernel_file_name = json_string_value(json_array_get(kernels, i));

        if (kernel_file_name == NULL) {
            ERROR("A kernel file name was invalid, or could not be parsed, check config file");
            return -1;
        }
        // Make a copy of the string for the config object.
        config->gpu.kernels[i] = strdup(kernel_file_name);
    }

    return 0;
}

int parse_gating_config(struct Config* config, json_t * json)
{
    int error = 0;

    error = json_unpack(json, "{s:i, s:i, s:i}",
        "enable_basic_gating", &config->gating.enable_basic_gating,
        "gate_cadence", &config->gating.gate_cadence,
        "gate_phase", &config->gating.gate_phase);

    if (error) {
        ERROR("Error parsing gating config.");
        return -1;
    }

    return 0;
}

int parse_beamforming_config(struct Config* config, json_t * json) {
    int error = 0;
    char * server_ip;
    json_t * element_mask, * element_positions;

    error = json_unpack(json, "{s:s, s:i, s:F, s:F, s:F, s:F, s:o, s:o, s:F, s:i, s:i}",
                        "vdif_server_ip", &server_ip,
                        "vdif_port", &config->beamforming.vdif_port,
                        "ra", &config->beamforming.ra,
                        "dec", &config->beamforming.dec,
                        "instrument_lat", &config->beamforming.instrument_lat,
                        "instrument_long", &config->beamforming.instrument_long,
                        "element_mask", &element_mask,
                        "element_positions", &element_positions,
                        "scale_factor", &config->beamforming.scale_factor,
                        "do_not_track", &config->beamforming.do_not_track,
                        "fixed_time", &config->beamforming.fixed_time);

    if (error) {
        ERROR("Error parsing beamforming config, check config file, error: %d", error);
        return error;
    }

    if (server_ip == NULL) {
        ERROR("The vdif_server_ip address in the config file is not a valid string.");
        return -1;
    }
    config->beamforming.vdif_server_ip = strdup(server_ip);

    config->beamforming.num_masked_elements = json_array_size(element_mask);
    if (config->beamforming.num_masked_elements > 0) {
        config->beamforming.element_mask = malloc(config->beamforming.num_masked_elements * sizeof(int));
        CHECK_MEM(config->beamforming.element_mask);

        for (int i = 0; i < config->beamforming.num_masked_elements; ++i) {
            config->beamforming.element_mask[i] = json_integer_value(json_array_get(element_mask, i));
        }
    }

    int num_positions = json_array_size(element_positions);
    if (config->processing.num_elements * 2 != num_positions) {
        ERROR("The number of element positions must match the number of elements, num_positions %d", num_positions);
        return -1;
    }
    config->beamforming.element_positions = malloc(num_positions * sizeof(float));
    CHECK_MEM(config->beamforming.element_positions);

    for (int i = 0; i < num_positions / 2; ++i) {
        config->beamforming.element_positions[i*2] =
            json_number_value(json_array_get(element_positions, 2*config->processing.product_remap[i]));
        config->beamforming.element_positions[i*2 + 1] =
            json_number_value(json_array_get(element_positions, 2*config->processing.product_remap[i] + 1));
    }

    return 0;
}

<<<<<<< HEAD
int parse_raw_cap_config(struct Config* config, json_t * json) {

    int error = 0;
    const char * disk_base;
    const char * disk_set;
    const char * note;
    const char * ram_disk_dir;
    const char * instrument_name;

    error = json_unpack(json, "{s:i, s:i, s:s, s:s, s:s, s:s, s:s, s:i, s:i, s:i, s:i, s:i}",
                        "enabled", &config->raw_cap.enabled,
                        "num_disks", &config->raw_cap.num_disks,
                        "disk_base", &disk_base,
                        "disk_set", &disk_set,
                        "note", &note,
                        "ram_disk_dir", &ram_disk_dir,
                        "instrument_name", &instrument_name,
                        "write_packets", &config->raw_cap.write_packets,
                        "write_powers", &config->raw_cap.write_powers,
                        "legacy_power_output", &config->raw_cap.legacy_power_output,
                        "samples_per_file", &config->raw_cap.samples_per_file,
                        "stream_vdif", &config->raw_cap.stream_vdif);

    if (error) {
        ERROR("Error parsing raw capture config, check config file, error: %d", error);
        return error;
    }

    config->raw_cap.disk_base = strdup(disk_base);
    config->raw_cap.disk_set = strdup(disk_set);
    config->raw_cap.note = strdup(note);
    config->raw_cap.ram_disk_dir = strdup(ram_disk_dir);
    config->raw_cap.instrument_name = strdup(instrument_name);
=======
int parse_fpga_network_config(struct Config* config, json_t * json)
{
    int error = 0;
    json_t * link_map;

    error = json_unpack(json, "{s:i, s:i, s:i, s:i, s:i, s:o}",
        "num_links", &config->fpga_network.num_links,
        "port_number", &config->fpga_network.port_number,
        "timesamples_per_packet", &config->fpga_network.timesamples_per_packet,
        "udp_frame_size", &config->fpga_network.udp_frame_size,
        "udp_packet_size", &config->fpga_network.udp_packet_size,
        "link_map", &link_map);

    if (error) {
        ERROR("Error parsing fpga_network config section.");
        return -1;
    }

    int num_links_in_map = json_array_size(link_map);
    if (num_links_in_map != config->fpga_network.num_links) {
        ERROR("The size of the link map must be equal to the number of links");
        return -2;
    }

    config->fpga_network.link_map = malloc(num_links_in_map * sizeof(struct LinkMap));
    assert(config->fpga_network.link_map != NULL);

    for (int i = 0; i < num_links_in_map; ++i) {
        json_t * link;
        char * link_name;

        link = json_array_get(link_map, i);
        if (link == NULL) {
            ERROR("Error reading link_map check config file");
            return -2;
        }

        error = json_unpack(link, "{s:s, s:i, s:i}",
            "link_name", &link_name,
            "gpu_id", &config->fpga_network.link_map[i].gpu_id,
            "link_id", &config->fpga_network.link_map[i].link_id);

        if (link_name == NULL) {
            ERROR("Link name is null for link %d in config file.", i);
            return -2;
        }

        config->fpga_network.link_map[i].link_name = strdup(link_name);
        config->fpga_network.link_map[i].stream_id = 0;
    }
>>>>>>> 02ffe7ac

    return 0;
}

<<<<<<< HEAD

=======
>>>>>>> 02ffe7ac
int parse_config(struct Config* config, json_t * json)
{
    int error = 0;

    char * type;
    json_unpack(json, "{s:s}", "type", &type);

    if (strcmp(type, "config") != 0) {
        ERROR("The json object isn't a config object");
        return -1;
    }

    json_t * gpu_json, * fpga_network_json, * processing_json,
<<<<<<< HEAD
            * ch_master_network_json, * beamforming_json, * raw_cap_json;
=======
            * ch_master_network_json, * beamforming_json,
            * gating_json;
>>>>>>> 02ffe7ac

    error = json_unpack(json, "{s:o, s:o, s:o, s:o, s:o, s:o}",
                        "gpu", &gpu_json,
                        "fpga_network", &fpga_network_json,
                        "processing", &processing_json,
                        "ch_master_network", &ch_master_network_json,
                        "beamforming", &beamforming_json,
<<<<<<< HEAD
                        "raw_capture", &raw_cap_json);
=======
                        "gating", &gating_json);
>>>>>>> 02ffe7ac

    if (error) {
        ERROR("Error processing config root structure");
        return error;
    }

    error |= parse_processing_config(config, processing_json);
    error |= parse_ch_master_networking_config(config, ch_master_network_json);
    error |= parse_gpu_config(config, gpu_json);
    error |= parse_fpga_network_config(config, fpga_network_json);
    error |= parse_beamforming_config(config, beamforming_json);
<<<<<<< HEAD
    error |= parse_raw_cap_config(config, raw_cap_json);
=======
    error |= parse_gating_config(config, gating_json);
>>>>>>> 02ffe7ac

    return error;
}

void delete_config(struct Config* config)
{

}

int load_config_from_file(struct Config* config, char* file_name)
{
    json_t *json;
    json_error_t json_error;
    int error;

    json = json_load_file(file_name, 0, &json_error);
    if (!json) {
        ERROR("The config file could not be read, or is invalid json.");
        return -1;
    }

    error = parse_config(config, json);

    return error;
}

void print_config(struct Config* config)
{
    // CH_MASTER Network Section
    INFO("config.ch_master_network.collection_server_ip = %s",
         config->ch_master_network.collection_server_ip);
    INFO("config.ch_master_network.collection_server_port = %d",
         config->ch_master_network.collection_server_port);

    // GPU section
    INFO("config.gpu.num_gpus = %d", config->gpu.num_gpus);
    INFO("config.gpu.block_size = %d", config->gpu.block_size);
    INFO("config.gpu.num_kernels = %d", config->gpu.num_kernels);
    for (int i = 0; i < config->gpu.num_kernels; ++i) {
        INFO("config.gpu.kernels[%d] = %s", i, config->gpu.kernels[i]);
    }
    INFO("config.gpu.use_time_shift = %d", config->gpu.use_time_shift);
    INFO("config.gpu.ts_element_offset = %d", config->gpu.ts_element_offset);
    INFO("config.gpu.ts_num_elem_to_shift = %d", config->gpu.ts_num_elem_to_shift);
    INFO("config.gpu.ts_samples_to_shift = %d", config->gpu.ts_samples_to_shift);

    // Processing section
    INFO("config.processing.num_elements = %d", config->processing.num_elements);
    INFO("config.processing.num_local_freq = %d", config->processing.num_local_freq);
    INFO("config.processing.num_total_freq = %d", config->processing.num_total_freq);
    INFO("config.processing.samples_per_data_set = %d", config->processing.samples_per_data_set);
    INFO("config.processing.num_data_sets = %d", config->processing.num_data_sets);
    INFO("config.processing.buffer_depth = %d", config->processing.buffer_depth);
    INFO("config.processing.num_adjusted_elements = %d", config->processing.num_adjusted_elements);
    INFO("config.processing.num_adjusted_local_freq = %d", config->processing.num_adjusted_local_freq);
    INFO("config.processing.num_blocks = %d", config->processing.num_blocks);

    for (int i = 0; i < config->processing.num_elements; ++i) {
        //INFO("config.processing.product_remap[%d] = %d", i, config->processing.product_remap[i]);
    }

    // FPGA Network Section
    INFO("config.fpga_network.num_links = %d", config->fpga_network.num_links);
    INFO("config.fpga_network.port_number = %d", config->fpga_network.port_number);
    INFO("config.fpga_network.timesamples_per_packet = %d", config->fpga_network.timesamples_per_packet);
    INFO("config.fpga_network.udp_packet_size = %d", config->fpga_network.udp_packet_size);
    INFO("config.fpga_network.udp_frame_size = %d", config->fpga_network.udp_frame_size);

    for (int i = 0; i < config->fpga_network.num_links; ++i) {
        INFO("config.fpga_network.link_map[%d].link_name = %s", i,
             config->fpga_network.link_map[i].link_name);
        INFO("config.fpga_network.link_map[%d].gpu_id = %d", i,
             config->fpga_network.link_map[i].gpu_id);
        INFO("config.fpga_network.link_map[%d].stream_id = %d", i,
             config->fpga_network.link_map[i].stream_id);
        INFO("config.fpga_network.link_map[%d].link_id = %d", i,
             config->fpga_network.link_map[i].link_id);
    }

    // Beamforming section
    INFO("config.beamforming.num_masked_elements = %d", config->beamforming.num_masked_elements);
    INFO("config.beamforming.scale_factor = %f", config->beamforming.scale_factor);
    INFO("config.beamforming.ra = %f", config->beamforming.ra);
    INFO("config.beamforming.dec = %f", config->beamforming.dec);
    INFO("config.beamforming.instrument_lat = %f", config->beamforming.instrument_lat);
    INFO("config.beamforming.instrument_long = %f", config->beamforming.instrument_long);

}

int num_links_in_group(struct Config* config, const unsigned int link_id)
{
    assert(link_id < config->fpga_network.num_links);

    int gpu_id = config->fpga_network.link_map[link_id].gpu_id;
    int num_links = 0;

    for (int i = 0; i < config->fpga_network.num_links; ++i) {
        if (config->fpga_network.link_map[i].gpu_id == gpu_id)
            num_links++;
    }

    return num_links;
}

int num_links_per_gpu(struct Config* config, const unsigned int gpu_id)
{
    assert(gpu_id < config->gpu.num_gpus);

    int num_links = 0;

    for (int i = 0; i < config->fpga_network.num_links; ++i) {
        if (config->fpga_network.link_map[i].gpu_id == gpu_id)
            num_links++;
    }

    return num_links;
}<|MERGE_RESOLUTION|>--- conflicted
+++ resolved
@@ -206,7 +206,6 @@
     return 0;
 }
 
-<<<<<<< HEAD
 int parse_raw_cap_config(struct Config* config, json_t * json) {
 
     int error = 0;
@@ -240,7 +239,10 @@
     config->raw_cap.note = strdup(note);
     config->raw_cap.ram_disk_dir = strdup(ram_disk_dir);
     config->raw_cap.instrument_name = strdup(instrument_name);
-=======
+
+    return 0;
+}
+
 int parse_fpga_network_config(struct Config* config, json_t * json)
 {
     int error = 0;
@@ -291,15 +293,10 @@
         config->fpga_network.link_map[i].link_name = strdup(link_name);
         config->fpga_network.link_map[i].stream_id = 0;
     }
->>>>>>> 02ffe7ac
-
-    return 0;
-}
-
-<<<<<<< HEAD
-
-=======
->>>>>>> 02ffe7ac
+    return 0;
+}
+
+
 int parse_config(struct Config* config, json_t * json)
 {
     int error = 0;
@@ -313,24 +310,17 @@
     }
 
     json_t * gpu_json, * fpga_network_json, * processing_json,
-<<<<<<< HEAD
-            * ch_master_network_json, * beamforming_json, * raw_cap_json;
-=======
             * ch_master_network_json, * beamforming_json,
-            * gating_json;
->>>>>>> 02ffe7ac
-
-    error = json_unpack(json, "{s:o, s:o, s:o, s:o, s:o, s:o}",
+            * raw_cap_json, * gating_json;
+
+    error = json_unpack(json, "{s:o, s:o, s:o, s:o, s:o, s:o, s:o}",
                         "gpu", &gpu_json,
                         "fpga_network", &fpga_network_json,
                         "processing", &processing_json,
                         "ch_master_network", &ch_master_network_json,
                         "beamforming", &beamforming_json,
-<<<<<<< HEAD
-                        "raw_capture", &raw_cap_json);
-=======
+                        "raw_capture", &raw_cap_json,
                         "gating", &gating_json);
->>>>>>> 02ffe7ac
 
     if (error) {
         ERROR("Error processing config root structure");
@@ -342,11 +332,8 @@
     error |= parse_gpu_config(config, gpu_json);
     error |= parse_fpga_network_config(config, fpga_network_json);
     error |= parse_beamforming_config(config, beamforming_json);
-<<<<<<< HEAD
     error |= parse_raw_cap_config(config, raw_cap_json);
-=======
     error |= parse_gating_config(config, gating_json);
->>>>>>> 02ffe7ac
 
     return error;
 }
