--- conflicted
+++ resolved
@@ -197,18 +197,10 @@
                           const int freq,
                           uint64_t new_seq) {
 
-<<<<<<< HEAD
-    //INFO ("DPDK: advance_frame: port %d; freq %d; buffer %p; buffer_id %d; new_seq %" PRIu64 "; num_links_in_group: %d",
-    //        port, freq, dpdk_net->args->buf[port][freq],
-    //        dpdk_net->link_data[port][freq].buffer_id, new_seq,
-    //        dpdk_net->args->num_links_in_group[port]);
-    mark_buffer_full(dpdk_net->args->buf[port][freq],
-=======
     //
     //INFO ("DPDK: advance_frame: port %d; freq %d; buffer %p; buffer_id %d; new_seq %" PRIu64,
     //        port, freq, dpdk_net->args->buf[port][freq], dpdk_net->link_data[port][freq].buffer_id, new_seq);
     mark_frame_full(dpdk_net->args->buf[port][freq],
->>>>>>> 28379713
                      dpdk_net->args->producer_names[port],
                      dpdk_net->link_data[port][freq].buffer_id);
 
@@ -946,11 +938,7 @@
                 // This allows us to not do the normal GPU buffer operations.
                 if (dpdk_net->args->buf != NULL) {
                     if (unlikely(diff > (int64_t)dpdk_net->args->timesamples_per_packet)) {
-<<<<<<< HEAD
-                        //INFO("PACKET LOSS!!")
-=======
                         INFO("PACKET LOSS, port: %d, diff: %" PRIu64 "\n", port, diff);
->>>>>>> 28379713
                         handle_lost_packets(dpdk_net, port);
                     }
 
