#include "basebandRequestManager.hpp"

#include <iostream>
#include <sstream>

#include "kotekanLogging.hpp"

basebandRequestManager::basebandReadoutRegistryEntry& basebandRequestManager::basebandReadoutRegistry::operator[]( const uint32_t& key ) {
    std::lock_guard<std::mutex> lock(map_lock);
    return readout_map[key];
}

basebandRequestManager::basebandReadoutRegistry::iterator basebandRequestManager::basebandReadoutRegistry::begin() noexcept {
    std::lock_guard<std::mutex> lock(map_lock);
    return readout_map.begin();
}

basebandRequestManager::basebandReadoutRegistry::iterator basebandRequestManager::basebandReadoutRegistry::end() noexcept {
    std::lock_guard<std::mutex> lock(map_lock);
    return readout_map.end();
}

static json to_json(uint32_t freq_id, const basebandRequest& r) {
    std::time_t received_c = std::chrono::system_clock::to_time_t(r.received - std::chrono::hours(24));
    std::stringstream received;
    received << std::put_time(std::localtime(&received_c), "%F %T");

    json j = json{{"freq_id", freq_id},
             {"event_id", r.event_id},
             {"start", r.start_fpga},
             {"length", r.length_fpga},
             {"file_name", r.file_name},
             {"received", received.str()}};
    return j;
}

static json to_json(const basebandDumpStatus& d) {
    json j = json{{"total", d.bytes_total}, {"remaining", d.bytes_remaining}};
    switch(d.state) {
    case basebandDumpStatus::State::WAITING:
        j["status"] = "waiting"; break;
    case basebandDumpStatus::State::INPROGRESS:
        j["status"] = "inprogress"; break;
    case basebandDumpStatus::State::DONE:
        j["status"] = "done"; break;
    case basebandDumpStatus::State::ERROR:
        j["status"] = "error";
        j["reason"] = d.reason;
        break;
    default:
        j["status"] = "error";
        j["reason"] = "Internal: Unknown status code";
    }
    return j;
}

basebandRequestManager& basebandRequestManager::instance() {
    static basebandRequestManager _instance;
    return _instance;
}

void basebandRequestManager::register_with_server(restServer* rest_server) {
  using namespace std::placeholders;
  rest_server->register_get_callback("/baseband",
                                     std::bind(&basebandRequestManager::status_callback, this, _1));
  rest_server->register_post_callback("/baseband",
                                      std::bind(&basebandRequestManager::handle_request_callback, this, _1, _2));
}

void basebandRequestManager::status_callback(connectionInstance& conn){
    json requests_json = json::array();

    for (auto& element : readout_registry) {
        uint32_t freq_id = element.first;
        auto& readout_entry = element.second;
        std::lock_guard<std::mutex> lock(readout_entry.requests_lock);
        for (auto& req : readout_entry.request_queue) {
            json j = to_json(freq_id, req);
            requests_json.push_back(j);
        }
        for (const auto& d : readout_entry.processing) {
            json j = to_json(d);
            requests_json.push_back(j);
        }
        {
            std::lock_guard<std::mutex> lock(*readout_entry.current_lock);
            if (readout_entry.current_status) {
                json j = to_json(*readout_entry.current_status);
                requests_json.push_back(j);
            }
        }
    }

    conn.send_text_reply(requests_json.dump());
}

void basebandRequestManager::handle_request_callback(connectionInstance& conn, json& request){
    auto now = std::chrono::system_clock::now();
    try {
        uint64_t event_id = request["event_id"];
        int64_t start_fpga = request["start"];
        int64_t length_fpga = request["length"];
        std::string file_name = request["file_name"];
        uint32_t freq_id = request["freq_id"];
        auto& readout_entry = readout_registry[freq_id];
        {
            std::lock_guard<std::mutex> lock(readout_entry.requests_lock);
            readout_entry.request_queue.push_back({event_id, start_fpga, length_fpga, file_name, now});
        }
        readout_entry.requests_cv.notify_all();
        conn.send_empty_reply(HTTP_RESPONSE::OK);
    } catch (const std::exception &ex) {
        INFO("Bad baseband request: %s", ex.what());
        conn.send_empty_reply(HTTP_RESPONSE::BAD_REQUEST);
    }
}


std::shared_ptr<std::mutex> basebandRequestManager::register_readout_process(const uint32_t freq_id) {
    return readout_registry[freq_id].current_lock;
}

std::shared_ptr<basebandDumpStatus> basebandRequestManager::get_next_request(const uint32_t freq_id) {
    DEBUG("Waiting for notification");

    auto& readout_entry = readout_registry[freq_id];
    std::unique_lock<std::mutex> lock(readout_entry.requests_lock);

    // NB: the requests_lock is released while the thread is waiting on requests_cv, and reacquired once woken
    using namespace std::chrono_literals;
    if (readout_entry.requests_cv.wait_for(lock, 0.1s) == std::cv_status::no_timeout) {
        DEBUG("Notified");
    }
    else {
        DEBUG("Expired");
    }

    std::lock_guard<std::mutex> current_lock(*readout_entry.current_lock);
    if (readout_entry.current_status) {
        // if this method is called, we know that the readout is done with the
        // current dump
        readout_entry.processing.push_back(*readout_entry.current_status);
    }

    if (!readout_entry.request_queue.empty()) {
        basebandRequest req = readout_entry.request_queue.front();
        readout_entry.request_queue.pop_front();
<<<<<<< HEAD
// AWFUL HACK TO LET THINGS COMPILE!!!
//        readout_entry.current_status = std::make_shared<basebandDumpStatus>(basebandDumpStatus{req});
// AWFUL HACK TO LET THINGS COMPILE!!!
=======

        basebandDumpStatus s{req};
        readout_entry.current_status = std::make_shared<basebandDumpStatus>(s);
>>>>>>> b3551eba
    }
    else {
        readout_entry.current_status = nullptr;
    }
    return readout_entry.current_status;
}<|MERGE_RESOLUTION|>--- conflicted
+++ resolved
@@ -145,15 +145,9 @@
     if (!readout_entry.request_queue.empty()) {
         basebandRequest req = readout_entry.request_queue.front();
         readout_entry.request_queue.pop_front();
-<<<<<<< HEAD
-// AWFUL HACK TO LET THINGS COMPILE!!!
-//        readout_entry.current_status = std::make_shared<basebandDumpStatus>(basebandDumpStatus{req});
-// AWFUL HACK TO LET THINGS COMPILE!!!
-=======
 
         basebandDumpStatus s{req};
         readout_entry.current_status = std::make_shared<basebandDumpStatus>(s);
->>>>>>> b3551eba
     }
     else {
         readout_entry.current_status = nullptr;
