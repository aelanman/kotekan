--- conflicted
+++ resolved
@@ -7,11 +7,11 @@
 #include <mutex>
 #include <vector>
 #include "Config.hpp"
-<<<<<<< HEAD
 #include "bufferContainer.hpp"
-=======
-#include "osxBindCPU.hpp"
->>>>>>> f18ca953
+#ifdef MAC_OSX
+    #include "osxBindCPU.hpp"
+    #include <immintrin.h>
+#endif
 
 class KotekanProcess {
 public:
@@ -29,11 +29,8 @@
     std::atomic_bool stop_thread;
     Config &config;
 
-<<<<<<< HEAD
     std::string unique_name;
 
-=======
->>>>>>> f18ca953
     // Set the cores the main thread is allowed to run on to the
     // cores given in cpu_affinity_
     // Also applies the list to the main thread if it is running.
@@ -41,12 +38,9 @@
 
     // Applies the cpu_list to the thread affinity of the main thread.
     void apply_cpu_affinity();
-<<<<<<< HEAD
 
     // Helper function
     struct Buffer * get_buffer(const std::string &name);
-=======
->>>>>>> f18ca953
 private:
     std::thread this_thread;
     std::function<void(const KotekanProcess&)> main_thread_fn;
@@ -58,13 +52,10 @@
     // Lock for changing or using the cpu_affinity variable.
     std::mutex cpu_affinity_lock;
 
-<<<<<<< HEAD
     // Should we allow direct access?
     // Currently we use the get_buffer helper function for getting a buffer.
     bufferContainer &buffer_container;
 
-=======
->>>>>>> f18ca953
 };
 
 #endif /* KOTEKANPROCESS_H */