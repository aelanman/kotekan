--- conflicted
+++ resolved
@@ -17,11 +17,7 @@
     void add_buffer(const string &name, Buffer * buf);
     Buffer * get_buffer(const string &name);
     map<string, Buffer*> & get_buffer_map();
-<<<<<<< HEAD
-
-=======
     void set_buffer_map(map<string, Buffer*> &buffer_map);
->>>>>>> 28379713
 protected:
     map<string, Buffer*> buffers;
 };
