--- conflicted
+++ resolved
@@ -16,15 +16,9 @@
 #pragma pack()
 
 struct psrCoord {
-<<<<<<< HEAD
   float ra[MAX_NUM_BEAMS];
   float dec[MAX_NUM_BEAMS];
   uint32_t scaling[MAX_NUM_BEAMS];
-=======
-    float ra[10];
-    float dec[10];
-    uint32_t scaling[10];
->>>>>>> 9be2a6f0
 };
 
 struct chimeMetadata {
