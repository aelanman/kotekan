--- conflicted
+++ resolved
@@ -542,35 +542,20 @@
     args = (struct networkThreadArg *) arg;
     int buffer_id = args->link_id;
     int data_id = 0;
-<<<<<<< HEAD
     uint64_t fpga_seq_num = 0;
 
     for (int runs = 0; runs < 10000; ++runs) {
-=======
-    uint32_t fpga_seq_num = 0;
-
-    for (int runs = 0; runs < 10000; ++runs) {
-
->>>>>>> 4e01ab28
         wait_for_empty_buffer(args->buf, buffer_id);
 
         set_data_ID(args->buf, buffer_id, data_id++);
         set_stream_ID(args->buf, buffer_id, args->dev_id);
-<<<<<<< HEAD
-        set_fpga_seq_num(args->buf, buffer_id, 0);
-=======
         set_fpga_seq_num(args->buf, buffer_id, fpga_seq_num);
         fpga_seq_num += 32768;
->>>>>>> 4e01ab28
+
         struct timeval now;
         gettimeofday(&now, NULL);
         set_first_packet_recv_time(args->buf, buffer_id, now);
 
-<<<<<<< HEAD
-=======
-	//        INFO("Calling generate char data set");
-
->>>>>>> 4e01ab28
         generate_char_data_set(GENERATE_DATASET_CONSTANT,
                             GEN_DEFAULT_SEED,
                             0, //GEN_DEFAULT_RE,
@@ -586,24 +571,12 @@
         //for (int i = 0; i < 20; i++) {
         //    INFO("Thread ID=%d; buf[%d]=0x%X", args->link_id, i, *(unsigned int *)(&args->buf->data[buffer_id][i*4]) );
         //}
-        if (args->dev_id == 0) {
-<<<<<<< HEAD
-            for (int frame = 0; frame < args->config->processing.samples_per_data_set; ++frame) {
-                for (int freq = 0; freq < 1; freq += 1) {
-                    for (int n = 0; n < 256; n++) {
-                        ((unsigned char *) args->buf->data[buffer_id])[8*256*frame + freq*256 + n] = 0xff;
-                    }
-                }
-            }
-=======
         for (int frame = 0; frame < args->config->processing.samples_per_data_set; ++frame) {
             for (int freq = 0; freq < 1; freq += 1) {
                 for (int n = 0; n < 256; n++) {
                     ((unsigned char *) args->buf->data[buffer_id])[8*256*frame + freq*256 + n] = 0xff;
                 }
-	    }
-        }
->>>>>>> 4e01ab28
+            }
         }
 
         mark_buffer_full(args->buf, buffer_id);
