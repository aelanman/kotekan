--- conflicted
+++ resolved
@@ -114,15 +114,9 @@
 }
 
 
-<<<<<<< HEAD
 struct_layout visFrameView::calculate_buffer_layout(
     uint32_t num_elements, uint32_t num_prod, uint16_t num_eigenvectors
 )
-=======
-struct_layout visFrameView::bufferLayout(uint32_t num_elements,
-                                         uint32_t num_prod,
-                                         uint32_t num_eigenvectors)
->>>>>>> a32da307
 {
     // TODO: get the types of each element using a template on the member
     // definition
