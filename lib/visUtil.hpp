#ifndef VIS_UTIL_HPP
#define VIS_UTIL_HPP

#include <complex>
#include <stdint.h>
#include <time.h>
#include <sys/time.h>
#include <string>
#include <vector>

#include "gsl-lite.hpp"
#include "json.hpp"

#include "Config.hpp"


using json = nlohmann::json;

/// Define an alias for the single precision complex type
using cfloat = typename std::complex<float>;

/// Aliased type for storing the layout of members in a struct
using struct_layout = typename std::map<std::string, std::pair<size_t, size_t>>;


/**
 * @brief Frequency index map type
*/
struct freq_ctype {
    /// Centre of frequency channel in MHz
    double centre;
    /// Width of frequency channel in MHz
    double width;
};

/**
 * @brief Correlator input index map
 */
struct input_ctype {
    /**
     * @brief Allow initialisation from a std::string
     * @param id     Input ID
     * @param serial Input serial number
     */
    input_ctype(uint16_t id, std::string serial);

    /// Input ID
    uint16_t chan_id;
    /// Correlator input serial number
    char correlator_input[32];
};

/**
 * @brief Time index map
 */
struct time_ctype {
    /// FPGA sequence number
    uint64_t fpga_count;
    /// UNIX time
    double ctime;
};

/**
 * @brief Product index map type.
 */
struct prod_ctype {
    /// Index of input A
    uint16_t input_a;
    /// Index of input B
    uint16_t input_b;
};

/**
 * @brief Index into a flattened upper matrix triangle.
 * @param  i Row index.
 * @param  j Column index.
 * @param  n Size of matrix.
 * @return   Index into flattend matrix.
 */
inline uint32_t cmap(uint32_t i, uint32_t j, uint32_t n) {
    return (n * (n + 1) / 2) - ((n - i) * (n - i + 1) / 2) + (j - i);
}

<<<<<<< HEAD
/**
 * Get the index of a particular product into the GPU blocked output.
 * @param  i     Row index.
 * @param  j     Column index.
 * @param  block Block size.
 * @param  N     Number if inputs.
 * @return       Index into blocked array.
 */
=======
inline prod_ctype icmap(uint32_t k, uint16_t n) {
    uint16_t ii = 0;
    for (ii; ii < n; ii++) {
        if (cmap(ii, n - 1, n) >= k) {
            break;
        }
    }

    uint16_t j = k - cmap(ii, ii, n) + ii;
    return {ii, j};
}

>>>>>>> 13e420ab
inline uint32_t prod_index(uint32_t i, uint32_t j, uint32_t block, uint32_t N) {
    uint32_t b_ix = cmap(i / block, j / block, N / block);

    return block * block * b_ix + (i % block) * block + (j % block);
}

/**
 * @brief Convert timeval type into UNIX time as a double.
 * @param  tv Time as timeval.
 * @return    Time as double.
 */
inline double tv_to_double(const timeval & tv) {
    return (tv.tv_sec + 1e-6 * tv.tv_usec);
}

/**
 * @brief Convert timespec type into UNIX time as a double.
 * @param  ts Time as timespec.
 * @return    Time as double.
 */
inline double ts_to_double(const timespec & ts) {
    return (ts.tv_sec + 1e-9 * ts.tv_nsec);
}


/**
 * @brief Copy the visibility triangle into a contiguous array.
 * @param inputdata Input data to copy out.
 * @param inputmap  Vector of feed indices to extract.
 * @param block     Block size.
 * @param N         Number of inputs in input data.
 * @param output    Region of memory to write into.
 */
void copy_vis_triangle(
    const int32_t * inputdata, const std::vector<uint32_t>& inputmap,
    size_t block, size_t N, gsl::span<cfloat> output
);


/**
 * @brief Parse the reordering configuration section
 * @param config    Configuration handle.
 * @param base_path Path into YAML file to search from.
 * @return          Tuple containing a vector of the input reorder map, and a
 *                  vector of the input labels for the index map.
 */
std::tuple<std::vector<uint32_t>, std::vector<input_ctype>> parse_reorder_default(Config& config, const std::string base_path);

/**
 * @brief Return the next aligned location for a given type size
 * @param  offset Start offset.
 * @param  size   Item size.
 * @return        Next aligned offset.
 */
size_t _member_alignment(size_t offset, size_t size);

 /**
  * @brief Calculate the alignment of members in a struct and its total size.
  *
  * @param  members  A vector of tupeles of `name`, `element_size` and `num_elements`.
  * @return          A map of member name to start and end in bytes of each
  *                  member. The total size is packed into `"_struct"`.
  */
struct_layout struct_alignment(
    std::vector<std::tuple<std::string, size_t, size_t>> members
);

#endif<|MERGE_RESOLUTION|>--- conflicted
+++ resolved
@@ -81,16 +81,6 @@
     return (n * (n + 1) / 2) - ((n - i) * (n - i + 1) / 2) + (j - i);
 }
 
-<<<<<<< HEAD
-/**
- * Get the index of a particular product into the GPU blocked output.
- * @param  i     Row index.
- * @param  j     Column index.
- * @param  block Block size.
- * @param  N     Number if inputs.
- * @return       Index into blocked array.
- */
-=======
 inline prod_ctype icmap(uint32_t k, uint16_t n) {
     uint16_t ii = 0;
     for (ii; ii < n; ii++) {
@@ -103,7 +93,14 @@
     return {ii, j};
 }
 
->>>>>>> 13e420ab
+/**
+ * Get the index of a particular product into the GPU blocked output.
+ * @param  i     Row index.
+ * @param  j     Column index.
+ * @param  block Block size.
+ * @param  N     Number if inputs.
+ * @return       Index into blocked array.
+ */
 inline uint32_t prod_index(uint32_t i, uint32_t j, uint32_t block, uint32_t N) {
     uint32_t b_ix = cmap(i / block, j / block, N / block);
 
