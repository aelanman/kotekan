--- conflicted
+++ resolved
@@ -1,29 +1,3 @@
-/*
- * Copyright (c) 2015 <copyright holder> <email>
- *
- * Permission is hereby granted, free of charge, to any person
- * obtaining a copy of this software and associated documentation
- * files (the "Software"), to deal in the Software without
- * restriction, including without limitation the rights to use,
- * copy, modify, merge, publish, distribute, sublicense, and/or sell
- * copies of the Software, and to permit persons to whom the
- * Software is furnished to do so, subject to the following
- * conditions:
- *
- * The above copyright notice and this permission notice shall be
- * included in all copies or substantial portions of the Software.
- *
- * THE SOFTWARE IS PROVIDED "AS IS", WITHOUT WARRANTY OF ANY KIND,
- * EXPRESS OR IMPLIED, INCLUDING BUT NOT LIMITED TO THE WARRANTIES
- * OF MERCHANTABILITY, FITNESS FOR A PARTICULAR PURPOSE AND
- * NONINFRINGEMENT. IN NO EVENT SHALL THE AUTHORS OR COPYRIGHT
- * HOLDERS BE LIABLE FOR ANY CLAIM, DAMAGES OR OTHER LIABILITY,
- * WHETHER IN AN ACTION OF CONTRACT, TORT OR OTHERWISE, ARISING
- * FROM, OUT OF OR IN CONNECTION WITH THE SOFTWARE OR THE USE OR
- * OTHER DEALINGS IN THE SOFTWARE.
- *
- */
-
 #ifndef GPU_THREAD_H
 #define GPU_THREAD_H
 
@@ -70,7 +44,6 @@
     pthread_mutex_t lock;  // Lock for the is_ready function.
     pthread_cond_t cond;
 };
-<<<<<<< HEAD
 
 struct callBackData {
     int buffer_id;
@@ -178,9 +151,6 @@
 
 void* gpu_thread(void * arg);
 
-=======
-void* gpu_thread(void * arg); 
->>>>>>> 4e01ab28
 void wait_for_gpu_thread_ready(struct gpuThreadArgs * args);
 void CL_CALLBACK read_complete(cl_event param_event, cl_int param_status, void *data);
 
