#ifndef GPU_THREAD
#define GPU_THREAD

#define HI_NIBBLE(b) (((b) >> 4) & 0x0F)
#define LO_NIBBLE(b) ((b) & 0x0F)

#define SDK_SUCCESS 0

//check pagesize:
//getconf PAGESIZE
// result: 4096
#define PAGESIZE_MEM 4096

#include <CL/cl.h>
#include <CL/cl_ext.h>
#include <stdint.h>
#include <pthread.h>

#include "fpga_header_functions.h"

// This adjusts the number of queues used by the OpenCL runtime
// One queue is for data transfers to the GPU, one is for kernels,
// and one is for data transfers from the GPU to host memory.
// Unless you really know what you are doing, don't change this.
#define NUM_QUEUES 3

// The maximum number of expected GPUs in a host.  Increase as needed.
#define MAX_GPUS 4

#ifdef __cplusplus
extern "C" {
#endif

struct gpuThreadArgs {
    struct Config * config;

    struct Buffer * in_buf;
    struct Buffer * out_buf;
    struct Buffer * beamforming_out_buf;

    int started;
    int gpu_id;

    pthread_mutex_t lock;  // Lock for the is_ready function.
    pthread_cond_t cond;
};

struct callBackData {
    int buffer_id;

    struct OpenCLData * cl_data;
};

struct StreamINFO {
    stream_id_t stream_id;
    // Add time tracking of some kind.
};

struct OpenCLData {
    cl_context context;
    cl_program program;
    cl_kernel corr_kernel; /// Correlation Kernel
    cl_kernel offset_accumulate_kernel;
    cl_kernel preseed_kernel;
    cl_kernel time_shift_kernel;
    cl_kernel beamform_kernel;
    cl_device_id device_id[MAX_GPUS];
    cl_platform_id platform_id;

    cl_command_queue queue[NUM_QUEUES];

    // Buffer of zeros to zero the accumulate buffer on the device.
    cl_int * accumulate_zeros;

    // phase data
    float * phases;
    time_t beamform_time;

    // Device Buffers
    cl_mem * device_input_buffer;
    cl_mem * device_output_buffer;
    cl_mem * device_beamform_output_buffer;
    cl_mem * device_accumulate_buffer;
    cl_mem device_time_shifted_buffer;
    cl_mem * device_freq_map;
<<<<<<< HEAD
    cl_mem device_block_lock;
=======
    cl_mem device_phases;
>>>>>>> 99a18fdf

    // User events.
    cl_event * host_buffer_ready;
    cl_event * input_data_written;
    cl_event * accumulate_data_zeroed;
    cl_event * offset_accumulate_finished;
    cl_event * time_shift_finished;
    cl_event * preseed_finished;
    cl_event * corr_finished;
    cl_event * beamform_finished;
    cl_event * beamform_read_finished;
    cl_event * read_finished;
    cl_event * beamform_phases_written;

    // Call back data.
    struct callBackData * cb_data;

    // Extra data
    struct Config * config;

    int num_blocks;
    int output_len;
    int accumulate_len;
    int aligned_accumulate_len;
    int gpu_id; // Internal GPU ID.
    int num_links;

    // Contains info needed by the kernels for each stream handled by the GPU
    struct StreamINFO * stream_info;

    // Kernel values.
    unsigned int num_accumulations;

    // The global and local work space sizes for the correlation kernel
    size_t gws_corr[3];
    size_t lws_corr[3];

    // The global and local work spcae sizes for the accumulate kernel
    size_t gws_accum[3];
    size_t lws_accum[3];

    // The global and local work space sizes for the preseed kernel
    size_t gws_preseed[3];
    size_t lws_preseed[3];

    // The global and local work space sizes for the time shift kernel
    size_t gws_time_shift[3];
    size_t lws_time_shift[3];

    // The global and local work space sizes for the beamforming kernel
    size_t gws_beamforming[3];
    size_t lws_beamforming[3];

    // Buffer objects
    struct Buffer * in_buf;
    struct Buffer * out_buf;
    struct Buffer * beamforming_out_buf;

    // Locks
    pthread_mutex_t queue_lock;
    pthread_mutex_t status_lock;
    pthread_cond_t status_cond;
};

<<<<<<< HEAD
void* gpu_thread(void * arg);
=======
void gpu_thread(void * arg);
>>>>>>> 99a18fdf

void wait_for_gpu_thread_ready(struct gpuThreadArgs * args);

void CL_CALLBACK read_complete(cl_event event, cl_int status, void *data);

#ifdef __cplusplus
}
#endif

#endif<|MERGE_RESOLUTION|>--- conflicted
+++ resolved
@@ -83,11 +83,8 @@
     cl_mem * device_accumulate_buffer;
     cl_mem device_time_shifted_buffer;
     cl_mem * device_freq_map;
-<<<<<<< HEAD
     cl_mem device_block_lock;
-=======
     cl_mem device_phases;
->>>>>>> 99a18fdf
 
     // User events.
     cl_event * host_buffer_ready;
@@ -152,11 +149,7 @@
     pthread_cond_t status_cond;
 };
 
-<<<<<<< HEAD
 void* gpu_thread(void * arg);
-=======
-void gpu_thread(void * arg);
->>>>>>> 99a18fdf
 
 void wait_for_gpu_thread_ready(struct gpuThreadArgs * args);
 
