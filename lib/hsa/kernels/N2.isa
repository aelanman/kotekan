;Compilation command line:
; /opt/amd/llvm/bin/clang -x assembler -target amdgcn--amdhsa -mcpu=fiji -c -o test.o kern.isa
; /opt/amd/llvm/bin/clang -target amdgcn--amdhsa test.o -v -o test.hsaco

.hsa_code_object_version 2,0
.hsa_code_object_isa 8,0,3,"AMD","AMDGPU"

.text
.globl CHIME_X
.p2align 8
.amdgpu_hsa_kernel CHIME_X

CHIME_X:
  .amd_kernel_code_t
<<<<<<< HEAD
;                amd_code_version_major = 1
;                amd_code_version_minor = 1
;                amd_machine_kind = 1
;                amd_machine_version_major = 8
;                amd_machine_version_minor = 0
;                amd_machine_version_stepping = 3
;
;                kernel_code_entry_byte_offset = 256
;                kernel_code_prefetch_byte_size = 0
;                max_scratch_backing_memory_byte_size = 0
;                granulated_workitem_vgpr_count = 12
;                granulated_wavefront_sgpr_count = 3
; 
;                priority = 0
;                float_mode = 192
;                priv = 0
;                enable_dx10_clamp = 1
;                debug_mode = 0
;                enable_ieee_mode = 1
;                enable_sgpr_private_segment_wave_byte_offset = 0
;
;                user_sgpr_count = 3
;                enable_trap_handler = 1
;                enable_sgpr_workgroup_id_x = 0
;                enable_sgpr_workgroup_id_y = 1
;                enable_sgpr_workgroup_id_z = 1
;                enable_sgpr_workgroup_info = 0
;                enable_vgpr_workitem_id = 1
;
;                enable_exception_msb = 0
;                granulated_lds_size = 0
;                enable_exception = 0
;                enable_sgpr_private_segment_buffer = 0
;                enable_sgpr_dispatch_ptr = 0
;                enable_sgpr_queue_ptr = 0
;
;                enable_sgpr_kernarg_segment_ptr = 1
;                enable_sgpr_dispatch_id = 0
;                enable_sgpr_flat_scratch_init = 0
;                enable_sgpr_private_segment_size = 0
;                enable_sgpr_grid_workgroup_count_x = 0
;                enable_sgpr_grid_workgroup_count_y = 0
;                enable_sgpr_grid_workgroup_count_z = 0
;
;                enable_ordered_append_gds = 0
;                private_element_size = 1
;                is_ptr64 = 1
;                is_dynamic_callstack = 0
;                is_debug_enabled = 0
;                is_xnack_enabled = 0
;
;                workitem_private_segment_byte_size = 0
;                workgroup_group_segment_byte_size = 3136
;                gds_segment_byte_size = 0
;                kernarg_segment_byte_size = 40
;                workgroup_fbarrier_count = 0
;
;                wavefront_sgpr_count = 24
;                workitem_vgpr_count = 48
;                reserved_vgpr_first = 0
;                reserved_vgpr_count = 0
;                reserved_sgpr_first = 0
;                reserved_sgpr_count = 0
;
;                debug_wavefront_private_segment_offset_sgpr = 0
;                debug_private_segment_buffer_sgpr = 0
;                kernarg_segment_alignment = 4
;                group_segment_alignment = 4
;                private_segment_alignment = 4
;                wavefront_size = 6
;                call_convention = -1
;                runtime_loader_kernel_symbol = 0
=======
>>>>>>> 0d49227d

    kernel_code_version_major = 1
    kernel_code_version_minor = 0
    machine_kind = 1
    machine_version_major = 8
    machine_version_minor = 0
    machine_version_stepping = 3
    is_ptr64 = 1

    enable_sgpr_kernarg_segment_ptr = 1
    kernarg_segment_byte_size = 40

    ;initialize lx,ly to v0,v1
    compute_pgm_rsrc2_tidig_comp_cnt = 1

    ;initialize gy,gz to s3,s4 (3 not understood)
    compute_pgm_rsrc2_tgid_y_en = 1
    compute_pgm_rsrc2_tgid_z_en = 1
    compute_pgm_rsrc2_user_sgpr = 3

    workitem_vgpr_count = 47
    wavefront_sgpr_count = 24

    ;following http://gpuopen.com/amdgcn-assembly/
    ;compute_pgm_rsrc1_vgprs = (workitem_vgpr_count-1)/4
    ;compute_pgm_rsrc1_sgprs = (wavefront_sgpr_count-1)/8
    compute_pgm_rsrc1_vgprs = 12
    compute_pgm_rsrc1_sgprs = 3

    ;these lines are required for LDS (granularity is 512, I guess?)
    compute_pgm_rsrc2_lds_size = 7;6
    workgroup_group_segment_byte_size = 3136;3072 ;use stride of 49 to avoid bank conflicts

 .end_amd_kernel_code_t

<<<<<<< HEAD
;  s_sleep 1000
=======
>>>>>>> 0d49227d

;s[0:1] contains input array
;s[10:11] contains the presum buffer
;s[14:15] contains config struct
;s[20:21] contains output array
;s[22:23] contains idx lookup
  s_load_dwordx2 s[10:11], s[0:1] 0x08
  s_load_dwordx2 s[14:15], s[0:1] 0x20
  s_load_dwordx2 s[20:21], s[0:1] 0x10
  s_load_dwordx2 s[22:23], s[0:1] 0x18
  s_load_dwordx2 s[0:1], s[0:1] 0x0
  s_waitcnt 0

;load config: N_ITER to s12
  s_load_dword s12, s[14:15] 0x08
  s_waitcnt 0

;load config: N_ELEM to s14, N_INTG to s15
  s_load_dwordx2 s[14:15], s[14:15]
;TODO: assert N_ELEM = N*32
  s_waitcnt 0


  ;v0, v1 are ix,iy
  ;ix = localx/2;
  ;iy = localy*2 + (localx&0x1);
  v_mov_b32 v6, v0
  v_and_b32 v4, 0x1, v0
  v_lshrrev_b32 v0, 1, v0
  v_mad_u32_u24 v1, v1, 2, v4

  ;extract blk_x, blk_y to s8, s9
  s_mul_i32 s8, 8, s4 ;8B per block id
  s_add_u32 s22, s22, s8
  s_addc_u32 s23, s23, 0
  s_load_dwordx2 s[8:9], s[22:23]
  s_waitcnt 0
  s_mul_i32 s8, 8, s8 ;8 WI per block
  s_mul_i32 s9, 8, s9 ;8 WI per block

  ;v3 == T = (ix+iy)%8 + (time_slice * N_INTG)
  v_add_i32_e32 v3, vcc, v1, v0
  v_and_b32_e32 v3, 0x7, v3
  v_mov_b32 v2, s15  ;N_INTG
  v_mad_u32_u24 v3, s3, v2, v3

;;;;;;;;;;;;;;;;;;;;;;;;;;;
;; unpack presum here!!! ;;
;;;;;;;;;;;;;;;;;;;;;;;;;;;
;;  s_cmp_lt_u32 s3, 1000
  s_cmp_gt_u32 s3, 0
  s_cbranch_scc1 SKIP_PRESEED

    ;calculate base x
;    v_mov_b32 v20, s8         ;group_x
;    v_lshlrev_b32 v20, 2, v20 ;  * 32/8
;    v_lshlrev_b32 v21, 2, v0  ;  + 4*local
;    v_add_i32_e32 v21, vcc, v21, v20
;    v_lshlrev_b32 v21, 3, v21
;    v_add_i32_e32 v20, vcc, s10, v21
    v_add_i32_e32 v20, vcc, s8, v0 ;WI x
    v_lshlrev_b32 v20, 5, v20      ; 4 * 4B * 2 / WI
    v_add_i32_e32 v20, vcc, s10, v20
    v_mov_b32 v21, s11
    v_addc_u32 v21, vcc, v21, 0, vcc
    flat_load_dwordx4 v[22:25], v[20:21] ;load x's into v22-29
    v_add_i32_e32 v20, vcc, 16, v20
    v_addc_u32 v21, vcc, v21, 0, vcc
    flat_load_dwordx4 v[26:29], v[20:21] ;load x's into v22-29

    ;calculate base y
;    v_mov_b32 v30, s9         ;group_y
;    v_lshlrev_b32 v30, 2, v30 ;  * 32/8
;    v_lshlrev_b32 v31, 2, v1  ;  + 4*local
;    v_add_i32_e32 v31, vcc, v31, v30
;    v_lshlrev_b32 v31, 3, v31
;    v_add_i32_e32 v30, vcc, s10, v31
    v_add_i32_e32 v30, vcc, s9, v1 ;WI y
    v_lshlrev_b32 v30, 5, v30      ; 4 * 4B * 2 / WI
    v_add_i32_e32 v30, vcc, s10, v30
    v_mov_b32 v31, s11
    v_addc_u32 v31, vcc, v31, 0, vcc
    flat_load_dwordx4 v[32:35], v[30:31] ;load y's into v32-39
    v_add_i32_e32 v30, vcc, 16, v30
    v_addc_u32 v31, vcc, v31, 0, vcc
    flat_load_dwordx4 v[36:39], v[30:31] ;load y's into v32-39

    s_waitcnt 0
;   re += 128 * N_TIME - 8 * (xr+yr+xi+yi)
;   im += 8 * (xr-yr-xi+yi)

    s_mul_i32 s11, 128, s12 ;128 * N_TIME

   ;stride
    s_mov_b32 s5, 228  ;stride = 32*4*2 - 3*offset
    s_mov_b32 s6, 4

    ;write
    v_mov_b32 v10, 0                 ;global offset? [time? gate?]
    v_add_i32_e32 v10, vcc, s4, v10 ;block ID
    v_lshlrev_b32 v10, 3, v10       ;8 y / block
    v_add_i32_e32 v10, vcc, v1, v10 ;item Y
    v_lshlrev_b32 v10, 5, v10       ;32 x / y
    v_add_i32_e32 v10, vcc, v0, v10 ;item X
    v_lshlrev_b32 v10, 3, v10       ;8 output / x
    v_lshlrev_b32 v10, 2, v10       ;4B / output
    v_mov_b32 v20, s20               ;output addresss
    v_add_i32_e32 v20, vcc, v10, v20
    v_mov_b32 v21, s21
    v_addc_u32 v21, vcc, v21, 0, vcc

    ;x0y0
    ; IM = 8 * (xr-yr-xi+yi)
    ; RE = 128*NT - 8 * (xr+yr+xi+yi)
    v_add_i32_e32 v10, vcc, v23, v32 ;xr0+yi0
    v_add_i32_e32 v11, vcc, v22, v33 ;xi0+yr0
      v_sub_i32_e32 v12, vcc, v10, v11
    v_add_i32_e32 v13, vcc, v10, v11
    v_sub_i32_e32 v13, vcc, s11, v13
      ;v_add_i32_e32 v20, vcc, s6, v20
      ;v_addc_u32 v21, vcc, v21, 0, vcc
    flat_atomic_add v[20:21], v12
      v_add_i32_e32 v20, vcc, s6, v20
      v_addc_u32 v21, vcc, v21, 0, vcc
    flat_atomic_add v[20:21], v13
  ;x1y0
    v_add_i32_e32 v10, vcc, v25, v32 ;xr1+yi0
    v_add_i32_e32 v11, vcc, v24, v33 ;xi1+yr0
      v_sub_i32_e32 v14, vcc, v10, v11
    v_add_i32_e32 v15, vcc, v10, v11
    v_sub_i32_e32 v15, vcc, s11, v15
      v_add_i32_e32 v20, vcc, s6, v20
      v_addc_u32 v21, vcc, v21, 0, vcc
    flat_atomic_add v[20:21], v14
      v_add_i32_e32 v20, vcc, s6, v20
      v_addc_u32 v21, vcc, v21, 0, vcc
    flat_atomic_add v[20:21], v15
  ;x2y0
    v_add_i32_e32 v10, vcc, v27, v32 ;xr2+yi0
    v_add_i32_e32 v11, vcc, v26, v33 ;xi2+yr0
      v_sub_i32_e32 v16, vcc, v10, v11
    v_add_i32_e32 v17, vcc, v10, v11
    v_sub_i32_e32 v17, vcc, s11, v17
      v_add_i32_e32 v20, vcc, s6, v20
      v_addc_u32 v21, vcc, v21, 0, vcc
    flat_atomic_add v[20:21], v16
      v_add_i32_e32 v20, vcc, s6, v20
      v_addc_u32 v21, vcc, v21, 0, vcc
    flat_atomic_add v[20:21], v17
  ;x3y0
    v_add_i32_e32 v10, vcc, v29, v32 ;xr3+yi0
    v_add_i32_e32 v11, vcc, v28, v33 ;xi3+yr0
      v_sub_i32_e32 v18, vcc, v10, v11
    v_add_i32_e32 v19, vcc, v10, v11
    v_sub_i32_e32 v19, vcc, s11, v19
      v_add_i32_e32 v20, vcc, s6, v20
      v_addc_u32 v21, vcc, v21, 0, vcc
    flat_atomic_add v[20:21], v18
      v_add_i32_e32 v20, vcc, s6, v20
      v_addc_u32 v21, vcc, v21, 0, vcc
    flat_atomic_add v[20:21], v19

    s_waitcnt lgkmcnt(0)
    s_waitcnt 0



    ;x0y1
    ; IM = 8 * (xr-yr-xi+yi)
    ; RE = 128*NT - 8 * (xr+yr+xi+yi)
    v_add_i32_e32 v10, vcc, v23, v34 ;xr0+yi1
    v_add_i32_e32 v11, vcc, v22, v35 ;xi0+yr1
      v_sub_i32_e32 v12, vcc, v10, v11
    v_add_i32_e32 v13, vcc, v10, v11
    v_sub_i32_e32 v13, vcc, s11, v13
      v_add_i32_e32 v20, vcc, s5, v20
      v_addc_u32 v21, vcc, v21, 0, vcc
    flat_atomic_add v[20:21], v12
      v_add_i32_e32 v20, vcc, s6, v20
      v_addc_u32 v21, vcc, v21, 0, vcc
    flat_atomic_add v[20:21], v13
  ;x1y1
    v_add_i32_e32 v10, vcc, v25, v34 ;xr1+yi1
    v_add_i32_e32 v11, vcc, v24, v35 ;xi1+yr1
      v_sub_i32_e32 v14, vcc, v10, v11
    v_add_i32_e32 v15, vcc, v10, v11
    v_sub_i32_e32 v15, vcc, s11, v15
      v_add_i32_e32 v20, vcc, s6, v20
      v_addc_u32 v21, vcc, v21, 0, vcc
    flat_atomic_add v[20:21], v14
      v_add_i32_e32 v20, vcc, s6, v20
      v_addc_u32 v21, vcc, v21, 0, vcc
    flat_atomic_add v[20:21], v15
  ;x2y1
    v_add_i32_e32 v10, vcc, v27, v34 ;xr2+yi1
    v_add_i32_e32 v11, vcc, v26, v35 ;xi2+yr1
      v_sub_i32_e32 v16, vcc, v10, v11
    v_add_i32_e32 v17, vcc, v10, v11
    v_sub_i32_e32 v17, vcc, s11, v17
      v_add_i32_e32 v20, vcc, s6, v20
      v_addc_u32 v21, vcc, v21, 0, vcc
    flat_atomic_add v[20:21], v16
      v_add_i32_e32 v20, vcc, s6, v20
      v_addc_u32 v21, vcc, v21, 0, vcc
    flat_atomic_add v[20:21], v17
  ;x3y1
    v_add_i32_e32 v10, vcc, v29, v34 ;xr3+yi1
    v_add_i32_e32 v11, vcc, v28, v35 ;xi3+yr1
      v_sub_i32_e32 v18, vcc, v10, v11
    v_add_i32_e32 v19, vcc, v10, v11
    v_sub_i32_e32 v19, vcc, s11, v19
      v_add_i32_e32 v20, vcc, s6, v20
      v_addc_u32 v21, vcc, v21, 0, vcc
    flat_atomic_add v[20:21], v18
      v_add_i32_e32 v20, vcc, s6, v20
      v_addc_u32 v21, vcc, v21, 0, vcc
    flat_atomic_add v[20:21], v19

    s_waitcnt 0



    ;x0y2
    ; IM = 8 * (xr-yr-xi+yi)
    ; RE = 128*NT - 8 * (xr+yr+xi+yi)
    v_add_i32_e32 v10, vcc, v23, v36 ;xr0+yi2
    v_add_i32_e32 v11, vcc, v22, v37 ;xi0+yr2
      v_sub_i32_e32 v12, vcc, v10, v11
    v_add_i32_e32 v13, vcc, v10, v11
    v_sub_i32_e32 v13, vcc, s11, v13
      v_add_i32_e32 v20, vcc, s5, v20
      v_addc_u32 v21, vcc, v21, 0, vcc
    flat_atomic_add v[20:21], v12
      v_add_i32_e32 v20, vcc, s6, v20
      v_addc_u32 v21, vcc, v21, 0, vcc
    flat_atomic_add v[20:21], v13
  ;x1y2
    v_add_i32_e32 v10, vcc, v25, v36 ;xr1+yi2
    v_add_i32_e32 v11, vcc, v24, v37 ;xi1+yr2
      v_sub_i32_e32 v14, vcc, v10, v11
    v_add_i32_e32 v15, vcc, v10, v11
    v_sub_i32_e32 v15, vcc, s11, v15
      v_add_i32_e32 v20, vcc, s6, v20
      v_addc_u32 v21, vcc, v21, 0, vcc
    flat_atomic_add v[20:21], v14
      v_add_i32_e32 v20, vcc, s6, v20
      v_addc_u32 v21, vcc, v21, 0, vcc
    flat_atomic_add v[20:21], v15
  ;x2y2
    v_add_i32_e32 v10, vcc, v27, v36 ;xr2+yi2
    v_add_i32_e32 v11, vcc, v26, v37 ;xi2+yr2
      v_sub_i32_e32 v16, vcc, v10, v11
    v_add_i32_e32 v17, vcc, v10, v11
    v_sub_i32_e32 v17, vcc, s11, v17
      v_add_i32_e32 v20, vcc, s6, v20
      v_addc_u32 v21, vcc, v21, 0, vcc
    flat_atomic_add v[20:21], v16
      v_add_i32_e32 v20, vcc, s6, v20
      v_addc_u32 v21, vcc, v21, 0, vcc
    flat_atomic_add v[20:21], v17
  ;x3y2
    v_add_i32_e32 v10, vcc, v29, v36 ;xr3+yi2
    v_add_i32_e32 v11, vcc, v28, v37 ;xi3+yr2
      v_sub_i32_e32 v18, vcc, v10, v11
    v_add_i32_e32 v19, vcc, v10, v11
    v_sub_i32_e32 v19, vcc, s11, v19
      v_add_i32_e32 v20, vcc, s6, v20
      v_addc_u32 v21, vcc, v21, 0, vcc
    flat_atomic_add v[20:21], v18
      v_add_i32_e32 v20, vcc, s6, v20
      v_addc_u32 v21, vcc, v21, 0, vcc
    flat_atomic_add v[20:21], v19

    s_waitcnt 0



    ;x0y3
    ; IM = 8 * (xr-yr-xi+yi)
    ; RE = 128*NT - 8 * (xr+yr+xi+yi)
    v_add_i32_e32 v10, vcc, v23, v38 ;xr0+yi3
    v_add_i32_e32 v11, vcc, v22, v39 ;xi0+yr3
      v_sub_i32_e32 v12, vcc, v10, v11
    v_add_i32_e32 v13, vcc, v10, v11
    v_sub_i32_e32 v13, vcc, s11, v13
      v_add_i32_e32 v20, vcc, s5, v20
      v_addc_u32 v21, vcc, v21, 0, vcc
    flat_atomic_add v[20:21], v12
      v_add_i32_e32 v20, vcc, s6, v20
      v_addc_u32 v21, vcc, v21, 0, vcc
    flat_atomic_add v[20:21], v13
  ;x1y3
    v_add_i32_e32 v10, vcc, v25, v38 ;xr1+yi3
    v_add_i32_e32 v11, vcc, v24, v39 ;xi1+yr3
      v_sub_i32_e32 v14, vcc, v10, v11
    v_add_i32_e32 v15, vcc, v10, v11
    v_sub_i32_e32 v15, vcc, s11, v15
      v_add_i32_e32 v20, vcc, s6, v20
      v_addc_u32 v21, vcc, v21, 0, vcc
    flat_atomic_add v[20:21], v14
      v_add_i32_e32 v20, vcc, s6, v20
      v_addc_u32 v21, vcc, v21, 0, vcc
    flat_atomic_add v[20:21], v15
  ;x2y3
    v_add_i32_e32 v10, vcc, v27, v38 ;xr2+yi3
    v_add_i32_e32 v11, vcc, v26, v39 ;xi2+yr3
      v_sub_i32_e32 v16, vcc, v10, v11
    v_add_i32_e32 v17, vcc, v10, v11
    v_sub_i32_e32 v17, vcc, s11, v17
      v_add_i32_e32 v20, vcc, s6, v20
      v_addc_u32 v21, vcc, v21, 0, vcc
    flat_atomic_add v[20:21], v16
      v_add_i32_e32 v20, vcc, s6, v20
      v_addc_u32 v21, vcc, v21, 0, vcc
    flat_atomic_add v[20:21], v17
  ;x3y3
    v_add_i32_e32 v10, vcc, v29, v38 ;xr3+yi3
    v_add_i32_e32 v11, vcc, v28, v39 ;xi3+yr3
      v_sub_i32_e32 v18, vcc, v10, v11
    v_add_i32_e32 v19, vcc, v10, v11
    v_sub_i32_e32 v19, vcc, s11, v19
      v_add_i32_e32 v20, vcc, s6, v20
      v_addc_u32 v21, vcc, v21, 0, vcc
    flat_atomic_add v[20:21], v18
      v_add_i32_e32 v20, vcc, s6, v20
      v_addc_u32 v21, vcc, v21, 0, vcc
    flat_atomic_add v[20:21], v19

    s_waitcnt 0


  SKIP_PRESEED:


  ;x destination
 ; dest_x = (((iy-1)&0x6)<<3) + (localx^0x1);
  v_xor_b32_e32 v4, 0x1, v6
  v_add_i32_e32 v5, vcc, 7, v1
  v_and_b32_e32 v5, 0x6, v5
  v_lshlrev_b32 v5, 3, v5
  v_add_i32_e32 v44, vcc, v4, v5
  v_lshlrev_b32 v44, 2, v44

  ;constants & masks in s1X
  s_mov_b32 s10, 0x00010000
  s_mov_b32 s11, 0x80008000
  s_mov_b32 s16, 0x7fff7fff ;used to be s12, breaks everything!!!

  v_mov_b32 v20, 0
  v_mov_b32 v21, 0
  v_mov_b32 v22, 0
  v_mov_b32 v23, 0
  v_mov_b32 v24, 0
  v_mov_b32 v25, 0
  v_mov_b32 v26, 0
  v_mov_b32 v27, 0
  v_mov_b32 v28, 0
  v_mov_b32 v29, 0
  v_mov_b32 v30, 0
  v_mov_b32 v31, 0
  v_mov_b32 v32, 0
  v_mov_b32 v33, 0
  v_mov_b32 v34, 0
  v_mov_b32 v35, 0
  v_mov_b32 v36, 0
  v_mov_b32 v37, 0
  v_mov_b32 v38, 0
  v_mov_b32 v39, 0
  v_mov_b32 v40, 0
  v_mov_b32 v41, 0
  v_mov_b32 v42, 0
  v_mov_b32 v43, 0

  ;zero LDS overflow
  ;address_offset:
  v_lshlrev_b32 v2, 3, v0       ;(8 * lx
  v_add_i32_e32 v2, vcc, v2, v1 ;   + ly)
  v_mul_lo_u32 v2, 49, v2       ;   * (4 * 12 + 1)

  ds_write_b32 v2, v20 offset:0x00
  ds_write_b32 v2, v21 offset:0x04
  ds_write_b32 v2, v22 offset:0x08
  ds_write_b32 v2, v23 offset:0x0c
  ds_write_b32 v2, v24 offset:0x10
  ds_write_b32 v2, v25 offset:0x14
  ds_write_b32 v2, v26 offset:0x18
  ds_write_b32 v2, v27 offset:0x1c
  ds_write_b32 v2, v28 offset:0x20
  ds_write_b32 v2, v29 offset:0x24
  ds_write_b32 v2, v30 offset:0x28
  ds_write_b32 v2, v31 offset:0x2c

  ;**X** Load 4-byte from T*N_ELEM + input_x*4 (addr in bytes)
  v_mul_lo_u32 v4, s14, v3
  v_add_i32_e32 v5, vcc, s8, v0
  v_lshlrev_b32 v5, 2, v5 ;x<<log_2(#grid)
  v_add_i32_e32 v4, vcc, v5, v4
  v_add_i32_e32 v4, vcc, s0, v4
  v_mov_b32 v5, s1
  v_addc_u32 v5, vcc, v5, 0, vcc
  flat_load_dword v45, v[4:5]

  ;**Y** Load 4-byte from T*N_ELEM + input_y*4 (addr in bytes)
  v_mul_lo_u32 v6, s14, v3
  v_add_i32_e32 v7, vcc, s9, v1
  v_lshlrev_b32 v7, 2, v7 ;y<<log_2(#grid)
  v_add_i32_e32 v6, vcc, v7, v6
  v_add_i32_e32 v6, vcc, s0, v6
  v_mov_b32 v7, s1
  v_addc_u32 v7, vcc, v7, 0, vcc
  flat_load_dword v46, v[6:7]

  ;Stride: 8 timesteps * N_ELEM
  s_lshl_b32 s14, s14, 3

  ;LOOP over ALL timesteps, counter in s17
  s_mov_b32 s17, 0
  LOOP_OUTER:
    ;LOOP over 64 timesteps, counter in s18
    s_mov_b32 s18, 0
    LOOP_64:
      s_waitcnt 0
      v_mov_b32 v8, v45
      v_mov_b32 v9, v46

    s_add_u32 s17, 8, s17
    s_cmp_ge_u32 s17, s15 ;N_INTG
    s_cbranch_scc1 SKIP_LOAD
      ;CAN THESE READ OFF THE END? PAD INPUT DATA?
      ;**X** Load 4-byte from T*N_ELEM + input_x*4 (addr in bytes)
      v_add_i32_e32 v4, vcc, s14, v4
      v_addc_u32 v5, vcc, v5, 0, vcc
      flat_load_dword v45, v[4:5]

      ;**Y** Load 4-byte from T*N_ELEM + input_y*4 (addr in bytes)
      v_add_i32_e32 v6, vcc, s14, v6
      v_addc_u32 v7, vcc, v7, 0, vcc
      flat_load_dword v46, v[6:7]

    SKIP_LOAD:

      ;unpack X_000i000r (v10-13) & X_000i000i (v14-15)
      ;rewrite for v2, v3
      v_bfe_u32 v2, v8,  0, 4  ;i[0]
      v_bfe_u32 v3, v8,  4, 4  ;r[0]
      v_mad_u32_u24 v10, s10, v2, v3
      v_bfe_u32 v3, v8,  8, 4  ;i[1]
      v_mad_u32_u24 v14, s10, v3, v2
      v_bfe_u32 v2, v8, 12, 4  ;r[1]
      v_mad_u32_u24 v11, s10, v3, v2

      v_bfe_u32 v2, v8, 16, 4  ;i[2]
      v_bfe_u32 v3, v8, 20, 4  ;r[2]
      v_mad_u32_u24 v12, s10, v2, v3
      v_bfe_u32 v3, v8, 24, 4  ;i[3]
      v_mad_u32_u24 v15, s10, v3, v2
      v_bfe_u32 v2, v8, 28, 4  ;r[3]
      v_mad_u32_u24 v13, s10, v3, v2

      ;unpack Y_000r000i (v16-19)
      v_bfe_u32 v2, v9,  0, 4  ;i[0]
      v_bfe_u32 v3, v9,  4, 4  ;r[0]
      v_mad_u32_u24 v16, s10, v3, v2
      v_bfe_u32 v2, v9,  8, 4  ;i[1]
      v_bfe_u32 v3, v9, 12, 4  ;r[1]
      v_mad_u32_u24 v17, s10, v3, v2

      v_bfe_u32 v2, v9, 16, 4  ;i[2]
      v_bfe_u32 v3, v9, 20, 4  ;r[2]
      v_mad_u32_u24 v18, s10, v3, v2
      v_bfe_u32 v2, v9, 24, 4  ;i[3]
      v_bfe_u32 v3, v9, 28, 4  ;r[3]
      v_mad_u32_u24 v19, s10, v3, v2

      ;LOOP over 8 timesteps, counter in s13
      s_mov_b32 s13, 0
      LOOP_INNER8:
        ;ITERATION 0

        ;wait to proceed -- 35 ops is NOT ENOUGH!
    ;s_waitcnt lgkmcnt(3)
        v_mad_u32_u24 v20, v10, v16, v20 ;x0y0
        v_mad_u32_u24 v24, v10, v17, v24 ;x0y1
        v_mad_u32_u24 v32, v10, v18, v32 ;x0y2
        v_mad_u32_u24 v36, v10, v19, v36 ;x0y3
          ds_bpermute_b32 v10, v44, v10

        v_mad_u32_u24 v21, v11, v16, v21 ;x1y0
        v_mad_u32_u24 v25, v11, v17, v25 ;x1y1
        v_mad_u32_u24 v33, v11, v18, v33 ;x1y2
        v_mad_u32_u24 v37, v11, v19, v37 ;x1y3
          ds_bpermute_b32 v11, v44, v11

        v_mad_u32_u24 v22, v12, v16, v22 ;x2y0
        v_mad_u32_u24 v26, v12, v17, v26 ;x2y1
        v_mad_u32_u24 v34, v12, v18, v34 ;x2y2
        v_mad_u32_u24 v38, v12, v19, v38 ;x2y3
          ds_bpermute_b32 v12, v44, v12

    ;s_waitcnt lgkmcnt(3)
        v_mad_u32_u24 v23, v13, v16, v23 ;x3y0
        v_mad_u32_u24 v27, v13, v17, v27 ;x3y1
        v_mad_u32_u24 v35, v13, v18, v35 ;x3y2
        v_mad_u32_u24 v39, v13, v19, v39 ;x3y3
          ds_bpermute_b32 v13, v44, v13

        v_bfe_u32 v2, v16, 16, 4
        v_bfe_u32 v3, v17, 16, 4
        v_bfe_u32 v8, v18, 16, 4
        v_bfe_u32 v9, v19, 16, 4

        v_mad_u32_u24 v28, v14, v2, v28 ;x01y0
        v_mad_u32_u24 v30, v14, v3, v30 ;x01y1
        v_mad_u32_u24 v40, v14, v8, v40 ;x01y2
        v_mad_u32_u24 v42, v14, v9, v42 ;x01y3
          ds_bpermute_b32 v14, v44, v14

        v_mad_u32_u24 v29, v15, v2, v29 ;x23y0
        v_mad_u32_u24 v31, v15, v3, v31 ;x23y1
        v_mad_u32_u24 v41, v15, v8, v41 ;x23y2
        v_mad_u32_u24 v43, v15, v9, v43 ;x23y3
          ds_bpermute_b32 v15, v44, v15

        v_mov_b32_dpp v16, v16 row_ror:2
        v_mov_b32_dpp v17, v17 row_ror:2
        v_mov_b32_dpp v18, v18 row_ror:2
        v_mov_b32_dpp v19, v19 row_ror:2

        s_add_u32 s13, 1, s13
        s_cmp_lt_u32 s13, 8
      s_cbranch_scc1 LOOP_INNER8
      ;END OF INNER LOOP

      ;increment T by 8
      s_add_u32 s18, 8, s18
      s_cmp_lt_u32 s18, 64
    s_cbranch_scc1 LOOP_64
    ;END OF 64 LOOP

    ;overflow to LDS
    ;address_offset:
    v_lshlrev_b32 v2, 3, v0       ;(8 * lx
    v_add_i32_e32 v2, vcc, v2, v1 ;   + ly)
    v_mul_lo_u32 v3, 49, v2       ;   * (4 * 12 + 1)

    v_and_b32     v2,  s11, v20
    v_lshrrev_b32 v2,   15, v2
    v_and_b32     v10, s11, v21
    v_lshrrev_b32 v10,   7, v10
    v_add_i32_e32 v10, vcc, v2, v10
    ds_add_u32 v3, v10 offset:0x00

    v_and_b32     v2,  s11, v22
    v_lshrrev_b32 v2,   15, v2
    v_and_b32     v11, s11, v23
    v_lshrrev_b32 v11,   7, v11
    v_add_i32_e32 v11, vcc, v2, v11
    ds_add_u32 v3, v11 offset:0x04

    v_and_b32     v2,  s11, v24
    v_lshrrev_b32 v2,   15, v2
    v_and_b32     v12, s11, v25
    v_lshrrev_b32 v12,   7, v12
    v_add_i32_e32 v12, vcc, v2, v12
    ds_add_u32 v3, v12 offset:0x08

    v_and_b32     v2,  s11, v26
    v_lshrrev_b32 v2,   15, v2
    v_and_b32     v13, s11, v27
    v_lshrrev_b32 v13,   7, v13
    v_add_i32_e32 v13, vcc, v2, v13
    ds_add_u32 v3, v13 offset:0x0c

    v_and_b32     v2,  s11, v28
    v_lshrrev_b32 v2,   15, v2
    v_and_b32     v14, s11, v29
    v_lshrrev_b32 v14,   7, v14
    v_add_i32_e32 v14, vcc, v2, v14
    ds_add_u32 v3, v14 offset:0x10

    v_and_b32     v2,  s11, v30
    v_lshrrev_b32 v2,   15, v2
    v_and_b32     v15, s11, v31
    v_lshrrev_b32 v15,   7, v15
    v_add_i32_e32 v15, vcc, v2, v15
    ds_add_u32 v3, v15 offset:0x14


    v_and_b32     v2,  s11, v32
    v_lshrrev_b32 v2,   15, v2
    v_and_b32     v16, s11, v33
    v_lshrrev_b32 v16,   7, v16
    v_add_i32_e32 v16, vcc, v2, v16
    ds_add_u32 v3, v16 offset:0x18

    v_and_b32     v2,  s11, v34
    v_lshrrev_b32 v2,   15, v2
    v_and_b32     v17, s11, v35
    v_lshrrev_b32 v17,   7, v17
    v_add_i32_e32 v17, vcc, v2, v17
    ds_add_u32 v3, v17 offset:0x1c

    v_and_b32     v2,  s11, v36
    v_lshrrev_b32 v2,   15, v2
    v_and_b32     v18, s11, v37
    v_lshrrev_b32 v18,   7, v18
    v_add_i32_e32 v18, vcc, v2, v18
    ds_add_u32 v3, v18 offset:0x20

    v_and_b32     v2,  s11, v38
    v_lshrrev_b32 v2,   15, v2
    v_and_b32     v19, s11, v39
    v_lshrrev_b32 v19,   7, v19
    v_add_i32_e32 v19, vcc, v2, v19
    ds_add_u32 v3, v19 offset:0x24

    v_and_b32     v2, s11, v40
    v_lshrrev_b32 v2,  15, v2
    v_and_b32     v8, s11, v41
    v_lshrrev_b32 v8,   7, v8
    v_add_i32_e32 v8, vcc, v2, v8
    ds_add_u32 v3, v8 offset:0x28

    v_and_b32     v2, s11, v42
    v_lshrrev_b32 v2,  15, v2
    v_and_b32     v9, s11, v43
    v_lshrrev_b32 v9,   7, v9
    v_add_i32_e32 v9, vcc, v2, v9
    ds_add_u32 v3, v9 offset:0x2c

    ;strip overflow bits
    v_and_b32 v20, s16, v20
    v_and_b32 v21, s16, v21
    v_and_b32 v22, s16, v22
    v_and_b32 v23, s16, v23
    v_and_b32 v24, s16, v24
    v_and_b32 v25, s16, v25
    v_and_b32 v26, s16, v26
    v_and_b32 v27, s16, v27
    v_and_b32 v28, s16, v28
    v_and_b32 v29, s16, v29
    v_and_b32 v30, s16, v30
    v_and_b32 v31, s16, v31
    v_and_b32 v32, s16, v32
    v_and_b32 v33, s16, v33
    v_and_b32 v34, s16, v34
    v_and_b32 v35, s16, v35
    v_and_b32 v36, s16, v36
    v_and_b32 v37, s16, v37
    v_and_b32 v38, s16, v38
    v_and_b32 v39, s16, v39
    v_and_b32 v40, s16, v40
    v_and_b32 v41, s16, v41
    v_and_b32 v42, s16, v42
    v_and_b32 v43, s16, v43

  s_waitcnt 0

;    s_add_u32 s17, 64, s17 ;moved up for bypass
    s_cmp_lt_u32 s17, s15 ;N_INTG
  s_cbranch_scc1 LOOP_OUTER
  ;END OF OUTER LOOP









;;;;;;;;;;;;;;;;;;;;;;;;;;;;;;
;; generate & write outputs ;;
;;;;;;;;;;;;;;;;;;;;;;;;;;;;;;



 ;write offset
  v_mov_b32 v3, 0               ;global offset? [time? gate?]
  v_add_i32_e32 v3, vcc, s4, v3 ;block ID
  v_lshlrev_b32 v3, 3, v3       ;8 y / block
  v_add_i32_e32 v3, vcc, v1, v3 ;item Y
  v_lshlrev_b32 v3, 5, v3       ;32 x / y
  v_add_i32_e32 v3, vcc, v0, v3 ;item X
  v_lshlrev_b32 v3, 3, v3       ;8 output / x
  v_lshlrev_b32 v3, 2, v3       ;4B / output
 ;stride
  s_mov_b32 s5, 228  ;stride = 32*4*2 - offset
  s_mov_b32 s6, 4


 ;overflow from LDS
  ;address_offset:
  v_lshlrev_b32 v2, 3, v0       ;(8 * lx
  v_add_i32_e32 v2, vcc, v2, v1 ;   + ly)
  v_mul_lo_u32 v2, 49, v2       ;   * (4 * 12 + 1)

  ds_read_b32  v8, v2 offset:0x00
  ds_read_b32  v9, v2 offset:0x04
  ds_read_b32 v10, v2 offset:0x10

  ds_read_b32 v11, v2 offset:0x08
  ds_read_b32 v12, v2 offset:0x0c
  ds_read_b32 v13, v2 offset:0x14

  ds_read_b32 v14, v2 offset:0x18
  ds_read_b32 v15, v2 offset:0x1c
  ds_read_b32 v16, v2 offset:0x28

  ds_read_b32 v17, v2 offset:0x20
  ds_read_b32 v18, v2 offset:0x24
  ds_read_b32 v19, v2 offset:0x2c

  s_waitcnt 0

  ;base addresss
   v_mov_b32 v2, s20
    v_add_i32_e32 v2, vcc, v3, v2
   v_mov_b32 v3, s21
    v_addc_u32 v3, vcc, v3, 0, vcc

;ROW 0
 ;x0y0
  v_bfe_u32 v4, v20,  0, 16  ;x0y0 IM
  v_bfe_u32 v5, v28,  0, 16
  v_sub_i32_e32 v4, vcc, v5, v4
    v_bfe_u32 v7, v8, 0, 8
    v_lshlrev_b32 v7, 15, v7
    v_sub_i32_e32 v4, vcc, v4, v7
    v_bfe_u32 v7, v10, 0, 8
    v_lshlrev_b32 v7, 15, v7
    v_add_i32_e32 v4, vcc, v7, v4
  v_bfe_u32 v5, v20, 16, 16  ;x0y0 RE
    v_bfe_u32 v6, v8, 16, 8
    v_lshlrev_b32 v6, 15, v6
    v_add_i32_e32 v5, vcc, v6, v5
 ;x1y0
  v_bfe_u32 v6, v21,  0, 16  ;x1y0 IM
  v_bfe_u32 v7, v28, 16, 16
  v_sub_i32_e32 v6, vcc, v7, v6
    v_bfe_u32 v7, v8, 8, 8
    v_lshlrev_b32 v7, 15, v7
    v_sub_i32_e32 v6, vcc, v6, v7
    v_bfe_u32 v7, v10, 16, 8
    v_lshlrev_b32 v7, 15, v7
    v_add_i32_e32 v6, vcc, v7, v6
  v_bfe_u32 v7, v21, 16, 16  ;x1y0 RE
    v_bfe_u32 v8, v8, 24, 8
    v_lshlrev_b32 v8, 15, v8
    v_add_i32_e32 v7, vcc, v8, v7
 ;x2y0
  v_bfe_u32 v20, v22,  0, 16  ;x2y0 IM
  v_bfe_u32 v21, v29,  0, 16
  v_sub_i32_e32 v20, vcc, v21, v20
    v_bfe_u32 v8, v9, 0, 8
    v_lshlrev_b32 v8, 15, v8
    v_sub_i32_e32 v20, vcc, v20, v8
    v_bfe_u32 v8, v10, 8, 8
    v_lshlrev_b32 v8, 15, v8
    v_add_i32_e32 v20, vcc, v8, v20
  v_bfe_u32 v21, v22, 16, 16  ;x2y0 RE
    v_bfe_u32 v8, v9, 16, 8
    v_lshlrev_b32 v8, 15, v8
    v_add_i32_e32 v21, vcc, v8, v21
 ;x3y0
  v_bfe_u32 v22, v23,  0, 16  ;x3y0 IM
  v_bfe_u32 v28, v29, 16, 16
  v_sub_i32_e32 v22, vcc, v28, v22
    v_bfe_u32 v8, v9, 8, 8
    v_lshlrev_b32 v8, 15, v8
    v_sub_i32_e32 v22, vcc, v22, v8
    v_bfe_u32 v8, v10, 24, 8
    v_lshlrev_b32 v8, 15, v8
    v_add_i32_e32 v22, vcc, v8, v22
  v_bfe_u32 v23, v23, 16, 16  ;x3y0 RE
    v_bfe_u32 v8, v9, 24, 8
    v_lshlrev_b32 v8, 15, v8
    v_add_i32_e32 v23, vcc, v8, v23
  ;free: 8,9,10, 28,29
  ;used: 0,1,2,3, 4,5,6,7, 20,21,22,23

  ;addr calc & write
   ;no offset for the first one;
   ; hence no address rollover ;
   flat_atomic_add v[2:3], v4
    v_add_i32_e32 v2, vcc, s6, v2
    v_addc_u32 v3, vcc, v3, 0, vcc
   flat_atomic_add v[2:3], v5
    v_add_i32_e32 v2, vcc, s6, v2
    v_addc_u32 v3, vcc, v3, 0, vcc
   flat_atomic_add v[2:3], v6
    v_add_i32_e32 v2, vcc, s6, v2
    v_addc_u32 v3, vcc, v3, 0, vcc
   flat_atomic_add v[2:3], v7
    v_add_i32_e32 v2, vcc, s6, v2
    v_addc_u32 v3, vcc, v3, 0, vcc
   flat_atomic_add v[2:3], v20
    v_add_i32_e32 v2, vcc, s6, v2
    v_addc_u32 v3, vcc, v3, 0, vcc
   flat_atomic_add v[2:3], v21
    v_add_i32_e32 v2, vcc, s6, v2
    v_addc_u32 v3, vcc, v3, 0, vcc
   flat_atomic_add v[2:3], v22
    v_add_i32_e32 v2, vcc, s6, v2
    v_addc_u32 v3, vcc, v3, 0, vcc
   flat_atomic_add v[2:3], v23


 ;ROW 1
  ;free: 8,9,10, 28,29
  ;used: 0,1,2,3,4,5,6,7, 20,21,22,23
 ;x0y1
  v_bfe_u32 v8, v24,  0, 16  ;x0y1 IM
  v_bfe_u32 v9, v30,  0, 16
  v_sub_i32_e32 v8, vcc, v9, v8
    v_bfe_u32 v10, v11, 0, 8
    v_lshlrev_b32 v10, 15, v10
    v_sub_i32_e32 v8, vcc, v8, v10
    v_bfe_u32 v10, v13, 0, 8
    v_lshlrev_b32 v10, 15, v10
    v_add_i32_e32 v8, vcc, v10, v8
  v_bfe_u32 v9, v24, 16, 16  ;x0y1 RE
    v_bfe_u32 v10, v11, 16, 8
    v_lshlrev_b32 v10, 15, v10
    v_add_i32_e32 v9, vcc, v10, v9
;free: 10, 24,28,29
;used: 0,1,2,3,4,5,6,7,8,9, 20,21,22,23
 ;x1y1
  v_bfe_u32 v28, v25,  0, 16  ;x1y1 IM
  v_bfe_u32 v29, v30, 16, 16
  v_sub_i32_e32 v28, vcc, v29, v28
    v_bfe_u32 v10, v11, 8, 8
    v_lshlrev_b32 v10, 15, v10
    v_sub_i32_e32 v28, vcc, v28, v10
    v_bfe_u32 v10, v13, 16, 8
    v_lshlrev_b32 v10, 15, v10
    v_add_i32_e32 v28, vcc, v10, v28
  v_bfe_u32 v29, v25, 16, 16  ;x1y1 RE
    v_bfe_u32 v10, v11, 24, 8
    v_lshlrev_b32 v10, 15, v10
    v_add_i32_e32 v29, vcc, v10, v29
;free: 10,11 24,25, 30
;used: 0,1,2,3,4,5,6,7,8,9, 20,21,22,23, 28,29
 ;x2y1
  v_bfe_u32 v10, v26,  0, 16  ;x2y1 IM
  v_bfe_u32 v11, v31,  0, 16
  v_sub_i32_e32 v10, vcc, v11, v10
    v_bfe_u32 v30, v12, 0, 8
    v_lshlrev_b32 v30, 15, v30
    v_sub_i32_e32 v10, vcc, v10, v30
    v_bfe_u32 v30, v13, 8, 8
    v_lshlrev_b32 v30, 15, v30
    v_add_i32_e32 v10, vcc, v30, v10
  v_bfe_u32 v11, v26, 16, 16  ;x2y1 RE
    v_bfe_u32 v30, v12, 16, 8
    v_lshlrev_b32 v30, 15, v30
    v_add_i32_e32 v11, vcc, v30, v11
;free: 24,25,26, 30
;used: 0,1,2,3,4,5,6,7,8,9,10,11, 20,21,22,23, 28,29
 ;x3y1
  v_bfe_u32 v24, v27,  0, 16  ;x3y1 IM
  v_bfe_u32 v25, v31, 16, 16
  v_sub_i32_e32 v24, vcc, v25, v24
    v_bfe_u32 v30, v12, 8, 8
    v_lshlrev_b32 v30, 15, v30
    v_sub_i32_e32 v24, vcc, v24, v30
    v_bfe_u32 v30, v13, 24, 8
    v_lshlrev_b32 v30, 15, v30
    v_add_i32_e32 v24, vcc, v30, v24
  v_bfe_u32 v25, v27, 16, 16  ;x3y1 RE
    v_bfe_u32 v30, v12, 24, 8
    v_lshlrev_b32 v30, 15, v30
    v_add_i32_e32 v25, vcc, v30, v25


    v_add_i32_e32 v2, vcc, s5, v2
    v_addc_u32 v3, vcc, v3, 0, vcc
  flat_atomic_add v[2:3], v8
    v_add_i32_e32 v2, vcc, s6, v2
    v_addc_u32 v3, vcc, v3, 0, vcc
  flat_atomic_add v[2:3], v9
    v_add_i32_e32 v2, vcc, s6, v2
    v_addc_u32 v3, vcc, v3, 0, vcc
  flat_atomic_add v[2:3], v28
    v_add_i32_e32 v2, vcc, s6, v2
    v_addc_u32 v3, vcc, v3, 0, vcc
  flat_atomic_add v[2:3], v29
    v_add_i32_e32 v2, vcc, s6, v2
    v_addc_u32 v3, vcc, v3, 0, vcc
  flat_atomic_add v[2:3], v10
    v_add_i32_e32 v2, vcc, s6, v2
    v_addc_u32 v3, vcc, v3, 0, vcc
  flat_atomic_add v[2:3], v11
    v_add_i32_e32 v2, vcc, s6, v2
    v_addc_u32 v3, vcc, v3, 0, vcc
  flat_atomic_add v[2:3], v24
    v_add_i32_e32 v2, vcc, s6, v2
    v_addc_u32 v3, vcc, v3, 0, vcc
  flat_atomic_add v[2:3], v25


 ;ROW 2
;free: 12,13, 26,27, 30,31
;used: 0,1,2,3,4,5,6,7,8,9,10,11, 20,21,22,23,24,25, 28,29
 ;x0y1
  v_bfe_u32 v12, v32,  0, 16  ;x0y1 IM
  v_bfe_u32 v13, v40,  0, 16
  v_sub_i32_e32 v12, vcc, v13, v12
    v_bfe_u32 v30, v14, 0, 8
    v_lshlrev_b32 v30, 15, v30
    v_sub_i32_e32 v12, vcc, v12, v30
    v_bfe_u32 v30, v16, 0, 8
    v_lshlrev_b32 v30, 15, v30
    v_add_i32_e32 v12, vcc, v30, v12
  v_bfe_u32 v13, v32, 16, 16  ;x0y1 RE
    v_bfe_u32 v30, v14, 16, 8
    v_lshlrev_b32 v30, 15, v30
    v_add_i32_e32 v13, vcc, v30, v13
 ;x1y1
  v_bfe_u32 v26, v33,  0, 16  ;x1y1 IM
  v_bfe_u32 v27, v40, 16, 16
  v_sub_i32_e32 v26, vcc, v27, v26
    v_bfe_u32 v30, v14, 8, 8
    v_lshlrev_b32 v30, 15, v30
    v_sub_i32_e32 v26, vcc, v26, v30
    v_bfe_u32 v30, v16, 16, 8
    v_lshlrev_b32 v30, 15, v30
    v_add_i32_e32 v26, vcc, v30, v26
  v_bfe_u32 v27, v33, 16, 16  ;x1y1 RE
    v_bfe_u32 v30, v14, 24, 8
    v_lshlrev_b32 v30, 15, v30
    v_add_i32_e32 v27, vcc, v30, v27
;free: 30,31,32,33
;used: 0,1,2,3,4,5,6,7,8,9,10,11,12,13,
;      20,21,22,23,24,25,26,27,28,29
 ;x2y1
  v_bfe_u32 v30, v34,  0, 16  ;x2y1 IM
  v_bfe_u32 v31, v41,  0, 16
  v_sub_i32_e32 v30, vcc, v31, v30
    v_bfe_u32 v33, v15, 0, 8
    v_lshlrev_b32 v33, 15, v33
    v_sub_i32_e32 v30, vcc, v30, v33
    v_bfe_u32 v33, v16, 8, 8
    v_lshlrev_b32 v33, 15, v33
    v_add_i32_e32 v30, vcc, v33, v30
  v_bfe_u32 v31, v34, 16, 16  ;x2y1 RE
    v_bfe_u32 v33, v15, 16, 8
    v_lshlrev_b32 v33, 15, v33
    v_add_i32_e32 v31, vcc, v33, v31
 ;x3y1
  v_bfe_u32 v32, v35,  0, 16  ;x3y1 IM
  v_bfe_u32 v33, v41, 16, 16
  v_sub_i32_e32 v32, vcc, v33, v32
    v_bfe_u32 v34, v15, 8, 8
    v_lshlrev_b32 v34, 15, v34
    v_sub_i32_e32 v32, vcc, v32, v34
    v_bfe_u32 v34, v16, 24, 8
    v_lshlrev_b32 v34, 15, v34
    v_add_i32_e32 v32, vcc, v34, v32
  v_bfe_u32 v33, v35, 16, 16  ;x3y1 RE
    v_bfe_u32 v34, v15, 24, 8
    v_lshlrev_b32 v34, 15, v34
    v_add_i32_e32 v33, vcc, v34, v33


    v_add_i32_e32 v2, vcc, s5, v2
    v_addc_u32 v3, vcc, v3, 0, vcc
  flat_atomic_add v[2:3], v12
    v_add_i32_e32 v2, vcc, s6, v2
    v_addc_u32 v3, vcc, v3, 0, vcc
  flat_atomic_add v[2:3], v13
    v_add_i32_e32 v2, vcc, s6, v2
    v_addc_u32 v3, vcc, v3, 0, vcc
  flat_atomic_add v[2:3], v26
    v_add_i32_e32 v2, vcc, s6, v2
    v_addc_u32 v3, vcc, v3, 0, vcc
  flat_atomic_add v[2:3], v27
    v_add_i32_e32 v2, vcc, s6, v2
    v_addc_u32 v3, vcc, v3, 0, vcc
  flat_atomic_add v[2:3], v30
    v_add_i32_e32 v2, vcc, s6, v2
    v_addc_u32 v3, vcc, v3, 0, vcc
  flat_atomic_add v[2:3], v31
    v_add_i32_e32 v2, vcc, s6, v2
    v_addc_u32 v3, vcc, v3, 0, vcc
  flat_atomic_add v[2:3], v32
    v_add_i32_e32 v2, vcc, s6, v2
    v_addc_u32 v3, vcc, v3, 0, vcc
  flat_atomic_add v[2:3], v33


 ;ROW 3
;free: 14,15,16,34,35,40,41
;used: 0,1,2,3,4,5,6,7,8,9,10,11,12,13,
;      20,21,22,23,24,25,26,27,28,29,30,31,32,33
 ;x0y1
  v_bfe_u32 v14, v36,  0, 16  ;x0y1 IM
  v_bfe_u32 v15, v42,  0, 16
  v_sub_i32_e32 v14, vcc, v15, v14
    v_bfe_u32 v41, v17, 0, 8
    v_lshlrev_b32 v41, 15, v41
    v_sub_i32_e32 v14, vcc, v14, v41
    v_bfe_u32 v41, v19, 0, 8
    v_lshlrev_b32 v41, 15, v41
    v_add_i32_e32 v14, vcc, v41, v14
  v_bfe_u32 v15, v36, 16, 16  ;x0y1 RE
    v_bfe_u32 v41, v17, 16, 8
    v_lshlrev_b32 v41, 15, v41
    v_add_i32_e32 v15, vcc, v41, v15
;x1y1
  v_bfe_u32 v34, v37,  0, 16  ;x1y1 IM
  v_bfe_u32 v35, v42, 16, 16
  v_sub_i32_e32 v34, vcc, v35, v34
    v_bfe_u32 v41, v17, 8, 8
    v_lshlrev_b32 v41, 15, v41
    v_sub_i32_e32 v34, vcc, v34, v41
    v_bfe_u32 v41, v19, 16, 8
    v_lshlrev_b32 v41, 15, v41
    v_add_i32_e32 v34, vcc, v41, v34
  v_bfe_u32 v35, v37, 16, 16  ;x1y1 RE
    v_bfe_u32 v41, v17, 24, 8
    v_lshlrev_b32 v41, 15, v41
    v_add_i32_e32 v35, vcc, v41, v35
;free: 16,36,37,40,41,42
;used: 0,1,2,3,4,5,6,7,8,9,10,11,12,13, 15,16
;      20,21,22,23,24,25,26,27,28,29,30,31,32,33
;      34,35,
;x2y1
  v_bfe_u32 v36, v38,  0, 16  ;x2y1 IM
  v_bfe_u32 v37, v43,  0, 16
  v_sub_i32_e32 v36, vcc, v37, v36
    v_bfe_u32 v16, v18, 0, 8
    v_lshlrev_b32 v16, 15, v16
    v_sub_i32_e32 v36, vcc, v36, v16
    v_bfe_u32 v16, v19, 8, 8
    v_lshlrev_b32 v16, 15, v16
    v_add_i32_e32 v36, vcc, v16, v36
  v_bfe_u32 v37, v38, 16, 16  ;x2y1 RE
    v_bfe_u32 v16, v18, 16, 8
    v_lshlrev_b32 v16, 15, v16
    v_add_i32_e32 v37, vcc, v16, v37
;x3y1
  v_bfe_u32 v41, v39,  0, 16  ;x3y1 IM
  v_bfe_u32 v42, v43, 16, 16
  v_sub_i32_e32 v41, vcc, v42, v41
    v_bfe_u32 v16, v18, 8, 8
    v_lshlrev_b32 v16, 15, v16
    v_sub_i32_e32 v41, vcc, v41, v16
    v_bfe_u32 v16, v19, 24, 8
    v_lshlrev_b32 v16, 15, v16
    v_add_i32_e32 v41, vcc, v16, v41
  v_bfe_u32 v42, v39, 16, 16  ;x3y1 RE
    v_bfe_u32 v16, v18, 24, 8
    v_lshlrev_b32 v16, 15, v16
    v_add_i32_e32 v42, vcc, v16, v42

    v_add_i32_e32 v2, vcc, s5, v2
    v_addc_u32 v3, vcc, v3, 0, vcc
  flat_atomic_add v[2:3], v14
    v_add_i32_e32 v2, vcc, s6, v2
    v_addc_u32 v3, vcc, v3, 0, vcc
  flat_atomic_add v[2:3], v15
    v_add_i32_e32 v2, vcc, s6, v2
    v_addc_u32 v3, vcc, v3, 0, vcc
  flat_atomic_add v[2:3], v34
    v_add_i32_e32 v2, vcc, s6, v2
    v_addc_u32 v3, vcc, v3, 0, vcc
  flat_atomic_add v[2:3], v35
    v_add_i32_e32 v2, vcc, s6, v2
    v_addc_u32 v3, vcc, v3, 0, vcc
  flat_atomic_add v[2:3], v36
    v_add_i32_e32 v2, vcc, s6, v2
    v_addc_u32 v3, vcc, v3, 0, vcc
  flat_atomic_add v[2:3], v37
    v_add_i32_e32 v2, vcc, s6, v2
    v_addc_u32 v3, vcc, v3, 0, vcc
  flat_atomic_add v[2:3], v41
    v_add_i32_e32 v2, vcc, s6, v2
    v_addc_u32 v3, vcc, v3, 0, vcc
  flat_atomic_add v[2:3], v42

;free: 16,17,18,19, 38,39,40,
;used: 0,1,2,3,4,5,6,7,8,9,10,11,12,13, 15,16
;      20,21,22,23,24,25,26,27,28,29,30,31,32,33
;      34,35,36,37, 41,42

s_waitcnt 0
s_endpgm

.Lfunc_end0:
     .size   CHIME_X, .Lfunc_end0-CHIME_X
<|MERGE_RESOLUTION|>--- conflicted
+++ resolved
@@ -12,81 +12,6 @@
 
 CHIME_X:
   .amd_kernel_code_t
-<<<<<<< HEAD
-;                amd_code_version_major = 1
-;                amd_code_version_minor = 1
-;                amd_machine_kind = 1
-;                amd_machine_version_major = 8
-;                amd_machine_version_minor = 0
-;                amd_machine_version_stepping = 3
-;
-;                kernel_code_entry_byte_offset = 256
-;                kernel_code_prefetch_byte_size = 0
-;                max_scratch_backing_memory_byte_size = 0
-;                granulated_workitem_vgpr_count = 12
-;                granulated_wavefront_sgpr_count = 3
-; 
-;                priority = 0
-;                float_mode = 192
-;                priv = 0
-;                enable_dx10_clamp = 1
-;                debug_mode = 0
-;                enable_ieee_mode = 1
-;                enable_sgpr_private_segment_wave_byte_offset = 0
-;
-;                user_sgpr_count = 3
-;                enable_trap_handler = 1
-;                enable_sgpr_workgroup_id_x = 0
-;                enable_sgpr_workgroup_id_y = 1
-;                enable_sgpr_workgroup_id_z = 1
-;                enable_sgpr_workgroup_info = 0
-;                enable_vgpr_workitem_id = 1
-;
-;                enable_exception_msb = 0
-;                granulated_lds_size = 0
-;                enable_exception = 0
-;                enable_sgpr_private_segment_buffer = 0
-;                enable_sgpr_dispatch_ptr = 0
-;                enable_sgpr_queue_ptr = 0
-;
-;                enable_sgpr_kernarg_segment_ptr = 1
-;                enable_sgpr_dispatch_id = 0
-;                enable_sgpr_flat_scratch_init = 0
-;                enable_sgpr_private_segment_size = 0
-;                enable_sgpr_grid_workgroup_count_x = 0
-;                enable_sgpr_grid_workgroup_count_y = 0
-;                enable_sgpr_grid_workgroup_count_z = 0
-;
-;                enable_ordered_append_gds = 0
-;                private_element_size = 1
-;                is_ptr64 = 1
-;                is_dynamic_callstack = 0
-;                is_debug_enabled = 0
-;                is_xnack_enabled = 0
-;
-;                workitem_private_segment_byte_size = 0
-;                workgroup_group_segment_byte_size = 3136
-;                gds_segment_byte_size = 0
-;                kernarg_segment_byte_size = 40
-;                workgroup_fbarrier_count = 0
-;
-;                wavefront_sgpr_count = 24
-;                workitem_vgpr_count = 48
-;                reserved_vgpr_first = 0
-;                reserved_vgpr_count = 0
-;                reserved_sgpr_first = 0
-;                reserved_sgpr_count = 0
-;
-;                debug_wavefront_private_segment_offset_sgpr = 0
-;                debug_private_segment_buffer_sgpr = 0
-;                kernarg_segment_alignment = 4
-;                group_segment_alignment = 4
-;                private_segment_alignment = 4
-;                wavefront_size = 6
-;                call_convention = -1
-;                runtime_loader_kernel_symbol = 0
-=======
->>>>>>> 0d49227d
 
     kernel_code_version_major = 1
     kernel_code_version_minor = 0
@@ -122,10 +47,6 @@
 
  .end_amd_kernel_code_t
 
-<<<<<<< HEAD
-;  s_sleep 1000
-=======
->>>>>>> 0d49227d
 
 ;s[0:1] contains input array
 ;s[10:11] contains the presum buffer
