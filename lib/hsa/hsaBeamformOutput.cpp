--- conflicted
+++ resolved
@@ -32,11 +32,7 @@
 
 hsa_signal_t hsaBeamformOutputData::execute(int gpu_frame_id, const uint64_t& fpga_seq, hsa_signal_t precede_signal) {
 
-<<<<<<< HEAD
-    void * gpu_output_ptr = device.get_gpu_memory_array("beamform_output", gpu_frame_id, output_buffer->frame_size);
-=======
-    void * gpu_output_ptr = device.get_gpu_memory_array("frb_output", gpu_frame_id, output_buffer->buffer_size);
->>>>>>> a142c646
+    void * gpu_output_ptr = device.get_gpu_memory_array("frb_output", gpu_frame_id, output_buffer->frame_size);
 
     void * host_output_ptr = (void *)output_buffer->frames[output_buffer_excute_id];
 
@@ -52,13 +48,8 @@
 void hsaBeamformOutputData::finalize_frame(int frame_id) {
     hsaCommand::finalize_frame(frame_id);
 
-<<<<<<< HEAD
+    mark_frame_empty(network_buffer, unique_name.c_str(), network_buffer_id);
     mark_frame_full(output_buffer, unique_name.c_str(), output_buffer_id);
+    network_buffer_id = (network_buffer_id + 1) % network_buffer->num_frames;
     output_buffer_id = (output_buffer_id + 1) % output_buffer->num_frames;
-=======
-    mark_buffer_empty(network_buffer, unique_name.c_str(), network_buffer_id);
-    mark_buffer_full(output_buffer, unique_name.c_str(), output_buffer_id);
-    network_buffer_id = (network_buffer_id + 1) % network_buffer->num_buffers;
-    output_buffer_id = (output_buffer_id + 1) % output_buffer->num_buffers;
->>>>>>> a142c646
 }