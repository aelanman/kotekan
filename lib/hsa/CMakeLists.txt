--- conflicted
+++ resolved
@@ -2,16 +2,10 @@
 project( libkotekan_hsa )
 
 include_directories (${KOTEKAN_SOURCE_DIR}/include)
-<<<<<<< HEAD
-
-include_directories (${KOTEKAN_SOURCE_DIR}/lib)
-include_directories (${KOTEKAN_SOURCE_DIR}/lib/hsa)
-=======
 include_directories (${KOTEKAN_SOURCE_DIR}/lib)
 include_directories (${KOTEKAN_SOURCE_DIR}/lib/hsa)
 
 include_directories ( /opt/rocm/hsa/include/ )
->>>>>>> 28379713
 
 add_library ( kotekan_hsa
               signalContainer.cpp
