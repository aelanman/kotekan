// curl localhost:12048/updatable_config/pulsar_pointing/0  -X POST -H 'Content-Type:
// application/json' -d '{"ra":100.3, "dec":34.23, "scaling":99.0}'

#include "hsaPulsarUpdatePhase.hpp"

<<<<<<< HEAD
#include "buffer.h"
#include "bufferContainer.hpp"
#include "configUpdater.hpp"
#include "hsaBase.h"
#include "restServer.hpp"

#include <algorithm>
#include <math.h>
#include <signal.h>
#include <string>
#include <time.h>
#include <utils/visUtil.hpp>

#define likely(x) __builtin_expect(!!(x), 1)
#define unlikely(x) __builtin_expect(!!(x), 0)
=======
#include "Config.hpp"              // for Config
#include "buffer.h"                // for mark_frame_empty, Buffer, register_consumer, wait_for...
#include "bufferContainer.hpp"     // for bufferContainer
#include "configUpdater.hpp"       // for configUpdater
#include "fpga_header_functions.h" // for bin_number_chime, freq_from_bin, stream_id_t
#include "hsaBase.h"               // for hsa_host_free, hsa_host_malloc
#include "hsaDeviceInterface.hpp"  // for hsaDeviceInterface, Config
#include "kotekanLogging.hpp"      // for DEBUG, WARN, ERROR, INFO
#include "restServer.hpp"          // for restServer, HTTP_RESPONSE, connectionInstance
#include "visUtil.hpp"             // for double_to_ts

#include <cmath>      // for cos, sin, fmod, acos, asin, sqrt, atan2, pow
#include <cstdint>    // for int32_t
#include <exception>  // for exception
#include <functional> // for placeholders
#include <regex>      // for match_results<>::_Base_type
#include <string.h>   // for memcpy
#include <string>     // for string, allocator, operator+, to_string, char_traits
#include <time.h>     // for tm, timespec, localtime
#include <vector>     // for vector
>>>>>>> 08df407e

#define PI 3.14159265
#define light 299792458.
#define one_over_c 0.0033356
#define R2D 180. / PI
#define D2R PI / 180.
#define TAU 2 * PI
#define inst_long -119.6175
#define inst_lat 49.3203

using kotekan::bufferContainer;
using kotekan::Config;
using kotekan::configUpdater;

using kotekan::connectionInstance;
using kotekan::HTTP_RESPONSE;
using kotekan::restServer;

REGISTER_HSA_COMMAND(hsaPulsarUpdatePhase);

hsaPulsarUpdatePhase::hsaPulsarUpdatePhase(Config& config, const std::string& unique_name,
                                           bufferContainer& host_buffers,
                                           hsaDeviceInterface& device) :
    hsaCommand(config, unique_name, host_buffers, device, "", "") {

    _num_elements = config.get<int32_t>(unique_name, "num_elements");
    _num_beams = config.get<int16_t>(unique_name, "num_beams");

    _feed_sep_NS = config.get<float>(unique_name, "feed_sep_NS");
    _feed_sep_EW = config.get<int32_t>(unique_name, "feed_sep_EW");

    // Just for metadata manipulation
    metadata_buf = host_buffers.get_buffer("network_buf");
    metadata_buffer_id = 0;
    metadata_buffer_precondition_id = 0;
    register_consumer(metadata_buf, unique_name.c_str());
    freq_idx = -1;
    freq_MHz = -1;

    first_pass = true;

    // Gain stuff here
    gain_len = 2 * 2048 * _num_beams * sizeof(float);
    host_gain = (float*)hsa_host_malloc(gain_len, device.get_gpu_numa_node());
    gain_buf = host_buffers.get_buffer("gain_psr_buf");
    register_consumer(gain_buf, unique_name.c_str());
    gain_buf_id = 0;

    // Phase here
    phase_frame_len = _num_elements * _num_beams * 2 * sizeof(float);
    // Two alternating banks
    host_phase_0 = (float*)hsa_host_malloc(phase_frame_len, device.get_gpu_numa_node());
    host_phase_1 = (float*)hsa_host_malloc(phase_frame_len, device.get_gpu_numa_node());
    int index = 0;
    for (uint b = 0; b < _num_beams * _num_elements; b++) {
        host_phase_0[index++] = 0;
        host_phase_0[index++] = 0;
    }

    bankID = (uint*)hsa_host_malloc(device.get_gpu_buffer_depth(), device.get_gpu_numa_node());
    bank_use_0 = 0;
    bank_use_1 = 0;
    second_last = 0;

    // Register function to listen for new pulsar, and update ra and dec
    using namespace std::placeholders;
    for (int beam_id = 0; beam_id < _num_beams; beam_id++) {
        configUpdater::instance().subscribe(
            config.get<std::string>(unique_name, "updatable_config/psr_pt") + "/"
                + std::to_string(beam_id),
            [beam_id, this](nlohmann::json& json_msg) -> bool {
                return pulsar_grab_callback(json_msg, beam_id);
            });
    }
}

hsaPulsarUpdatePhase::~hsaPulsarUpdatePhase() {
    restServer::instance().remove_json_callback(endpoint_psrcoord);
    hsa_host_free(host_phase_0);
    hsa_host_free(host_phase_1);
    hsa_host_free(bankID);
    hsa_host_free(host_gain);
}

int hsaPulsarUpdatePhase::wait_on_precondition(int gpu_frame_id) {
    (void)gpu_frame_id;
    uint8_t* frame =
        wait_for_full_frame(metadata_buf, unique_name.c_str(), metadata_buffer_precondition_id);
    if (frame == nullptr)
        return -1;
    metadata_buffer_precondition_id =
        (metadata_buffer_precondition_id + 1) % metadata_buf->num_frames;


    // Wait for new gain
    if (first_pass) {
        uint8_t* frame = wait_for_full_frame(gain_buf, unique_name.c_str(), gain_buf_id);
        if (frame == nullptr)
            return -1;
        DEBUG("Applying inital host gains from {:s}[{:d}]", gain_buf->buffer_name, gain_buf_id);
        std::lock_guard<std::mutex> lock(_pulsar_lock);
        memcpy(host_gain, (float*)gain_buf->frames[gain_buf_id], gain_len);
        update_phase = true;
        mark_frame_empty(gain_buf, unique_name.c_str(), gain_buf_id);
        gain_buf_id = (gain_buf_id + 1) % gain_buf->num_frames;
    } else {
        auto timeout = double_to_ts(0);
        int status =
            wait_for_full_frame_timeout(gain_buf, unique_name.c_str(), gain_buf_id, timeout);
        if (status == 0) {
            DEBUG("Applying new host gains from {:s}[{:d}]", gain_buf->buffer_name, gain_buf_id);
            std::lock_guard<std::mutex> lock(_pulsar_lock);
            memcpy(host_gain, (float*)gain_buf->frames[gain_buf_id], gain_len);
            update_phase = true;
            mark_frame_empty(gain_buf, unique_name.c_str(), gain_buf_id);
            gain_buf_id = (gain_buf_id + 1) % gain_buf->num_frames;
        }
        if (status == -1)
            return -1;
    }
    return 0;
}

void hsaPulsarUpdatePhase::calculate_phase(struct psrCoord psr_coord, timespec time_now,
                                           float freq_now, float* gains, float* output) {

    float FREQ = freq_now;
    struct tm* timeinfo;
    timeinfo = localtime(&time_now.tv_sec);
    uint year = timeinfo->tm_year + 1900;
    uint month = timeinfo->tm_mon + 1;
    if (month < 3) {
        month = month + 12;
        year = year - 1;
    }
    uint day = timeinfo->tm_mday;
    float JD = 2 - int(year / 100.) + int(int(year / 100.) / 4.) + int(365.25 * year)
               + int(30.6001 * (month + 1)) + day + 1720994.5;
    double T = (JD - 2451545.0)
               / 36525.0; // Works if time after year 2000, otherwise T is -ve and might break
    double T0 = fmod((6.697374558 + (2400.051336 * T) + (0.000025862 * T * T)), 24.);
    double UT = (timeinfo->tm_hour) + (timeinfo->tm_min / 60.)
                + (timeinfo->tm_sec + time_now.tv_nsec / 1.e9) / 3600.;
    double GST = fmod((T0 + UT * 1.002737909), 24.);
    double LST = GST + inst_long / 15.;
    while (LST < 0) {
        LST = LST + 24;
    }
    LST = fmod(LST, 24);
    for (int b = 0; b < _num_beams; b++) {
        if (psr_coord.scaling[b] == 1) {
            for (uint32_t i = 0; i < _num_elements * 2; ++i) {
                output[b * _num_elements * 2 + i] = gains[b * _num_elements * 2 + i];
            }
            continue;
        }
        double hour_angle = LST * 15. - psr_coord.ra[b];
        double alt = sin(psr_coord.dec[b] * D2R) * sin(inst_lat * D2R)
                     + cos(psr_coord.dec[b] * D2R) * cos(inst_lat * D2R) * cos(hour_angle * D2R);
        alt = asin(std::clamp(alt, -1.0, 1.0));
        double az = (sin(psr_coord.dec[b] * D2R) - sin(alt) * sin(inst_lat * D2R))
                    / (cos(alt) * cos(inst_lat * D2R));
        az = acos(std::clamp(az, -1.0, 1.0));
        if (sin(hour_angle * D2R) >= 0) {
            az = TAU - az;
        }
        double projection_angle, effective_angle, offset_distance;
        for (int i = 0; i < 4; i++) {       // loop 4 cylinders
            for (int j = 0; j < 256; j++) { // loop 256 feeds
                float dist_y = j * _feed_sep_NS;
                float dist_x = i * _feed_sep_EW;
                projection_angle = 90 * D2R - atan2(dist_y, dist_x);
                offset_distance = sqrt(pow(dist_y, 2) + pow(dist_x, 2));
                effective_angle = projection_angle - az;
                float delay_real = cos(TAU * cos(effective_angle) * cos(alt) * offset_distance
                                       * FREQ * one_over_c);
                float delay_imag = -sin(TAU * cos(effective_angle) * cos(-alt) * offset_distance
                                        * FREQ * one_over_c);
                for (int p = 0; p < 2; p++) { // loop 2 pol
                    uint elem_id = p * 1024 + i * 256 + j;
                    // Not scrembled, assume reordering kernel has been run
                    output[(b * _num_elements + elem_id) * 2] =
                        delay_real * gains[(b * _num_elements + elem_id) * 2]
                        - delay_imag * gains[(b * _num_elements + elem_id) * 2 + 1];
                    output[(b * _num_elements + elem_id) * 2 + 1] =
                        delay_real * gains[(b * _num_elements + elem_id) * 2 + 1]
                        + delay_imag * gains[(b * _num_elements + elem_id) * 2];
                }
            }
        }
    }
}

hsa_signal_t hsaPulsarUpdatePhase::execute(int gpu_frame_id, hsa_signal_t precede_signal) {
    // Update phase every one second
    const uint64_t phase_update_period = 390625;
    uint64_t current_seq = get_fpga_seq_num(metadata_buf, metadata_buffer_id);
    second_now = (current_seq / phase_update_period) % 2;
    if (second_now != second_last) {
        update_phase = true;
    }
    second_last = second_now;

    if (first_pass) {
        first_pass = false;
        // From the metadata, figure out the frequency
        stream_id_t stream_id = get_stream_id_t(metadata_buf, metadata_buffer_id);
        freq_idx = bin_number_chime(&stream_id);
        freq_MHz = freq_from_bin(freq_idx);
        update_phase = true;
    }

    if (update_phase) {
        // GPS time, need ch_master
        DEBUG("updating phase gain={:f} {:f}", host_gain[0], host_gain[1]);
        time_now_gps = get_gps_time(metadata_buf, metadata_buffer_id);
        if (time_now_gps.tv_sec == 0) {
            ERROR("GPS time appears to be zero, bad news for pulsar timing!");
        }
        // use whichever bank that has no lock
        if (bank_use_0 == 0) { // no more outstanding async copy using bank0
            std::lock_guard<std::mutex> lock(_pulsar_lock);
            psr_coord = psr_coord_latest_update;
            calculate_phase(psr_coord, time_now_gps, freq_MHz, host_gain, host_phase_0);
            bank_active = 0;
            update_phase = false;
        } else if (bank_use_1 == 0) { // no more outstanding async copy using bank1
            std::lock_guard<std::mutex> lock(_pulsar_lock);
            psr_coord = psr_coord_latest_update;
            calculate_phase(psr_coord, time_now_gps, freq_MHz, host_gain, host_phase_1);
            bank_active = 1;
            update_phase = false;
        }
    }

    bankID[gpu_frame_id] = bank_active; // update or not, read from the latest bank
    set_psr_coord(metadata_buf, metadata_buffer_id, psr_coord);
    mark_frame_empty(metadata_buf, unique_name.c_str(), metadata_buffer_id);
    metadata_buffer_id = (metadata_buffer_id + 1) % metadata_buf->num_frames;

    // Do the data copy. Now I am doing async everytime there is new data
    //(i.e., when main_thread is being called, in principle I just need to copy in
    // when there is an update, which is of slower cadence. Down the road optimization

    // Get the gpu memory pointer. i will need multiple frame through the use of get_gpu_mem_array,
    // because while it has been sent away for async copy, the next update might be happening.
    void* gpu_memory_frame =
        device.get_gpu_memory_array("beamform_phase", gpu_frame_id, phase_frame_len);

    if (bankID[gpu_frame_id] == 0) {
        device.async_copy_host_to_gpu(gpu_memory_frame, (void*)host_phase_0, phase_frame_len,
                                      precede_signal, signals[gpu_frame_id]);
        bank_use_0 = bank_use_0 + 1;
    }
    if (bankID[gpu_frame_id] == 1) {
        device.async_copy_host_to_gpu(gpu_memory_frame, (void*)host_phase_1, phase_frame_len,
                                      precede_signal, signals[gpu_frame_id]);
        bank_use_1 = bank_use_1 + 1;
    }
    return signals[gpu_frame_id];
}

void hsaPulsarUpdatePhase::finalize_frame(int frame_id) {
    hsaCommand::finalize_frame(frame_id);
    if (bankID[frame_id] == 1) {
        bank_use_1 = bank_use_1 - 1;
    }
    if (bankID[frame_id] == 0) {
        bank_use_0 = bank_use_0 - 1;
    }
}

bool hsaPulsarUpdatePhase::pulsar_grab_callback(nlohmann::json& json, const uint8_t beam_id) {
    {
        std::lock_guard<std::mutex> lock(_pulsar_lock);
        try {
            psr_coord_latest_update.ra[beam_id] = json.at("ra").get<float>();
        } catch (std::exception const& e) {
            WARN("[PSR] Pointing update fail to read RA {:s}", e.what());
            return false;
        }
        try {
            psr_coord_latest_update.dec[beam_id] = json.at("dec").get<float>();
        } catch (std::exception const& e) {
            WARN("[PSR] Pointing update fail to read DEC {:s}", e.what());
            return false;
        }
        try {
            psr_coord_latest_update.scaling[beam_id] = json.at("scaling").get<int>();
        } catch (std::exception const& e) {
            WARN("[PSR] Pointing update fail to read scaling factor {:s}", e.what());
            return false;
        }
        INFO("[psr] Updated Beam={:d} RA={:.2f} Dec={:.2f} Scl={:d}", beam_id,
             psr_coord_latest_update.ra[beam_id], psr_coord_latest_update.dec[beam_id],
             psr_coord_latest_update.scaling[beam_id]);
        update_phase = true;
    }
    return true;
}<|MERGE_RESOLUTION|>--- conflicted
+++ resolved
@@ -3,23 +3,6 @@
 
 #include "hsaPulsarUpdatePhase.hpp"
 
-<<<<<<< HEAD
-#include "buffer.h"
-#include "bufferContainer.hpp"
-#include "configUpdater.hpp"
-#include "hsaBase.h"
-#include "restServer.hpp"
-
-#include <algorithm>
-#include <math.h>
-#include <signal.h>
-#include <string>
-#include <time.h>
-#include <utils/visUtil.hpp>
-
-#define likely(x) __builtin_expect(!!(x), 1)
-#define unlikely(x) __builtin_expect(!!(x), 0)
-=======
 #include "Config.hpp"              // for Config
 #include "buffer.h"                // for mark_frame_empty, Buffer, register_consumer, wait_for...
 #include "bufferContainer.hpp"     // for bufferContainer
@@ -40,7 +23,6 @@
 #include <string>     // for string, allocator, operator+, to_string, char_traits
 #include <time.h>     // for tm, timespec, localtime
 #include <vector>     // for vector
->>>>>>> 08df407e
 
 #define PI 3.14159265
 #define light 299792458.
