--- conflicted
+++ resolved
@@ -8,6 +8,7 @@
 // curl localhost:12048/gpu/gpu_<gpu_id>/frb/update_NS_beam/<gpu_id> -X POST -H 'Content-Type: application/json' -d '{"northmost_beam":<value>}'
 // Update EW beam
 // curl localhost:12048/gpu/gpu_<gpu_id>/frb/update_EW_beam/<gpu_id> -X POST -H 'Content-Type: application/json' -d '{"ew_id":<value>,"ew_beam":<value>}'
+
 hsaBeamformKernel::hsaBeamformKernel(Config& config, const string &unique_name,
                             bufferContainer& host_buffers,
                             hsaDeviceInterface& device) :
@@ -23,12 +24,9 @@
     vector<float> dg = {0.0,0.0}; //re,im
     default_gains = config.get_float_array_default(unique_name,"frb_missing_gains",dg);
 
-<<<<<<< HEAD
     _northmost_beam = config.get_float(unique_name, "northmost_beam");
     FREQ_REF = (LIGHT_SPEED*(128) / (sin(_northmost_beam *PI/180.) * FEED_SEP *256))/1.e6;
 
-=======
->>>>>>> 3e5042ee
     _ew_spacing = config.get_float_array(unique_name, "ew_spacing");
     _ew_spacing_c = (float *)hsa_host_malloc(4*sizeof(float));
     for (int i=0;i<4;i++){
@@ -136,11 +134,7 @@
 }
 
 
-<<<<<<< HEAD
 void hsaBeamformKernel::calculate_cl_index(uint32_t *host_map, float FREQ1, float FREQ_REF) {
-=======
-void hsaBeamformKernel::calculate_cl_index(uint32_t *host_map, float FREQ1, float *host_coeff, float *_ew_spacing_c) {
->>>>>>> 3e5042ee
     float t, delta_t, beam_ref;
     int cl_index;
     float D2R = PI/180.;
@@ -183,16 +177,6 @@
         freq_idx = bin_number_chime(&stream_id);
         freq_MHz = freq_from_bin(freq_idx);
 
-<<<<<<< HEAD
-=======
-        calculate_cl_index(host_map, freq_MHz, host_coeff, _ew_spacing_c);
-        void * device_map = device.get_gpu_memory("beamform_map", map_len);
-        device.sync_copy_host_to_gpu(device_map, (void *)host_map, map_len);
-
-        void * device_coeff_map = device.get_gpu_memory("beamform_coeff_map", coeff_len);
-        device.sync_copy_host_to_gpu(device_coeff_map, (void*)host_coeff, coeff_len);
-
->>>>>>> 3e5042ee
         metadata_buffer_id = (metadata_buffer_id + 1) % metadata_buf->num_frames;
     }
 
@@ -274,4 +258,4 @@
     signals[gpu_frame_id] = enqueue_kernel(params, gpu_frame_id);
 
     return signals[gpu_frame_id];
-}
+}