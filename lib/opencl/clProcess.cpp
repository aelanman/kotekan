--- conflicted
+++ resolved
@@ -18,11 +18,8 @@
 //    gettimeofday(&now, NULL);
 //    return (double)(now.tv_sec  + now.tv_usec/1000000.0);
 //}
-<<<<<<< HEAD
-=======
 
 REGISTER_KOTEKAN_PROCESS(clProcess);
->>>>>>> 9234618b
 
 // TODO Remove the GPU_ID from this constructor
 clProcess::clProcess(Config& config_,
@@ -76,7 +73,6 @@
 
    // device->prepareCommandQueue(false);
     device->prepareCommandQueue(true);
-<<<<<<< HEAD
 
     device->allocateMemory();
 //    DEBUG("Device Initialized\n");
@@ -84,15 +80,6 @@
     //callBackData ** cb_data = new callBackData * [device->getInBuf()->num_buffers];
     //CHECK_MEM(cb_data);
 
-=======
-
-    device->allocateMemory();
-//    DEBUG("Device Initialized\n");
-
-    //callBackData ** cb_data = new callBackData * [device->getInBuf()->num_buffers];
-    //CHECK_MEM(cb_data);
-
->>>>>>> 9234618b
     buffer_id_lock ** buff_id_lock_list = new buffer_id_lock * [device->getInBuf()->num_frames];
     CHECK_MEM(buff_id_lock_list);
 
@@ -111,10 +98,6 @@
 
     double last_time = e_time();
     timer tt;
-<<<<<<< HEAD
-    int time_count = 0;
-=======
->>>>>>> 9234618b
     kill_thread * kill = new kill_thread;
     
     while (!stop_thread) {
@@ -122,11 +105,7 @@
         //Now will return a uint8_t* wait_for_empty_frame(...)!!!!
         frame = wait_for_full_frame(device->getInBuf(), unique_name.c_str(), frame_id);
         double cur_time = e_time();
-<<<<<<< HEAD
-        //INFO("Got full buffer after time: %f", cur_time - last_time );
-=======
         DEBUG("Got full buffer after time: %f", cur_time - last_time );
->>>>>>> 9234618b
         last_time = cur_time;
 
         //INFO("GPU_THREAD: got full buffer ID %d", bufferID);
@@ -179,11 +158,7 @@
 
         //DEBUG("cb_data initialized\n");
         usleep(gpu_id*10000);
-<<<<<<< HEAD
-        for (int i = 0; i < factory->getNumCommands(); i++){
-=======
         for (uint32_t i = 0; i < factory->getNumCommands(); i++){
->>>>>>> 9234618b
             currentCommand = factory->getNextCommand();
             sequenceEvent = currentCommand->execute(frame_id, 0, *device, sequenceEvent);
             cb_data[frame_id]->listCommands[i] = currentCommand;
@@ -212,11 +187,7 @@
         DEBUG("enqueued frame_id %d ", frame_id);
 
         //buffer_list[0] = (buffer_list[0] + 1)
-<<<<<<< HEAD
-        frame_id = (++frame_id) % device->getInBuf()->num_frames;
-=======
         frame_id = (frame_id+1) % device->getInBuf()->num_frames;
->>>>>>> 9234618b
         
         if (frame_id == 0 && first_seq == true){
             first_seq = false;
@@ -281,20 +252,12 @@
 {
     //Based on assumption that buffer_ids are processed in order, so start with [0].]
     int frame_id_limit = cb_data[0]->in_buf->num_frames;
-<<<<<<< HEAD
-    std::clock_t    start;
-=======
->>>>>>> 9234618b
     bool break_loop = false;
     bool thread_kill = false;
     
     while(true) {
         for (int j=0;j<frame_id_limit;j++)
         {
-<<<<<<< HEAD
-            start = std::clock();
-=======
->>>>>>> 9234618b
             double end_time_1 = e_time();
 
             CHECK_ERROR( pthread_mutex_lock(&cb_data[j]->buff_id_lock->lock));
@@ -369,11 +332,7 @@
 
             CHECK_ERROR( pthread_cond_broadcast(&cb_data[j]->buff_id_lock->mem_cond) );
             double end_time_2 = e_time();
-<<<<<<< HEAD
-            //INFO("running_time 1: %f, running_time 2: %f, function_time: %f", end_time_1 - cb_data[j]->start_time, end_time_2 - cb_data[j]->start_time, end_time_2 - end_time_1);
-=======
             DEBUG("running_time 1: %f, running_time 2: %f, function_time: %f", end_time_1 - cb_data[j]->start_time, end_time_2 - cb_data[j]->start_time, end_time_2 - end_time_1);
->>>>>>> 9234618b
         }
         if (break_loop == true){
             DEBUG("break out of second loop");
@@ -386,11 +345,7 @@
 void CL_CALLBACK read_complete(cl_event param_event, cl_int param_status, void* data)
 {
     struct callBackData * cur_cb_data = (struct callBackData *) data;
-<<<<<<< HEAD
-    std::clock_t    start;
-=======
 //    std::clock_t    start;
->>>>>>> 9234618b
 
     CHECK_ERROR( pthread_mutex_lock(&cur_cb_data->cnt->lock));
     cur_cb_data->cnt->iteration--;
@@ -398,11 +353,7 @@
 
     //CHECK_ERROR( pthread_cond_broadcast(&cb_data[j]->cnt->cond) );
 
-<<<<<<< HEAD
-    start = std::clock();
-=======
 //    start = std::clock();
->>>>>>> 9234618b
 
     CHECK_ERROR( pthread_mutex_lock(&cur_cb_data->buff_id_lock->lock));
     cur_cb_data->buff_id_lock->clean = 1;
