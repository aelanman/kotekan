--- conflicted
+++ resolved
@@ -285,17 +285,10 @@
         }
         free(device_beamform_output_buffer);
 
-<<<<<<< HEAD
 //        for (int i = 0; i < beamforming_out_incoh_buf->num_buffers; ++i) {
 //            CHECK_CL_ERROR( clReleaseMemObject(device_beamform_output_incoh_buffer[i]) );
 //        }
 //        free(device_beamform_output_incoh_buffer);
-=======
-        for (int i = 0; i < beamforming_out_incoh_buf->num_frames; ++i) {
-            CHECK_CL_ERROR( clReleaseMemObject(device_beamform_output_incoh_buffer[i]) );
-        }
-        free(device_beamform_output_incoh_buffer);
->>>>>>> 28379713
 
         for (std::map<int32_t,cl_mem>::iterator it=device_freq_map.begin(); it!=device_freq_map.end(); ++it){
             CHECK_CL_ERROR( clReleaseMemObject(it->second) );
