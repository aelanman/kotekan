import pytest
import numpy as np

import kotekan_runner
import visutil

subset_params = {
    'num_elements': 16,
<<<<<<< HEAD
    'num_prod': 120,
    'num_ev': 2,
=======
    'num_eigenvectors': 2,
>>>>>>> 8caeb6d4
    'total_frames': 128,
    'cadence': 5.0,
    'mode':'fill_ij',
    'freq_ids': [250],
    'buffer_depth': 5
}

vis_params = {
    'prod_subset_type' : 'input_list',
    'input_list' : [1,134], 
}

@pytest.fixture(scope="module")
def subset_data(tmpdir_factory):

    tmpdir = tmpdir_factory.mktemp("subset")

    fakevis_buffer = kotekan_runner.FakeVisBuffer(
        freq=subset_params['freq_ids'],
        num_frames=subset_params['total_frames']
    )

    dump_buffer = kotekan_runner.DumpVisBuffer(str(tmpdir))

    test = kotekan_runner.KotekanProcessTester(
        'prodSubset', vis_params,
        fakevis_buffer,
        dump_buffer,
        subset_params
    )

    test.run()

    yield dump_buffer.load()


def input_list_condition(prod, input_list):
   
    prod_in_list = False
    for ipt in input_list :
        if ((prod.input_a==ipt) or (prod.input_b==ipt)):
            prod_in_list = True
            break

    return prod_in_list


def test_subset(subset_data):

#    for frame in subset_data:
#        print frame.metadata.freq_id, frame.metadata.fpga_seq

    n_el = subset_params['num_elements']
    num_prod = n_el * (n_el + 1) / 2

    for frame in subset_data:
        # With fill_ij, vis_ij = i+j*(1j)
        vis = []

        for ii in range(num_prod):
            prod = visutil.icmap(ii,subset_params['num_elements'])
            if input_list_condition(prod,
                                vis_params['input_list']) :
                vis.append(prod.input_a+1j*prod.input_b)

        assert (frame.vis == np.array(vis)).all()
        assert (frame.eval == np.arange(
                subset_params['num_ev'])).all()
        evecs = (np.arange(subset_params['num_ev'])[:, None] +
                 1.0J * np.arange(subset_params['num_elements'])[None, :]).flatten()
        assert (frame.evec == evecs).all()
        assert (frame.erms == 1.)
<|MERGE_RESOLUTION|>--- conflicted
+++ resolved
@@ -6,22 +6,17 @@
 
 subset_params = {
     'num_elements': 16,
-<<<<<<< HEAD
-    'num_prod': 120,
     'num_ev': 2,
-=======
-    'num_eigenvectors': 2,
->>>>>>> 8caeb6d4
     'total_frames': 128,
     'cadence': 5.0,
-    'mode':'fill_ij',
+    'mode': 'fill_ij',
     'freq_ids': [250],
     'buffer_depth': 5
 }
 
 vis_params = {
-    'prod_subset_type' : 'input_list',
-    'input_list' : [1,134], 
+    'prod_subset_type': 'input_list',
+    'input_list': [1, 134],
 }
 
 @pytest.fixture(scope="module")
