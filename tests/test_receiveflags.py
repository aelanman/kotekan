# === Start Python 2/3 compatibility
from __future__ import absolute_import, division, print_function, unicode_literals
from future.builtins import *  # noqa  pylint: disable=W0401, W0614
from future.builtins.disabled import *  # noqa  pylint: disable=W0401, W0614

# === End Python 2/3 compatibility

import pytest
import numpy as np
import pdb
import subprocess
from requests.exceptions import ConnectionError
import time

from kotekan import visbuffer
from kotekan import runner

params = {"num_kept_updates": 1}

global_params = {
    "wait": True,
    "dataset_manager": {"use_dataset_broker": False},
    "fakevis_mode": "fill_ij",
    "cadence": 1.0,
    "total_frames": 20,  # make it run long enough to receive REST commands
    "cadence": 0.1,
    "num_ev": 0,
    "num_elements": 5,
    "out_file": "/tmp/out.csv",
    "buffer_depth": 100,
    "some_static_part_of_the_config": 0,
    "dynamic_attributes": {
        "flagging": {
            "kotekan_update_endpoint": "json",
            "bad_inputs": [1, 4],
            "start_time": time.time(),
            "update_id": "initial_test_flags",
        }
    },
    "updatable_config": "/dynamic_attributes/flagging",
}

start_time = time.time()


def run_flagging(tmpdir_factory, cmds):
    """ Receive Flags """

    tmpdir = tmpdir_factory.mktemp("receiveflags")

    fakevis_buffer = runner.FakeVisBuffer(
        num_frames=global_params["total_frames"],
        mode=global_params["fakevis_mode"],
        cadence=global_params["cadence"],
        wait=global_params["wait"],
    )

    out_dump_buffer = runner.DumpVisBuffer(str(tmpdir))

    test = runner.KotekanStageTester(
        "ReceiveFlags",
        params,
        buffers_in=fakevis_buffer,
        buffers_out=out_dump_buffer,
        global_config=global_params,
        rest_commands=cmds,
        expect_failure=True,
    )

    test.run()

    return out_dump_buffer.load()


################################################################################
##                                                                            ##
## All following tests just send an old timestamp, effectively ignoring the   ##
## timestamp argument.                                                        ##
##                                                                            ##
################################################################################


def test_clear_flags(tmpdir_factory):
    n = global_params["num_elements"]
    num_prod = n * (n + 1) // 2
    flags_set = False

    # REST commands
    flags = []
    cmds = [
        [
            "post",
            "dynamic_attributes/flagging",
            {
                "bad_inputs": flags,
                "start_time": start_time,
                "update_id": "test_flag_update",
            },
        ]
    ]

    flags_dump = run_flagging(tmpdir_factory, cmds)

    for frame in flags_dump:
        assert frame.metadata.num_prod == num_prod

        assert n == len(frame.flags)

        # at some point the flags will change
        if not np.all(frame.flags == [1, 0, 1, 1, 0]):
            flags_set = True

        if flags_set:
            # from now on all flags will be set
            assert [1, 1, 1, 1, 1] == pytest.approx(frame.flags)


def test_too_many_flags(tmpdir_factory):
    n = global_params["num_elements"]

    # REST commands
    flags = [0, 1, 2, 3, 4, 5]
    cmds = [
        [
            "post",
            "dynamic_attributes/flagging",
            {
                "bad_inputs": flags,
                "start_time": start_time,
                "update_id": "test_flag_update",
            },
        ]
    ]

    flags_dump = run_flagging(tmpdir_factory, cmds)

    for frame in flags_dump:
        assert n == len(frame.flags)

        # flags should always stay at the initialization value
        assert np.all([1, 0, 1, 1, 0] == pytest.approx(frame.flags))


def test_one_flag(tmpdir_factory):
    global_params["num_elements"] = 1
    n = global_params["num_elements"]
    flags_set = False

    # REST commands
    flags = [0]
    cmds = [
        [
            "post",
            "dynamic_attributes/flagging",
            {
                "bad_inputs": flags,
                "start_time": start_time,
                "update_id": "test_flag_update",
            },
        ]
    ]
    global_params["dynamic_attributes"]["flagging"]["bad_inputs"] = []

    flags_dump = run_flagging(tmpdir_factory, cmds)

    for frame in flags_dump:
        assert n == len(frame.flags)

        # at some point the flags will change
        if not np.all(frame.flags == [1]):
            flags_set = True

        if flags_set:
            # from now on all flags will be set
            assert np.all([0] == pytest.approx(frame.flags))

    assert flags_set


def test_out_of_bounds_msg_flag(tmpdir_factory):
    global_params["num_elements"] = 1
    n = global_params["num_elements"]

    # REST commands
    flags = [2]
    cmds = [
        [
            "post",
            "dynamic_attributes/flagging",
            {
                "bad_inputs": flags,
                "start_time": start_time,
                "update_id": "test_flag_update",
            },
        ]
    ]
    global_params["dynamic_attributes"]["flagging"]["bad_inputs"] = [0]

    flags_dump = run_flagging(tmpdir_factory, cmds)

    for frame in flags_dump:
        assert n == len(frame.flags)

        # flaggs should always stay at the initialization value
        assert np.all([0] == pytest.approx(frame.flags))


def test_flags_data_type(tmpdir_factory):
    global_params["num_elements"] = 4
    n = global_params["num_elements"]

    # REST commands
    flags = ["false_flag"] * 4
    cmds = [
        [
            "post",
            "dynamic_attributes/flagging",
            {
                "bad_inputs": flags,
                "start_time": global_params["dynamic_attributes"]["flagging"][
                    "start_time"
                ],
                "update_id": "test_flag_update",
            },
        ]
    ]
    global_params["dynamic_attributes"]["flagging"]["bad_inputs"] = [0, 1]

    flags_dump = run_flagging(tmpdir_factory, cmds)

    for frame in flags_dump:
        assert 4 == len(frame.flags)

        # flags shouldn't change
        assert np.all([0, 0, 1, 1] == pytest.approx(frame.flags))


def test_flags_extra_arguments(tmpdir_factory):
    global_params["num_elements"] = 4

    # REST commands
    flags = [0, 1]
    cmds = [
        [
            "post",
            "dynamic_attributes/flagging",
            {
                "bad_inputs": flags,
                "foo": "bar",
                "start_time": global_params["dynamic_attributes"]["flagging"][
                    "start_time"
                ],
                "update_id": "test_flag_update",
            },
        ]
    ]
    global_params["dynamic_attributes"]["flagging"]["bad_inputs"] = [1, 2]

    flags_dump = run_flagging(tmpdir_factory, cmds)

    for frame in flags_dump:
        assert 4 == len(frame.flags)

        # flags shouldn't change
        assert np.all([1, 0, 0, 1] == pytest.approx(frame.flags))


def test_flags_wrong_argument(tmpdir_factory):
    global_params["num_elements"] = 4

    # REST commands
    flags = [0]
    cmds = [
        [
            "post",
            "dynamic_attributes/flagging",
            {
                "flags_with_a_typo": flags,
                "start_time": global_params["dynamic_attributes"]["flagging"][
                    "start_time"
                ],
                "update_id": "test_flag_update",
            },
        ]
    ]
    global_params["dynamic_attributes"]["flagging"]["bad_inputs"] = [0, 1]

    flags_dump = run_flagging(tmpdir_factory, cmds)

    for frame in flags_dump:
        assert 4 == len(frame.flags)

        # flags shouldn't change
        assert np.all([0, 0, 1, 1] == pytest.approx(frame.flags))


def test_flags_no_argument(tmpdir_factory):
    global_params["num_elements"] = 4

    # REST commands
    cmds = [["post", "dynamic_attributes/flagging", {}]]
    global_params["dynamic_attributes"]["flagging"]["bad_inputs"] = [0, 1]

    flags_dump = run_flagging(tmpdir_factory, cmds)

    for frame in flags_dump:
        assert 4 == len(frame.flags)

        # flags shouldn't change
        assert np.all([0, 0, 1, 1] == pytest.approx(frame.flags))


################################################################################
##                                                                            ##
## The following test is testing timestamps as well.                          ##
##                                                                            ##
################################################################################


def test_start_time(tmpdir_factory):
    global_params["total_frames"] = 200
    params["num_kept_updates"] = 5
    global_params["cadence"] = 0.1
    global_params["wait"] = True
    global_params["num_elements"] = 5
    global_params["dynamic_attributes"]["flagging"]["bad_inputs"] = [1, 4]
    flags_set = 0

    # REST commands
    flags = [
        global_params["dynamic_attributes"]["flagging"]["bad_inputs"],
        [1],
        [2],
        [3],
    ]
    frame_flags = [[1, 0, 1, 1, 0], [1, 0, 1, 1, 1], [1, 1, 0, 1, 1], [1, 1, 1, 0, 1]]
    ts = [time.time() + 15, time.time() + 17, time.time() + 18.5]
    cmds = [
        [
            "post",
            "dynamic_attributes/flagging",
            {
                "bad_inputs": flags[1],
                "start_time": ts[0],
                "update_id": "test_flag_update1",
            },
        ],
        [
            "post",
            "dynamic_attributes/flagging",
            {
                "bad_inputs": flags[2],
                "start_time": ts[1],
                "update_id": "test_flag_update2",
            },
        ],
        [
            "post",
            "dynamic_attributes/flagging",
            {
                "bad_inputs": flags[3],
                "start_time": ts[2],
                "update_id": "test_flag_update3",
            },
        ],
    ]

    flags_dump = run_flagging(tmpdir_factory, cmds)

    for frame in flags_dump:
        assert global_params["num_elements"] == len(frame.flags)

        # we know when the flags should change in this test
        frame_ts = frame.metadata.ctime.tv + frame.metadata.ctime.tv_nsec * 1e-9
        if flags_set < 3 and frame_ts >= ts[flags_set]:
            flags_set += 1

        assert np.all(frame_flags[flags_set] == pytest.approx(frame.flags))

    assert flags_set == 3


def test_start_time_out_of_order(tmpdir_factory):
    global_params["total_frames"] = 200
    params["num_kept_updates"] = 5
    global_params["cadence"] = 0.1
    global_params["num_elements"] = 5
    global_params["dynamic_attributes"]["flagging"]["bad_inputs"] = [1, 4]
    flags_set = 0

    # REST commands
    flags = [
        global_params["dynamic_attributes"]["flagging"]["bad_inputs"],
        [1],
        [2],
        [3],
    ]
    frame_flags = [[1, 0, 1, 1, 0], [1, 0, 1, 1, 1], [1, 1, 0, 1, 1], [1, 1, 1, 0, 1]]
    ts = [time.time() + 15, time.time() + 17, time.time() + 18.5]

    # reorder start_times
    cmds = [
        [
            "post",
            "dynamic_attributes/flagging",
            {
                "bad_inputs": flags[1],
                "start_time": ts[2],
                "update_id": "test_flag_update1",
            },
        ],
        [
            "post",
            "dynamic_attributes/flagging",
            {
                "bad_inputs": flags[2],
                "start_time": ts[0],
                "update_id": "test_flag_update2",
            },
        ],
        [
            "post",
            "dynamic_attributes/flagging",
            {
                "bad_inputs": flags[3],
                "start_time": ts[1],
                "update_id": "test_flag_update3",
            },
        ],
    ]
    frame_flags = [frame_flags[i] for i in [0, 2, 3, 1]]

    flags_dump = run_flagging(tmpdir_factory, cmds)

    for frame in flags_dump:
        assert global_params["num_elements"] == len(frame.flags)

        # we know when the flags should change in this test
        frame_ts = frame.metadata.ctime.tv + frame.metadata.ctime.tv_nsec * 1e-9
        if flags_set < 3 and frame_ts >= ts[flags_set]:
            flags_set += 1

        assert np.all(frame_flags[flags_set] == pytest.approx(frame.flags))

    assert flags_set == 3


def test_start_time_new_update(tmpdir_factory):
    global_params["total_frames"] = 200
    params["num_kept_updates"] = 5
    global_params["cadence"] = 0.1
    global_params["num_elements"] = 5
    flags_set = 0
    global_params["dynamic_attributes"]["flagging"]["bad_inputs"] = []

    # REST commands
    flags = [
        global_params["dynamic_attributes"]["flagging"]["bad_inputs"],
        [1],
        [2],
        [3],
    ]
    frame_flags = [[1, 1, 1, 1, 1], [1, 0, 1, 1, 1], [1, 1, 0, 1, 1], [1, 1, 1, 0, 1]]
    ts = [time.time() + 15, time.time() + 15, time.time() + 15]
    cmds = [
        [
            "post",
            "dynamic_attributes/flagging",
            {
                "bad_inputs": flags[1],
                "start_time": ts[0],
                "update_id": "test_flag_update1",
            },
        ],
        ["wait", 0.1, None],
        [
            "post",
            "dynamic_attributes/flagging",
            {
                "bad_inputs": flags[2],
                "start_time": ts[1],
                "update_id": "test_flag_update2",
            },
        ],
        ["wait", 0.1, None],
        [
            "post",
            "dynamic_attributes/flagging",
            {
                "bad_inputs": flags[3],
                "start_time": ts[2],
                "update_id": "test_flag_update3",
            },
        ],
        ["wait", 0.1, None],
        [
            "post",
            "dynamic_attributes/flagging",
            {
                "bad_inputs": flags[3],
                "start_time": ts[0],
                "update_id": "test_flag_update4",
            },
        ],
    ]
    flags_dump = run_flagging(tmpdir_factory, cmds)

    for frame in flags_dump:
        assert global_params["num_elements"] == len(frame.flags)

        # we know when the flags should change in this test
        frame_ts = frame.metadata.ctime.tv + frame.metadata.ctime.tv_nsec * 1e-9

        if flags_set < 1 and frame_ts >= ts[flags_set]:
            flags_set = 3

        assert np.all(frame_flags[flags_set] == pytest.approx(frame.flags))

    assert flags_set == 3


def test_flags_wrong_type(tmpdir_factory):
    global_params["total_frames"] = 20
    global_params["cadence"] = 0.1
    global_params["dynamic_attributes"]["flagging"]["bad_inputs"] = [1, 4]
    global_params["num_elements"] = 5
    n = global_params["num_elements"]
    num_prod = n * (n + 1) // 2
    flags_set = False

    # REST commands
    flags = [2, 3]
    cmds = [
        [
            "post",
            "dynamic_attributes/flagging",
            {
                "bad_inputs": start_time,
                "start_time": start_time,
                "update_id": "test_flag_update",
            },
        ]
    ]

    flags_dump = run_flagging(tmpdir_factory, cmds)

    for frame in flags_dump:
        assert frame.metadata.num_prod == num_prod

        assert n == len(frame.flags)

        # flags should stay the same
        assert np.all(frame.flags == [1, 0, 1, 1, 0])


def test_dset_id_change(tmpdir_factory):
<<<<<<< HEAD
    params["total_frames"] = 200
    params["num_kept_updates"] = 5
    params["cadence"] = 0.1
    params["wait"] = True
    params["num_elements"] = 5
    params["dynamic_attributes"]["flagging"]["bad_inputs"] = [1, 4]
    flags_set = 0

    # REST commands
    flags = [params["dynamic_attributes"]["flagging"]["bad_inputs"], [1], [2], [3]]
=======
    global_params["total_frames"] = 200
    params["num_kept_updates"] = 5
    global_params["cadence"] = 0.1
    global_params["wait"] = True
    global_params["num_elements"] = 5
    global_params["dynamic_attributes"]["flagging"]["bad_inputs"] = [1, 4]
    flags_set = 0

    # REST commands
    flags = [
        global_params["dynamic_attributes"]["flagging"]["bad_inputs"],
        [1],
        [2],
        [3],
    ]
>>>>>>> 557bc2cf
    frame_flags = [[1, 0, 1, 1, 0], [1, 0, 1, 1, 1], [1, 1, 0, 1, 1], [1, 1, 1, 0, 1]]
    ts = [time.time() + 15, time.time() + 17, time.time() + 18.5]
    cmds = [
        [
            "post",
            "dynamic_attributes/flagging",
<<<<<<< HEAD
            {"bad_inputs": flags[1], "start_time": ts[0], "tag": "test_flag_update1"},
=======
            {
                "bad_inputs": flags[1],
                "start_time": ts[0],
                "update_id": "test_flag_update1",
            },
>>>>>>> 557bc2cf
        ],
        [
            "post",
            "dynamic_attributes/flagging",
<<<<<<< HEAD
            {"bad_inputs": flags[2], "start_time": ts[1], "tag": "test_flag_update2"},
=======
            {
                "bad_inputs": flags[2],
                "start_time": ts[1],
                "update_id": "test_flag_update2",
            },
>>>>>>> 557bc2cf
        ],
        [
            "post",
            "dynamic_attributes/flagging",
<<<<<<< HEAD
            {"bad_inputs": flags[3], "start_time": ts[2], "tag": "test_flag_update3"},
=======
            {
                "bad_inputs": flags[3],
                "start_time": ts[2],
                "update_id": "test_flag_update3",
            },
>>>>>>> 557bc2cf
        ],
    ]

    flags_dump = run_flagging(tmpdir_factory, cmds)

    def get_dset_id(frame):
<<<<<<< HEAD
        return bytes(frame.metadata.dataset_id).hex()
=======
        return bytes(frame.metadata.dataset_id)[::-1].hex()
>>>>>>> 557bc2cf

    prev_dset_id = get_dset_id(flags_dump[0])

    for frame in flags_dump:
<<<<<<< HEAD
        assert params["num_elements"] == len(frame.flags)
=======
        assert global_params["num_elements"] == len(frame.flags)
>>>>>>> 557bc2cf

        dset_id = get_dset_id(frame)

        # we know when the flags should change in this test
        frame_ts = frame.metadata.ctime.tv + frame.metadata.ctime.tv_nsec * 1e-9
        if flags_set < 3 and frame_ts >= ts[flags_set]:
            # Check that the dataset_id has changed when we expected it to
            assert prev_dset_id != dset_id
            flags_set += 1
        else:
            assert prev_dset_id == dset_id

        prev_dset_id = dset_id

    assert flags_set == 3<|MERGE_RESOLUTION|>--- conflicted
+++ resolved
@@ -554,18 +554,6 @@
 
 
 def test_dset_id_change(tmpdir_factory):
-<<<<<<< HEAD
-    params["total_frames"] = 200
-    params["num_kept_updates"] = 5
-    params["cadence"] = 0.1
-    params["wait"] = True
-    params["num_elements"] = 5
-    params["dynamic_attributes"]["flagging"]["bad_inputs"] = [1, 4]
-    flags_set = 0
-
-    # REST commands
-    flags = [params["dynamic_attributes"]["flagging"]["bad_inputs"], [1], [2], [3]]
-=======
     global_params["total_frames"] = 200
     params["num_kept_updates"] = 5
     global_params["cadence"] = 0.1
@@ -581,68 +569,47 @@
         [2],
         [3],
     ]
->>>>>>> 557bc2cf
     frame_flags = [[1, 0, 1, 1, 0], [1, 0, 1, 1, 1], [1, 1, 0, 1, 1], [1, 1, 1, 0, 1]]
     ts = [time.time() + 15, time.time() + 17, time.time() + 18.5]
     cmds = [
         [
             "post",
             "dynamic_attributes/flagging",
-<<<<<<< HEAD
-            {"bad_inputs": flags[1], "start_time": ts[0], "tag": "test_flag_update1"},
-=======
             {
                 "bad_inputs": flags[1],
                 "start_time": ts[0],
                 "update_id": "test_flag_update1",
             },
->>>>>>> 557bc2cf
-        ],
-        [
-            "post",
-            "dynamic_attributes/flagging",
-<<<<<<< HEAD
-            {"bad_inputs": flags[2], "start_time": ts[1], "tag": "test_flag_update2"},
-=======
+        ],
+        [
+            "post",
+            "dynamic_attributes/flagging",
             {
                 "bad_inputs": flags[2],
                 "start_time": ts[1],
                 "update_id": "test_flag_update2",
             },
->>>>>>> 557bc2cf
-        ],
-        [
-            "post",
-            "dynamic_attributes/flagging",
-<<<<<<< HEAD
-            {"bad_inputs": flags[3], "start_time": ts[2], "tag": "test_flag_update3"},
-=======
+        ],
+        [
+            "post",
+            "dynamic_attributes/flagging",
             {
                 "bad_inputs": flags[3],
                 "start_time": ts[2],
                 "update_id": "test_flag_update3",
             },
->>>>>>> 557bc2cf
         ],
     ]
 
     flags_dump = run_flagging(tmpdir_factory, cmds)
 
     def get_dset_id(frame):
-<<<<<<< HEAD
-        return bytes(frame.metadata.dataset_id).hex()
-=======
         return bytes(frame.metadata.dataset_id)[::-1].hex()
->>>>>>> 557bc2cf
 
     prev_dset_id = get_dset_id(flags_dump[0])
 
     for frame in flags_dump:
-<<<<<<< HEAD
-        assert params["num_elements"] == len(frame.flags)
-=======
         assert global_params["num_elements"] == len(frame.flags)
->>>>>>> 557bc2cf
 
         dset_id = get_dset_id(frame)
 
