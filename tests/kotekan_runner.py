--- conflicted
+++ resolved
@@ -198,15 +198,13 @@
     ----------
     output_dir : string
         Temporary directory to output to. The dumped files are not removed.
-    in_buf : string
-        Optionally specify the name of an input buffer instead of creating one.
     """
 
     _buf_ind = 0
 
     name = None
 
-    def __init__(self, output_dir, in_buf=None):
+    def __init__(self, output_dir):
 
         self.name = 'dumpvis_buf%i' % self._buf_ind
         process_name = 'dump%i' % self._buf_ind
@@ -214,22 +212,17 @@
 
         self.output_dir = output_dir
 
-        if in_buf is None:
-            self.buffer_block = {
-                self.name: {
-                    'kotekan_buffer': 'vis',
-                    'metadata_pool': 'vis_pool',
-                    'num_frames': 'buffer_depth',
-                }
-            }
-            buf_name = self.name
-        else:
-            buf_name = in_buf
-            self.buffer_block = {}
+        self.buffer_block = {
+            self.name: {
+                'kotekan_buffer': 'vis',
+                'metadata_pool': 'vis_pool',
+                'num_frames': 'buffer_depth',
+            }
+        }
 
         process_config = {
             'kotekan_process': 'rawFileWrite',
-            'in_buf': buf_name,
+            'in_buf': self.name,
             'file_name': self.name,
             'file_ext': 'dump',
             'base_dir': output_dir
@@ -306,12 +299,8 @@
     """
 
     def __init__(self, process_type, process_config, buffers_in,
-<<<<<<< HEAD
-                 buffers_out, global_config={}, buffers_extra=None):
-=======
                  buffers_out, global_config={}, parallel_process_type=None,
                  parallel_process_config={}):
->>>>>>> f20c537c
 
         config = process_config.copy()
         parallel_config = parallel_process_config.copy()
@@ -334,17 +323,12 @@
             config['out_buf'] = buffers_out.name
             buffers_out = [buffers_out]
 
-        if buffers_extra is None:
-            buffers_extra = []
-        elif not isinstance(buffers_extra, (list, tuple)):
-            buffers_extra = [buffers_extra]
-
         config['kotekan_process'] = process_type
 
         process_block = {(process_type + "_test"): config}
         buffer_block = {}
 
-        for buf in itertools.chain(buffers_in, buffers_out, buffers_extra):
+        for buf in itertools.chain(buffers_in, buffers_out):
             process_block.update(buf.process_block)
             buffer_block.update(buf.buffer_block)
 
