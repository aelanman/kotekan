import os
import itertools
import subprocess
import tempfile

import visbuffer

class KotekanRunner(object):
    """A lightweight class for running Kotekan from Python.

    Parameters
    ----------
    buffers : dict
        Dictionary containing all the buffers and their configuration (as
        dicts). Config is as it is in the config files.
    processs : dict
        Dictionary with all the process definitions.
    config : dict
        Global configuration at the root level.
    """

    def __init__(self, buffers=None, processes=None, config=None):

        self._buffers = buffers if buffers is not None else {}
        self._processes = processes if processes is not None else {}
        self._config = config if config is not None else {}

    def run(self):
        """Run kotekan.

        This configures kotekan by creating a temporary config file.
        """

        import yaml

        config_dict = yaml.load(default_config)
        config_dict.update(self._config)

        # At somepoint maybe do more specialised parsing and validation here
        config_dict.update(self._buffers)
        config_dict.update(self._processes)

        kotekan_dir = os.path.normpath(os.path.join(os.path.dirname(__file__),
                                                    "..", "build", "kotekan"))

        with tempfile.NamedTemporaryFile() as fh:
            yaml.dump(config_dict, fh)
            fh.flush()

            print config_dict
            # Capture output and print it out
            self.output = subprocess.check_output(["./kotekan", "-c", fh.name],
                                                  cwd=kotekan_dir,
                                                  stderr=subprocess.STDOUT)
            print self.output


class InputBuffer(object):
    """Base class for an input buffer generator."""
    name = None


class OutputBuffer(object):
    """Base class for an output buffer consumer."""
    name = None


class FakeGPUBuffer(InputBuffer):
    """Create an input GPU format buffer and fill it using `fakeGPUBuffer`.

    Parameters
    ----------
    **kwargs : dict
        Parameters fed straight into the process config. `pattern` must be
        supplied.
    """
    _buf_ind = 0

    def __init__(self, **kwargs):

        self.name = 'fakegpu_buf%i' % self._buf_ind
        process_name = 'fakegpu%i' % self._buf_ind
        self.__class__._buf_ind += 1

        self.buffer_block = {
            self.name: {
                'kotekan_buffer': 'standard',
                'metadata_pool': 'main_pool',
                'num_frames': 'buffer_depth',
                'sizeof_int': 4,
                'frame_size': ('sizeof_int * num_local_freq * ((num_elements *'
                               ' num_elements) + (num_elements * block_size))')
            }
        }

        process_config = {
            'kotekan_process': 'fakeGpuBuffer',
            'out_buf': self.name,
            'freq': 0,
            'pre_accumulate': True,
            'wait': False
        }
        process_config.update(kwargs)

        self.process_block = {process_name: process_config}


class FakeVisBuffer(InputBuffer):
    """Create an input visBuffer format buffer and fill it using `fakeVis`.

    Parameters
    ----------
    **kwargs : dict
        Parameters fed straight into the process config.
    """
    _buf_ind = 0

    def __init__(self, **kwargs):

        self.name = 'fakevis_buf%i' % self._buf_ind
        process_name = 'fakevis%i' % self._buf_ind
        self.__class__._buf_ind += 1

        self.buffer_block = {
            self.name: {
                'kotekan_buffer': 'vis',
                'metadata_pool': 'vis_pool',
                'num_frames': 'buffer_depth',
            }
        }

        process_config = {
            'kotekan_process': 'fakeVis',
            'out_buf': self.name,
            'freq_ids': [0],
            'wait': False
        }
        process_config.update(kwargs)

        self.process_block = {process_name: process_config}


<<<<<<< HEAD
class VisWriterBuffer(OutputBuffer):
    """Consume a visBuffer and provide its contents as raw or hdf5 file.

    Parameters
    ----------
    output_dir : string
        Temporary directory to output to. The dumped files are not removed.
    file_type : string
        File type to write into (see visWriter documentation)
    freq_ids : Array of Int.
        Frequency IDs
    in_buf : string
        Optionally specify the name of an input buffer instead of creating one.
    """

    _buf_ind = 0

    name = None

    def __init__(self, output_dir, file_type, freq_ids, in_buf=None):

        self.name = 'viswriter_buf%i' % self._buf_ind
        process_name = 'write%i' % self._buf_ind
        self.__class__._buf_ind += 1

        self.output_dir = output_dir

        if in_buf is None:
            self.buffer_block = {
                self.name: {
                    'kotekan_buffer': 'vis',
                    'metadata_pool': 'vis_pool',
                    'num_frames': 'buffer_depth',
                }
            }
            buf_name = self.name
        else:
            buf_name = in_buf
            self.buffer_block = {}

        process_config = {
            'kotekan_process': 'visWriter',
            'in_buf': buf_name,
            'file_name': self.name,
            'file_type': file_type,
            'root_path': output_dir,
            'write_ev': True,
            'node_mode': False,
            'freq_ids': freq_ids
=======
class ReadVisBuffer(InputBuffer):
    """Write down a visBuffer and reads it with rawFileRead.

    """
    _buf_ind = 0

    def __init__(self, input_dir, buffer_list):

        self.name = 'rawfileread_buf'
        process_name = 'rawfileread%i' % self._buf_ind
        self.__class__._buf_ind += 1

        self.input_dir = input_dir
        self.buffer_list = buffer_list

        self.buffer_block = {
            self.name: {
                'kotekan_buffer': 'vis',
                'metadata_pool': 'vis_pool',
                'num_frames': 'buffer_depth',
            }
        }

        process_config = {
            'kotekan_process': 'rawFileRead',
            'buf': self.name,
            'base_dir': input_dir,
            'file_ext': 'dump',
            'file_name': self.name,
            'end_interrupt': True
>>>>>>> 25e1848a
        }

        self.process_block = {process_name: process_config}

<<<<<<< HEAD
=======
    def write(self):
        """Write a list of VisBuffer objects to disk.
        """
        visbuffer.VisBuffer.to_files(self.buffer_list,
                                     self.input_dir + '/' + self.name)

>>>>>>> 25e1848a

class DumpVisBuffer(OutputBuffer):
    """Consume a visBuffer and provide its contents at `VisBuffer` objects.

    Parameters
    ----------
    output_dir : string
        Temporary directory to output to. The dumped files are not removed.
    """

    _buf_ind = 0

    name = None

    def __init__(self, output_dir):

        self.name = 'dumpvis_buf%i' % self._buf_ind
        process_name = 'dump%i' % self._buf_ind
        self.__class__._buf_ind += 1

        self.output_dir = output_dir

        self.buffer_block = {
            self.name: {
                'kotekan_buffer': 'vis',
                'metadata_pool': 'vis_pool',
                'num_frames': 'buffer_depth',
            }
        }

        process_config = {
            'kotekan_process': 'rawFileWrite',
            'in_buf': self.name,
            'file_name': self.name,
            'file_ext': 'dump',
            'base_dir': output_dir
        }

        self.process_block = {process_name: process_config}

    def load(self):
        """Load the output data from the buffer.

        Returns
        -------
        dumps : list of VisBuffer
            The buffer output.
        """
        return visbuffer.VisBuffer.load_files("%s/*%s*.dump" %
                                              (self.output_dir, self.name))


class ReadRawBuffer(InputBuffer):

    _buf_ind = 0

    def __init__(self, infile, chunk_size):

        self.name = "read_raw_buf{:d}".format(self._buf_ind)
        process_name = "read_raw{:d}".format(self._buf_ind)
        self.__class__._buf_ind += 1

        self.buffer_block = {
            self.name: {
                'kotekan_buffer': 'vis',
                'metadata_pool': 'vis_pool',
                'num_frames': 'buffer_depth',
            }
        }

        process_config = {
            'kotekan_process': 'visRawReader',
            'infile': infile,
            'out_buf': self.name,
            'chunk_size': chunk_size,
            'readahead_blocks': 4
        }

        self.process_block = {process_name: process_config}



class KotekanProcessTester(KotekanRunner):
    """Construct a test around a single Kotekan process.

    This sets up a Kotekan run to test a specific process by connecting
    `InputBuffer` generators to its inputs and `OutputBuffer` consumers to
    its outputs.

    Parameters
    ----------
    process_type : string
        Type of the process to start (this must be the name registered in
        kotekan).
    process_config : dict
        Any configuration for the process.
    buffers_in : `InputBuffer` or list of
        Input buffers (and generator processes) to connect to the test process.
    buffers_out : `OutputBuffer` or list of
        Output buffers (and consumers processes) to connect.
    global_config : dict
        Any global configuration to run with.
    parallel_process_type : str
        Name of the process to be run in parallel with the process under test (It will use the same in buffers).
    parallel_process_config : dict
        any configurations to the parallel process
    """

    def __init__(self, process_type, process_config, buffers_in,
                 buffers_out, global_config={}, parallel_process_type=None,
                 parallel_process_config={}):

        config = process_config.copy()
        parallel_config = parallel_process_config.copy()

        if buffers_in is None:
            buffers_in = []
        elif isinstance(buffers_in, (list, tuple)):
            config['in_bufs'] = [buf.name for buf in buffers_in]
            parallel_config['in_bufs'] = [buf.name for buf in buffers_in]
        else:
            config['in_buf'] = buffers_in.name
            parallel_config['in_buf'] = buffers_in.name
            buffers_in = [buffers_in]

        if buffers_out is None:
            buffers_out = []
        elif isinstance(buffers_out, (list, tuple)):
            config['out_bufs'] = [buf.name for buf in buffers_out]
        else:
            config['out_buf'] = buffers_out.name
            buffers_out = [buffers_out]

        config['kotekan_process'] = process_type

        process_block = {(process_type + "_test"): config}
        buffer_block = {}

        for buf in itertools.chain(buffers_in, buffers_out):
            process_block.update(buf.process_block)
            buffer_block.update(buf.buffer_block)

        if parallel_process_type is not None:
            parallel_config['kotekan_process'] = parallel_process_type
            process_block.update(
                {(parallel_process_type + "_test_parallel"): parallel_config})

        super(KotekanProcessTester, self).__init__(buffer_block, process_block,
                                                   global_config)


default_config = """
---
type: config
log_level: info
num_elements: 10
num_local_freq: 1
samples_per_data_set: 32768
buffer_depth: 4
num_gpu_frames: 64
block_size: 2
cpu_affinity: []

# Metadata pool
main_pool:
    kotekan_metadata_pool: chimeMetadata
    num_metadata_objects: 30 * buffer_depth

vis_pool:
    kotekan_metadata_pool: visMetadata
    num_metadata_objects: 30 * buffer_depth
"""<|MERGE_RESOLUTION|>--- conflicted
+++ resolved
@@ -4,6 +4,7 @@
 import tempfile
 
 import visbuffer
+
 
 class KotekanRunner(object):
     """A lightweight class for running Kotekan from Python.
@@ -140,7 +141,6 @@
         self.process_block = {process_name: process_config}
 
 
-<<<<<<< HEAD
 class VisWriterBuffer(OutputBuffer):
     """Consume a visBuffer and provide its contents as raw or hdf5 file.
 
@@ -190,7 +190,11 @@
             'write_ev': True,
             'node_mode': False,
             'freq_ids': freq_ids
-=======
+        }
+
+        self.process_block = {process_name: process_config}
+
+
 class ReadVisBuffer(InputBuffer):
     """Write down a visBuffer and reads it with rawFileRead.
 
@@ -221,20 +225,16 @@
             'file_ext': 'dump',
             'file_name': self.name,
             'end_interrupt': True
->>>>>>> 25e1848a
-        }
-
-        self.process_block = {process_name: process_config}
-
-<<<<<<< HEAD
-=======
+        }
+
+        self.process_block = {process_name: process_config}
+
     def write(self):
         """Write a list of VisBuffer objects to disk.
         """
         visbuffer.VisBuffer.to_files(self.buffer_list,
                                      self.input_dir + '/' + self.name)
 
->>>>>>> 25e1848a
 
 class DumpVisBuffer(OutputBuffer):
     """Consume a visBuffer and provide its contents at `VisBuffer` objects.
