--- conflicted
+++ resolved
@@ -106,11 +106,7 @@
             js_ds = js.at("ds");
             js_ds.at("is_root");
             js_ds.at("state");
-<<<<<<< HEAD
-            if(!js_ds.at("is_root"))
-=======
             if (!js_ds.at("is_root"))
->>>>>>> 1110f96b
                 js_ds.at("base_dset");
         } catch (std::exception& e) {
             std::string error = fmt::format("Failure parsing register-dataset message from "
