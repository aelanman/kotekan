
#define BOOST_TEST_MODULE "test_datasetManager_REST"

#include <boost/test/included/unit_test.hpp>
#include <string>
#include <iostream>
#include "fmt.hpp"
#include "json.hpp"
#include "visUtil.hpp"
#include "restClient.hpp"
#include "restServer.hpp"

// the code to test:
#include "datasetManager.hpp"

using json = nlohmann::json;

using namespace std::string_literals;

struct TestContext {

    std::atomic<size_t> _dset_id_count;

    void init() {
        _dset_id_count = 0;
        restServer::instance().register_post_callback(
                    "/register-state", std::bind(&TestContext::register_state,
                                                 this, std::placeholders::_1,
                                                 std::placeholders::_2));
        restServer::instance().register_post_callback(
                    "/send-state", std::bind(&TestContext::send_state,
                                                 this, std::placeholders::_1,
                                                 std::placeholders::_2));
        restServer::instance().register_post_callback(
                    "/register-dataset", std::bind(
                        &TestContext::register_dataset, this,
                        std::placeholders::_1, std::placeholders::_2));
        usleep(1000);
    }

    void register_state(connectionInstance& con, json& js) {
        DEBUG("test: /register-state received: %s", js.dump().c_str());
        json reply;
        try {
            js.at("hash");
        } catch (std::exception& e) {
            std::string error = fmt::format(
                "Failure parsing register state message from datasetManager: " \
                "{}\n{}.", js.dump(), e.what());
            reply["result"] = error;
            con.send_json_reply(reply);
            BOOST_CHECK_MESSAGE(false, error);
        }

        BOOST_CHECK(js.at("hash").is_number());
        reply["request"] = "get_state";
        reply["hash"] = js.at("hash");
        reply["result"] = "success";
        con.send_json_reply(reply);
        DEBUG("test: /register-state: replied with %s", reply.dump().c_str());
    }

    void send_state(connectionInstance& con, json& js) {
        DEBUG("test: /send-state received: %s", js.dump().c_str());
        json reply;
        try {
            js.at("hash");
            js.at("state");
            js.at("state").at("type");
            js.at("state").at("data");
        } catch (std::exception& e) {
            std::string error = fmt::format(
                        "Failure parsing send-state message from " \
                        "datasetManager: {}\n{}.", js.dump(), e.what());
            reply["result"] = error;
            con.send_json_reply(reply);
            BOOST_CHECK_MESSAGE(false, error);
        }

        BOOST_CHECK(js.at("hash").is_number());

        // check the received state
        std::vector<input_ctype> inputs = {input_ctype(1, "1"),
                                           input_ctype(2, "2"),
                                           input_ctype(3, "3")};
        std::vector<prod_ctype> prods = {{1, 1},
                                         {2, 2},
                                         {3, 3}};
        std::vector<std::pair<uint32_t, freq_ctype>> freqs = {{1, {1.1, 1}},
                                                              {2, {2, 2.2}},
                                                              {3, {3, 3}}};

        state_uptr same_state = std::make_unique<inputState>(
                    inputs,
                    std::make_unique<prodState>
                    (prods, std::make_unique<freqState>(freqs)));
        state_uptr received_state = datasetState::from_json(js.at("state"));

        BOOST_CHECK(same_state->to_json() == received_state->to_json());

        reply["result"] = "success";
        con.send_json_reply(reply);
        DEBUG("test: /send-state: replied with %s", reply.dump().c_str());
    }

    void register_dataset(connectionInstance& con, json& js) {
        DEBUG("test: /register-dataset received: %s", js.dump().c_str());
        json reply;
        json js_ds;
        try {
            js.at("hash");
            js_ds = js.at("ds");
            js_ds.at("is_root");
            js_ds.at("state");
            if(!js_ds.at("is_root"))
                js_ds.at("base_dset");
        } catch (std::exception& e) {
            std::string error = fmt::format(
                        "Failure parsing register-dataset message from " \
                        "datasetManager: {}\n{}.", js.dump(), e.what());
            reply["result"] = error;
            con.send_json_reply(reply);
            BOOST_CHECK_MESSAGE(false, error);
        }

        BOOST_CHECK(js_ds.at("state").is_number());
        if (!js_ds.at("is_root"))
            BOOST_CHECK(js_ds.at("base_dset").is_number());
        BOOST_CHECK(js_ds.at("is_root").is_boolean());
        BOOST_CHECK(js.at("hash").is_number());

        dataset recvd(js_ds);

        static std::hash<std::string> hash_function;
        BOOST_CHECK(hash_function(recvd.to_json().dump()) == js.at("hash"));

        reply["result"] = "success";
        con.send_json_reply(reply);
        DEBUG("test: /request-ancestors: replied with %s", reply.dump().c_str());
    }
};

BOOST_FIXTURE_TEST_CASE( _dataset_manager_general, TestContext ) {
    __log_level = 4;
    __enable_syslog = 0;

    json json_config;
    json_config["use_dataset_broker"] = true;

<<<<<<< HEAD
    // kotekan restServer endpoints defined above
    json_config["ds_broker_port"] = 12048;

=======
    restServer::instance().start("127.0.0.1");
>>>>>>> 54e58184
    TestContext::init();

    Config conf;
    conf.update_config(json_config);
    datasetManager& dm = datasetManager::instance(conf);

    // generate datasets:
    std::vector<input_ctype> inputs = {input_ctype(1, "1"),
                                       input_ctype(2, "2"),
                                       input_ctype(3, "3")};
    std::vector<prod_ctype> prods = {{1, 1},
                                     {2, 2},
                                     {3, 3}};
    std::vector<std::pair<uint32_t, freq_ctype>> freqs = {{1, {1.1, 1}},
                                                          {2, {2, 2.2}},
                                                          {3, {3, 3}}};

    std::pair<state_id_t, const inputState*> input_state =
            dm.add_state(std::make_unique<inputState>
                         (inputs, std::make_unique<prodState>(prods,
                          std::make_unique<freqState>(freqs))));

    dset_id_t init_ds_id = dm.add_dataset(input_state.first);

    // register first state again
    std::pair<state_id_t, const inputState*>input_state3 =
            dm.add_state(std::make_unique<inputState>(inputs,
                              std::make_unique<prodState>(prods,
                              std::make_unique<freqState>(freqs))));
    // register new dataset with the twin state
    dm.add_dataset(init_ds_id, input_state3.first);

    std::cout << dm.summary() << std::endl;

    for (auto s : dm.states())
        std::cout << s.first << " - " << s.second->data_to_json().dump()
                  << std::endl;

    for (auto s : dm.datasets())
        std::cout << s.second.state() << " - " << s.second.base_dset() <<
                     std::endl;

    usleep(500000);
}<|MERGE_RESOLUTION|>--- conflicted
+++ resolved
@@ -147,13 +147,10 @@
     json json_config;
     json_config["use_dataset_broker"] = true;
 
-<<<<<<< HEAD
     // kotekan restServer endpoints defined above
     json_config["ds_broker_port"] = 12048;
+    restServer::instance().start("127.0.0.1");
 
-=======
-    restServer::instance().start("127.0.0.1");
->>>>>>> 54e58184
     TestContext::init();
 
     Config conf;
