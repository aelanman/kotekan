--- conflicted
+++ resolved
@@ -8,14 +8,7 @@
 
 #include <boost/test/included/unit_test.hpp>
 #include <iostream>
-<<<<<<< HEAD
-#include "json.hpp"
-#include "visUtil.hpp"
-#include "Config.hpp"
-#include "test_utils.hpp"
-=======
 #include <string>
->>>>>>> 1110f96b
 
 // the code to test:
 #include "datasetManager.hpp"
@@ -42,22 +35,6 @@
     std::vector<std::pair<uint32_t, freq_ctype>> freqs = {
         {1, {1.1, 1}}, {2, {2, 2.2}}, {3, {3, 3}}};
     std::pair<state_id_t, const inputState*> input_state =
-<<<<<<< HEAD
-            dm.add_state(std::make_unique<inputState>
-                         (inputs, std::make_unique<prodState>(prods,
-                          std::make_unique<freqState>(freqs))));
-    dset_id_t init_ds_id = dm.add_dataset(input_state.first);
-    inputs = {input_ctype(1, "1"),
-              input_ctype(2, "2")};
-    prods = {{1, 1},
-             {2, 2}};
-    freqs = {{1, {1.1, 1}},
-             {2, {2, 2.2}}};
-    std::pair<state_id_t, const inputState*>input_state2 =
-            dm.add_state(std::make_unique<inputState>(inputs,
-                              std::make_unique<prodState>(prods,
-                              std::make_unique<freqState>(freqs))));
-=======
         dm.add_state(std::make_unique<inputState>(
             inputs, std::make_unique<prodState>(prods, std::make_unique<freqState>(freqs))));
     dset_id_t init_ds_id = dm.add_dataset(input_state.first);
@@ -67,7 +44,6 @@
     std::pair<state_id_t, const inputState*> input_state2 =
         dm.add_state(std::make_unique<inputState>(
             inputs, std::make_unique<prodState>(prods, std::make_unique<freqState>(freqs))));
->>>>>>> 1110f96b
     dset_id_t init_ds_id2 = dm.add_dataset(init_ds_id, input_state2.first);
 
 
@@ -92,18 +68,10 @@
     check_equal(old_freqs, freqs);
 
     std::pair<state_id_t, const inputState*> transformed_input_state =
-<<<<<<< HEAD
-            dm.add_state(std::make_unique<inputState>
-                         (new_inputs, std::make_unique<prodState>(new_prods,
-                          std::make_unique<freqState>(new_freqs))));
-    dset_id_t transformed_ds_id = dm.add_dataset(init_ds_id2,
-                                                 transformed_input_state.first);
-=======
         dm.add_state(std::make_unique<inputState>(
             new_inputs,
             std::make_unique<prodState>(new_prods, std::make_unique<freqState>(new_freqs))));
     dset_id_t transformed_ds_id = dm.add_dataset(init_ds_id2, transformed_input_state.first);
->>>>>>> 1110f96b
 
 
     // get state
@@ -238,11 +206,7 @@
 
     std::vector<input_ctype> inputs = {input_ctype(1, "1")};
     std::pair<state_id_t, const inputState*> input_state =
-<<<<<<< HEAD
-            dm.add_state(std::make_unique<inputState>(inputs));
-=======
         dm.add_state(std::make_unique<inputState>(inputs));
->>>>>>> 1110f96b
     dset_id_t init_ds_id = dm.add_dataset(input_state.first);
 
     const prodState* not_found = dm.dataset_state<prodState>(init_ds_id);
@@ -267,7 +231,6 @@
         dm.add_state(std::make_unique<inputState>(inputs));
     BOOST_CHECK_EQUAL(input_state.second->to_json().dump(),
                       std::make_unique<inputState>(inputs)->to_json().dump());
-<<<<<<< HEAD
 }
 
 BOOST_FIXTURE_TEST_CASE( _gating_state, CompareCTypes ) {
@@ -290,6 +253,4 @@
     dset_id_t ds = dm.add_dataset(pstate.first);
     BOOST_CHECK_EQUAL(dm.dataset_state<gatingState>(ds)->to_json().dump(),
                       pstate.second->to_json().dump());
-=======
->>>>>>> 1110f96b
 }