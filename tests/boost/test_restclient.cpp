--- conflicted
+++ resolved
@@ -247,7 +247,6 @@
                                        "some requests were never sent by the " \
                                        "restClient OR the test didn't wait " \
                                        "long enough.", cb_called_count);
-<<<<<<< HEAD
     BOOST_CHECK_MESSAGE(cb_called_count == 2, fail_msg);
 }
 
@@ -285,57 +284,4 @@
     BOOST_CHECK(reply.first == true);
     json js = json::parse(reply.second);
     BOOST_CHECK(js["test"] == "failed");
-}
-
-BOOST_FIXTURE_TEST_CASE( _test_restclient_send_json_blocking, TestContext ) {
-    __log_level = 4;
-    __enable_syslog = 0;
-    restReply reply;
-    json request;
-    request["array"] = {1,2,3};
-    request["flag"] = true;
-
-    TestContext::init(std::bind(&TestContext::callback, this,
-                          std::placeholders::_1,
-                          std::placeholders::_2));
-    std::this_thread::sleep_for(std::chrono::milliseconds(200));
-
-    reply = restClient::instance().make_request_blocking("test_restclient",
-                                                       request);
-    BOOST_CHECK(reply.first == true);
-    BOOST_CHECK(reply.second.empty());
-
-
-    /* Test send a bad json */
-
-    json bad_request;
-    bad_request["bla"] = 0;
-    reply = restClient::instance().make_request_blocking("test_restclient",
-                                                         bad_request);
-    BOOST_CHECK(reply.first == false);
-    BOOST_CHECK(reply.second.empty());
-
-    bad_request["array"] = 0;
-    reply = restClient::instance().make_request_blocking("test_restclient",
-                                                         bad_request);
-    BOOST_CHECK(reply.first == false);
-    BOOST_CHECK(reply.second.empty());
-
-
-    /* Test with bad URL */
-
-    reply = restClient::instance().make_request_blocking("doesntexist",
-                                                         request);
-    BOOST_CHECK(reply.first == false);
-    BOOST_CHECK(reply.second.empty());
-
-
-    reply = restClient::instance().make_request_blocking("test_restclient",
-                                                         request, "localhost",
-                                                         1);
-    BOOST_CHECK(reply.first == false);
-    BOOST_CHECK(reply.second.empty());
-}
-=======
-    BOOST_CHECK_MESSAGE(cb_called_count == 2, fail_msg);}
->>>>>>> 54e58184
+}