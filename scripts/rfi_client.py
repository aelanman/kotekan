--- conflicted
+++ resolved
@@ -220,15 +220,10 @@
     thread.daemon = True
     thread.start()
 
-<<<<<<< HEAD
     callback = Callback()
     buttonLocation = plt.axes([0.81, 0.05, 0.1, 0.075])
     saveButton = Button(buttonLocation, 'Save')
     saveButton.on_clicked(callback.SaveData)
 
 
-    input()
-
-=======
-    input()
->>>>>>> 6294ceea
+    input()