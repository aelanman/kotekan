--- conflicted
+++ resolved
@@ -437,6 +437,14 @@
   gpu_rfi_bad_input_buffer_3:
     kotekan_buffer: standard
 
+# Bad inputs buffer
+bad_input_buffer:
+  num_frames: buffer_depth
+  frame_size: num_elements
+  metadata_pool: main_pool
+  bad_inputs_buffer:
+    kotekan_buffer: standard
+
 #rfi_var_output_buffers:
 #  num_frames: buffer_depth * 100
 #  frame_size: num_local_freq * samples_per_data_set / sk_step * sizeof_float
@@ -539,14 +547,6 @@
     kotekan_stage: basebandReadout
     in_buf: network_buffer_3
 
-# Bad inputs buffer
-bad_input_buffer:
-  num_frames: buffer_depth
-  frame_size: num_elements
-  metadata_pool: main_pool
-  bad_inputs_buffer:
-    kotekan_buffer: standard
-
 # Buffer bad input updates
 # 1) Reorder list
 # 2) Zero bad inputs mask
@@ -557,27 +557,6 @@
     bad_inputs: /updatable_config/bad_inputs
   out_buf: bad_inputs_buffer
 
-<<<<<<< HEAD
-=======
-# Bad inputs buffer
-bad_input_buffer:
-  num_frames: buffer_depth
-  frame_size: num_elements
-  metadata_pool: main_pool
-  bad_inputs_buffer:
-    kotekan_buffer: standard
-
-# Buffer bad input updates
-# 1) Reorder list
-# 2) Zero bad inputs mask
-# 3) Add current bad input mask
-buffer_bad_input_update:
-  kotekan_stage: bufferBadInputs
-  updatable_config:
-    bad_inputs: /updatable_config/bad_inputs
-  out_buf: bad_inputs_buffer
-
->>>>>>> f34edb5b
 # GPU processing section
 gpu:
   kernel_path: "/var/lib/kotekan/hsa_kernels/"
