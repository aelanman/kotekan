cmake_minimum_required (VERSION 2.8)
project (KOTEKAN)
set(CMAKE_MODULE_PATH ${KOTEKAN_SOURCE_DIR}/cmake)

#optional modules for GPUs and the like
option(USE_HCC "Build HCC GPU Framework" OFF)
option(USE_HSA "Build HSA GPU Framework" OFF)
option(USE_OPENCL "Build OpenCL GPU Framework" OFF)
<<<<<<< HEAD
option(USE_DPDK OFF)
=======
option(USE_DPDK ON)
option(DPDK_VDIF "Use DPDK VDIF settings" OFF)
>>>>>>> 9dc17de8

if (${USE_HCC} AND (CMAKE_CXX_COMPILER MATCHES ".*hcc"))
  find_package( HCC )
  set(USE_HCC ${HCC_fOUND})
else ()
  set(USE_HCC FALSE)
endif ()
if (${USE_HSA})
  find_package( HSA )
  set(USE_HSA ${HSA_FOUND})
endif ()
if (${USE_OPENCL})
  find_package( OpenCL )
  set(USE_OPENCL ${OPENCL_FOUND})
endif ()

if(${DPDK_VDIF})
  add_definitions(-DDPDK_VDIF_MODE)
endif()


if (${CMAKE_SYSTEM_NAME} MATCHES "Darwin")
  add_definitions(-DMAC_OSX)
  add_definitions(-mavx2)
else()
 set(CMAKE_EXE_LINKER_FLAGS "${CMAKE_EXE_LINKER_FLAGS} -static-libgcc -static-libstdc++")
endif()


set(MODULES "")
if (${USE_HCC})
  include_directories (${KOTEKAN_SOURCE_DIR}/lib/hcc)
  add_definitions(-DWITH_HCC)
  set(MODULES ${MODULES} "HCC ")
endif ()
if (${USE_HSA})
  include_directories (${KOTEKAN_SOURCE_DIR}/lib/hsa)
  set(CMAKE_EXE_LINKER_FLAGS "${CMAKE_EXE_LINKER_FLAGS} -lhsa-runtime64 ")
  add_definitions(-DWITH_HSA)
  set(MODULES ${MODULES} "HSA ")
endif ()
if (${USE_OPENCL})
  include_directories (${KOTEKAN_SOURCE_DIR}/lib/opencl)
  include_directories( ${OPENCL_INCLUDE_DIRS} )
  #set(CMAKE_EXE_LINKER_FLAGS "${CMAKE_EXE_LINKER_FLAGS} -lOpenCL ")
  add_definitions(-DWITH_OPENCL)
  set(MODULES ${MODULES} "OpenCL")
endif ()
MESSAGE("GPU Modules Included: " ${MODULES})

if (${USE_DPDK})
  # DPDK Includes
  include_directories ( ${RTE_SDK}/${RTE_TARGET}/include )
  link_directories ( ${RTE_SDK}/${RTE_TARGET}/lib )
  
  set (DPDK_LIST
          ethdev       rte_distributor  rte_kni     rte_mbuf      rte_pmd_bond   rte_pmd_ring
          rte_power    rte_timer        rte_ring    rte_sched     rte_table
          rte_acl      rte_eal          rte_kvargs  rte_mempool   rte_pmd_e1000
          rte_cfgfile  rte_hash         rte_lpm     rte_meter     rte_pmd_i40e   rte_pmd_vmxnet3_uio
          rte_cmdline  rte_ip_frag      rte_pipeline  rte_pmd_ixgbe  rte_port
  )
  set (DPDK_LIBS
        -Wl,--start-group ${DPDK_LIST} -Wl,--end-group )

  add_definitions(-DWITH_DPDK)
  MESSAGE("DPDK Enabled")
else ()
  MESSAGE("DPDK Disabled")
endif ()


# Get the current working branch
execute_process(
  COMMAND git rev-parse --abbrev-ref HEAD
  WORKING_DIRECTORY ${CMAKE_SOURCE_DIR}
  OUTPUT_VARIABLE GIT_BRANCH
  OUTPUT_STRIP_TRAILING_WHITESPACE
)

# Get the latest abbreviated commit hash of the working branch
execute_process(
  COMMAND git log -1 --format=%H
  WORKING_DIRECTORY ${CMAKE_SOURCE_DIR}
  OUTPUT_VARIABLE GIT_COMMIT_HASH
  OUTPUT_STRIP_TRAILING_WHITESPACE
)

# Include the version string
#add_definitions("-DGIT_COMMIT_HASH=${GIT_COMMIT_HASH}")
#add_definitions("-DGIT_BRANCH=${GIT_BRANCH}")
configure_file(
  ${CMAKE_SOURCE_DIR}/lib/version.h.in
  ${CMAKE_BINARY_DIR}/generated/version.h
)

include_directories(${CMAKE_BINARY_DIR}/generated)

find_package(Threads REQUIRED)

include_directories (${KOTEKAN_SOURCE_DIR}/include)
#include_directories (${KOTEKAN_SOURCE_DIR}/lib/sim_output)

# Required for some SSE/AVX intrinsics
add_definitions(-mssse3 -D__STDC_LIMIT_MACROS)


set(CMAKE_C_FLAGS "${CMAKE_C_FLAGS} -std=gnu99 -O3 -D_GNU_SOURCE -Wall -march=native -mtune=native")
set(CMAKE_C_FLAGS_DEBUG "${CMAKE_C_FLAGS_DEBUG} ${CMAKE_C_FLAGS} -ggdb ")
set(CMAKE_C_FLAGS_RELEASE "${CMAKE_C_FLAGS_RELEASE}")

# Note C++11
set(CMAKE_CXX_FLAGS "${CMAKE_CXX_FLAGS} -D_GNU_SOURCE -O3 -Wall -march=native -mtune=native")
set(CMAKE_CXX_FLAGS_DEBUG "${CMAKE_CXX_FLAGS_DEBUG} ${CMAKE_CXX_FLAGS} -ggdb")
set(CMAKE_MODULE_PATH "${CMAKE_SOURCE_DIR}/")
SET(CMAKE_INSTALL_PREFIX "/")
install(DIRECTORY kernels DESTINATION /var/lib/kotekan/ )
set(CMAKE_EXE_LINKER_FLAGS "${CMAKE_EXE_LINKER_FLAGS} -lm")
set(CMAKE_CXX_FLAGS "${CMAKE_CXX_FLAGS} -std=c++11")

add_subdirectory(lib)
add_subdirectory(kotekan)
add_subdirectory(tools)
add_subdirectory(scripts)
add_subdirectory(include)
#add_subdirectory(vdif_dump)<|MERGE_RESOLUTION|>--- conflicted
+++ resolved
@@ -6,12 +6,8 @@
 option(USE_HCC "Build HCC GPU Framework" OFF)
 option(USE_HSA "Build HSA GPU Framework" OFF)
 option(USE_OPENCL "Build OpenCL GPU Framework" OFF)
-<<<<<<< HEAD
-option(USE_DPDK OFF)
-=======
-option(USE_DPDK ON)
+option(USE_DPDK "Enable DPDK Framework" ON)
 option(DPDK_VDIF "Use DPDK VDIF settings" OFF)
->>>>>>> 9dc17de8
 
 if (${USE_HCC} AND (CMAKE_CXX_COMPILER MATCHES ".*hcc"))
   find_package( HCC )
