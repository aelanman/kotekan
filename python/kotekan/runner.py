"""Use Python to run a kotekan instance, particularly for testing.
"""
# === Start Python 2/3 compatibility
from __future__ import absolute_import, division, print_function, unicode_literals
from future.builtins import *  # noqa  pylint: disable=W0401, W0614
from future.builtins.disabled import *  # noqa  pylint: disable=W0401, W0614

# === End Python 2/3 compatibility


<<<<<<< HEAD
import os
import shutil
=======
>>>>>>> d243d378
import itertools
import json
import os
import shutil
import subprocess
import tempfile
import time
import warnings

from . import visbuffer
from . import frbbuffer
from . import psrbuffer


class KotekanRunner(object):
    """A lightweight class for running Kotekan from Python.

    Parameters
    ----------
    buffers : dict
        Dictionary containing all the buffers and their configuration (as
        dicts). Config is as it is in the config files.
    stages : dict
        Dictionary with all the stage definitions.
    config : dict
        Global configuration at the root level.
    rest_commands : list
        REST commands to run packed as `(request_type, endpoint, json_data)`.
    debug: bool
        Shows kotekan stdout and stderr before exit.
    rest_port: int
        Port to use for kotekan REST server. Set it to 0 to get a random free port.
        Default: 0.
    gdb: bool
        Run in gdb and in a failure case produce a backtrace. Doesn't work if rest commands are supplied.
    """

    @classmethod
    def kotekan_binary(cls):
        """Determine the kotekan binary to use."""
        build_dir = os.path.normpath(
            os.path.join(os.path.dirname(__file__), "..", "..", "build", "kotekan")
        )
        # If this path exists we are using a non installed version of the
        # kotekan python packages. If so we want to run the local kotekan
        # binary
        relative_path = os.path.join(build_dir, "kotekan")
        if os.path.exists(relative_path):
            return os.path.abspath(relative_path)
        else:
            return shutil.which("kotekan")

    @classmethod
    def kotekan_config(cls):
        """Get kotekan's build config."""
        cmd = "%s --version-json" % cls.kotekan_binary()
        version_string = subprocess.check_output(cmd.split()).decode()

        return json.loads(version_string)

    def __init__(
        self,
        buffers=None,
        stages=None,
        config=None,
        rest_commands=None,
        debug=False,
        expect_failure=False,
        rest_port=0,
        gdb=False,
    ):

        self._buffers = buffers if buffers is not None else {}
        self._stages = stages if stages is not None else {}
        self._config = config if config is not None else {}
        self._rest_commands = rest_commands if rest_commands is not None else []
        self.debug = debug
        self.expect_failure = expect_failure
        self.rest_port = rest_port
        self._gdb = gdb
        self.return_code = 0

    def run(self):
        """Run kotekan.

        This configures kotekan by creating a temporary config file.
        """

        import yaml

        rest_header = {"content-type": "application/json"}
        rest_addr = "localhost:%d" % self.rest_port

        config_dict = yaml.safe_load(default_config)
        config_dict.update(self._config)

        # At somepoint maybe do more specialised parsing and validation here
        config_dict.update(self._buffers)
        config_dict.update(self._stages)

        config_dict = fix_strings(config_dict)

        with tempfile.NamedTemporaryFile(
            mode="w"
        ) as fh, tempfile.NamedTemporaryFile() as f_out:

            yaml.safe_dump(config_dict, fh)
            print(yaml.safe_dump(config_dict))
            fh.flush()

            if self._gdb and not self._rest_commands:
                if self._rest_commands:
                    warnings.warn(
                        "Sending REST commands is not supported when gdb=True."
                    )

                cmd = 'gdb %s -batch -ex "run -b %s -c %s" -ex "bt"' % (
                    self.kotekan_binary(),
                    rest_addr,
                    fh.name,
                )
                print(cmd)
                p = subprocess.run(cmd, stdout=f_out, stderr=f_out, shell=True)
            else:
                cmd = "%s -b %s -c %s" % (self.kotekan_binary(), rest_addr, fh.name)
                print(cmd)
                p = subprocess.Popen(cmd.split(), stdout=f_out, stderr=f_out)

            # Run any requested REST commands
            if self._rest_commands and not self._gdb:
                import requests

                attempt = 0
                wait = 0.2

                # Wait for REST server to start
                while attempt < 100:

                    if attempt == 99:
                        print("Could not find kotekan REST server address in logs")
                        exit(1)

                    attempt += 1

                    # Wait a moment for rest servers to start up.
                    time.sleep(wait)

                    # If kotekan's REST server was started with a random port (0), we have to find out
                    # what that is from the logs
                    if self.rest_port == 0:
                        log = open(f_out.name, "r").read().split("\n")
                        rest_addr = None
                        for line in log:
                            if (
                                line[:43]
                                == "restServer: started server on address:port "
                            ):
                                rest_addr = line[43:]
                        if rest_addr:
                            print(
                                "Found REST server address in kotekan log: %s"
                                % rest_addr
                            )
                            break
                        else:
                            print(
                                "Could not find kotekan REST server address in logs. Increasing wait time..."
                            )
                            wait += 1

                # the requests module needs the address wrapped in http://*/
                rest_addr = "http://" + rest_addr + "/"

                # wait a moment for the restServer to start
                time.sleep(1)

                for rtype, endpoint, data in self._rest_commands:
                    if rtype == "wait":
                        time.sleep(endpoint)
                        continue

                    try:
                        command = getattr(requests, rtype)
                    except AttributeError:
                        raise ValueError("REST command not found")

                    try:
                        command(
                            rest_addr + endpoint,
                            headers=rest_header,
                            data=json.dumps(data),
                        )
                    except requests.RequestException:
                        # print kotekan output if sending REST command fails
                        # (kotekan might have crashed and we want to know)
                        p.wait()
                        self.output = open(f_out.name, "r")

                        # Print out the output from Kotekan for debugging
                        print(self.output.read())

                        # Throw an exception if we don't exit cleanly
                        if p.returncode:
                            raise subprocess.CalledProcessError(p.returncode, cmd)

                        print(
                            "Failed sending REST command: "
                            + rtype
                            + " to "
                            + endpoint
                            + " with data "
                            + str(data)
                        )

            while self.debug and None == p.poll():
                time.sleep(10)
                print(open(f_out.name, "r").read())

            # Wait for kotekan to finish and capture the output
            if not self._gdb:
                p.wait()
            self.output = open(f_out.name, "r").read()

            # Print out the output from Kotekan for debugging
            print(self.output)

            # If failure is expected just report the exit code
            if self.expect_failure is True:
                print("Test failed as expected with exit code: " + str(p.returncode))
                self.return_code = p.returncode
            elif p.returncode:
                raise subprocess.CalledProcessError(p.returncode, cmd)


class InputBuffer(object):
    """Base class for an input buffer generator."""

    name = None


class OutputBuffer(object):
    """Base class for an output buffer consumer."""

    name = None


class FakeLostSamplesBuffer(InputBuffer):
    """Provide an input buffer for the `lost_samples_buf` config parameter."""

    def __init__(self, **kwargs):
        self.name = "lost_samples_buffer"
        self.buffer_block = {
            self.name: {
                "kotekan_buffer": "standard",
                "sizeof_int": 4,
                "frame_size": "sizeof_int * num_freq_in_frame * ((num_elements * num_elements) + (num_elements * block_size))",
                "metadata_pool": "main_pool",
                "num_frames": "buffer_depth",
            }
        }
        stage_name = kwargs.get("stage_name", "fake_lost_samples")
        stage_config = {
            "kotekan_stage": "FakeGpu",
            "out_buf": self.name,
            "pattern": "lostsamples",
            "wait": "false",
            "freq": 0,
            "pre_accumulate": "true",
        }
        stage_config.update(kwargs)

        self.stage_block = {stage_name: stage_config}
        self.global_block = {"telescope": {"name": "fake"}}


class FakeNetworkBuffer(InputBuffer):
    """Create an input network format buffer and fill it using `testDataGen`.

    Parameters
    ----------
    **kwargs : dict
        Parameters fed straight into the stage config. `type` must be
        supplied, as well as `value` for types other than "random".
    """

    _buf_ind = 0

    def __init__(self, **kwargs):

        self.name = "fakenetwork_buf%i" % self._buf_ind
        if "stage_name" in kwargs:
            stage_name = kwargs["stage_name"]
        else:
            stage_name = "fakenetwork%i" % self._buf_ind
        self.__class__._buf_ind += 1

        self.buffer_block = {
            self.name: {
                "kotekan_buffer": "standard",
                "metadata_pool": "main_pool",
                "num_frames": "buffer_depth",
                "frame_size": (
                    "samples_per_data_set * num_elements"
                    "* num_local_freq * num_data_sets"
                ),
            }
        }

        stage_config = {"kotekan_stage": "testDataGen", "out_buf": self.name}
        stage_config.update(kwargs)

        self.stage_block = {stage_name: stage_config}


class FakeGPUBuffer(InputBuffer):
    """Create an input GPU format buffer and fill it using `fakeGPUBuffer`.

    Parameters
    ----------
    **kwargs : dict
        Parameters fed straight into the stage config. `pattern` must be
        supplied.
    """

    _buf_ind = 0

    def __init__(self, **kwargs):

        self.name = "fakegpu_buf%i" % self._buf_ind
        stage_name = "fakegpu%i" % self._buf_ind
        self.__class__._buf_ind += 1

        self.buffer_block = {
            self.name: {
                "kotekan_buffer": "standard",
                "metadata_pool": "main_pool",
                "num_frames": "buffer_depth",
                "sizeof_int": 4,
                "frame_size": (
                    "sizeof_int * num_freq_in_frame * ((num_elements *"
                    " num_elements) + (num_elements * block_size))"
                ),
            }
        }

        stage_config = {
            "kotekan_stage": "FakeGpu",
            "out_buf": self.name,
            "freq": 0,
            "pre_accumulate": True,
            "wait": False,
        }
        stage_config.update(kwargs)

        self.stage_block = {stage_name: stage_config}
        self.global_block = {"telescope": {"name": "fake"}}


class FakeVisBuffer(InputBuffer):
    """Create an input visBuffer format buffer and fill it using `FakeVis`.

    Parameters
    ----------
    **kwargs : dict
        Parameters fed straight into the stage config.
    """

    _buf_ind = 0

    def __init__(self, **kwargs):

        self.name = "fakevis_buf%i" % self._buf_ind
        stage_name = "fakevis%i" % self._buf_ind
        self.__class__._buf_ind += 1

        self.buffer_block = {
            self.name: {
                "kotekan_buffer": "vis",
                "metadata_pool": "vis_pool",
                "num_frames": "buffer_depth",
            }
        }

        stage_config = {
            "kotekan_stage": "FakeVis",
            "out_buf": self.name,
            "freq_ids": [0],
            "wait": False,
        }
        stage_config.update(kwargs)

        self.stage_block = {stage_name: stage_config}


class VisWriterBuffer(OutputBuffer):
    """Consume a visBuffer and provide its contents as raw or hdf5 file.

    Parameters
    ----------
    output_dir : string
        Temporary directory to output to. The dumped files are not removed.
    file_type : string
        File type to write into (see VisWriter documentation)
    in_buf : string
        Optionally specify the name of an input buffer instead of creating one.
    """

    _buf_ind = 0

    name = None

    def __init__(self, output_dir, file_type, in_buf=None, extra_config=None):

        self.name = "viswriter_buf%i" % self._buf_ind
        stage_name = "write%i" % self._buf_ind
        self.__class__._buf_ind += 1

        self.output_dir = output_dir

        if in_buf is None:
            self.buffer_block = {
                self.name: {
                    "kotekan_buffer": "vis",
                    "metadata_pool": "vis_pool",
                    "num_frames": "buffer_depth",
                }
            }
            buf_name = self.name
        else:
            buf_name = in_buf
            self.buffer_block = {}

        stage_config = {
            "kotekan_stage": "VisWriter",
            "in_buf": buf_name,
            "file_name": self.name,
            "file_type": file_type,
            "root_path": output_dir,
            "node_mode": False,
        }
        if extra_config is not None:
            stage_config.update(extra_config)

        self.stage_block = {stage_name: stage_config}

    def load(self):
        """Load the output data from the buffer.

        Returns
        -------
        dumps : visbuffer.VisRaw object.
            The buffer output.
        """
        import glob

        # For now assume only one file is found
        # TODO: Might be nice to be able to check the file is the right one.
        # But VisWriter creates the acquisition and file names on the flight
        flnm = glob.glob(self.output_dir + "/*/*.data")[0]
        return visbuffer.VisRaw.from_file(os.path.splitext(flnm)[0])


class ReadVisBuffer(InputBuffer):
    """Write down a visBuffer and reads it with rawFileRead.

    """

    _buf_ind = 0

    def __init__(self, input_dir, buffer_list):

        self.name = "rawfileread_buf"
        stage_name = "rawfileread%i" % self._buf_ind
        self.__class__._buf_ind += 1

        self.input_dir = input_dir
        self.buffer_list = buffer_list

        self.buffer_block = {
            self.name: {
                "kotekan_buffer": "vis",
                "metadata_pool": "vis_pool",
                "num_frames": "buffer_depth",
            }
        }

        stage_config = {
            "kotekan_stage": "rawFileRead",
            "buf": self.name,
            "base_dir": input_dir,
            "file_ext": "dump",
            "file_name": self.name,
            "end_interrupt": True,
        }

        self.stage_block = {stage_name: stage_config}

    def write(self):
        """Write a list of VisBuffer objects to disk.
        """
        visbuffer.VisBuffer.to_files(self.buffer_list, self.input_dir + "/" + self.name)


class DumpVisBuffer(OutputBuffer):
    """Consume a visBuffer and provide its contents at `VisBuffer` objects.

    Parameters
    ----------
    output_dir : string
        Temporary directory to output to. The dumped files are not removed.
    """

    _buf_ind = 0

    name = None

    def __init__(self, output_dir):

        self.name = "dumpvis_buf%i" % self._buf_ind
        stage_name = "dump%i" % self._buf_ind
        self.__class__._buf_ind += 1

        self.output_dir = output_dir

        self.buffer_block = {
            self.name: {
                "kotekan_buffer": "vis",
                "metadata_pool": "vis_pool",
                "num_frames": "buffer_depth",
            }
        }

        stage_config = {
            "kotekan_stage": "rawFileWrite",
            "in_buf": self.name,
            "file_name": self.name,
            "file_ext": "dump",
            "base_dir": output_dir,
        }

        self.stage_block = {stage_name: stage_config}

    def load(self):
        """Load the output data from the buffer.

        Returns
        -------
        dumps : list of VisBuffer
            The buffer output.
        """
        return visbuffer.VisBuffer.load_files(
            "%s/*%s*.dump" % (self.output_dir, self.name)
        )


class FakeFrbBeamformBuffer(InputBuffer):
    """Create an input FRB beamform-format buffer using a fake testDataGen network data

    Parameters
    ----------
    cpu : bool (default: True)
        Use CPU beamformer (note: very slow for large inputs) instead of GPU kernels

    **kwargs : dict
        Parameters fed straight into the stage config.
    """

    _buf_ind = 0

    def __init__(self, cpu=True, **kwargs):

        self.name = "fakefrbbeamform_buf%i" % self._buf_ind
        gpu_input_name = "fakefrbbeamform_in_buf%i" % self._buf_ind
        gpu_input_stage_name = "fakefrbbeamform_in%i" % self._buf_ind
        stage_name = "fakefrbbeamform%i" % self._buf_ind
        read_gain_stage_name = "fakereadgain%i" % self._buf_ind
        gain_frb_buffer = "fakegain_frb_buf%i" % self._buf_ind
        gain_psr_buffer = "fakegain_psr_buf%i" % self._buf_ind
        num_psr_beams = 10
        gpu_id = self._buf_ind
        self.__class__._buf_ind += 1

        self.buffer_block = {
            gpu_input_name: {
                "num_frames": "buffer_depth",
                "frame_size": "samples_per_data_set * num_elements * num_local_freq * num_data_sets",
                "metadata_pool": "main_pool",
                "kotekan_buffer": "standard",
            },
            self.name: {
                "kotekan_buffer": "standard",
                "metadata_pool": "main_pool",
                "sizeof_float": 4,
                "frame_size": (
                    "num_data_sets * (samples_per_data_set/downsample_time/downsample_freq) * num_frb_total_beams * sizeof_float"
                ),
                "num_frames": "buffer_depth",
            },
        }

        cpu_stage_config = {
            "kotekan_stage": "gpuBeamformSimulate",
            "network_in_buf": gpu_input_name,
            "beam_out_buf": self.name,
            "northmost_beam": 90.0,
            "gain_dir": "../../gains/",
            "frb_missing_gains": [1.0, 1.0],
            "ew_spacing": [0, 0, 0, 0],
            # fmt: off
            "reorder_map": [
                32, 33, 34, 35, 40, 41, 42, 43, 48, 49, 50, 51, 56, 57, 58, 59,
                96, 97, 98, 99, 104, 105, 106, 107, 112, 113, 114, 115, 120, 121, 122, 123,
                67, 66, 65, 64, 75, 74, 73, 72, 83, 82, 81, 80, 91, 90, 89, 88,
                3, 2, 1, 0, 11, 10, 9, 8, 19, 18, 17, 16, 27, 26, 25, 24,
                152, 153, 154, 155, 144, 145, 146, 147, 136, 137, 138, 139, 128, 129, 130, 131,
                216, 217, 218, 219, 208, 209, 210, 211, 200, 201, 202, 203, 192, 193, 194, 195,
                251, 250, 249, 248, 243, 242, 241, 240, 235, 234, 233, 232, 227, 226, 225, 224,
                187, 186, 185, 184, 179, 178, 177, 176, 171, 170, 169, 168, 163, 162, 161, 160,
                355, 354, 353, 352, 363, 362, 361, 360, 371, 370, 369, 368, 379, 378, 377, 376,
                291, 290, 289, 288, 299, 298, 297, 296, 307, 306, 305, 304, 315, 314, 313, 312,
                259, 258, 257, 256, 264, 265, 266, 267, 272, 273, 274, 275, 280, 281, 282, 283,
                323, 322, 321, 320, 331, 330, 329, 328, 339, 338, 337, 336, 347, 346, 345, 344,
                408, 409, 410, 411, 400, 401, 402, 403, 392, 393, 394, 395, 384, 385, 386, 387,
                472, 473, 474, 475, 464, 465, 466, 467, 456, 457, 458, 459, 448, 449, 450, 451,
                440, 441, 442, 443, 432, 433, 434, 435, 424, 425, 426, 427, 416, 417, 418, 419,
                504, 505, 506, 507, 496, 497, 498, 499, 488, 489, 490, 491, 480, 481, 482, 483,
                36, 37, 38, 39, 44, 45, 46, 47, 52, 53, 54, 55, 60, 61, 62, 63,
                100, 101, 102, 103, 108, 109, 110, 111, 116, 117, 118, 119, 124, 125, 126, 127,
                71, 70, 69, 68, 79, 78, 77, 76, 87, 86, 85, 84, 95, 94, 93, 92,
                7, 6, 5, 4, 15, 14, 13, 12, 23, 22, 21, 20, 31, 30, 29, 28,
                156, 157, 158, 159, 148, 149, 150, 151, 140, 141, 142, 143, 132, 133, 134, 135,
                220, 221, 222, 223, 212, 213, 214, 215, 204, 205, 206, 207, 196, 197, 198, 199,
                255, 254, 253, 252, 247, 246, 245, 244, 239, 238, 237, 236, 231, 230, 229, 228,
                191, 190, 189, 188, 183, 182, 181, 180, 175, 174, 173, 172, 167, 166, 165, 164,
                359, 358, 357, 356, 367, 366, 365, 364, 375, 374, 373, 372, 383, 382, 381, 380,
                295, 294, 293, 292, 303, 302, 301, 300, 311, 310, 309, 308, 319, 318, 317, 316,
                263, 262, 261, 260, 268, 269, 270, 271, 276, 277, 278, 279, 284, 285, 286, 287,
                327, 326, 325, 324, 335, 334, 333, 332, 343, 342, 341, 340, 351, 350, 349, 348,
                412, 413, 414, 415, 404, 405, 406, 407, 396, 397, 398, 399, 388, 389, 390, 391,
                476, 477, 478, 479, 468, 469, 470, 471, 460, 461, 462, 463, 452, 453, 454, 455,
                444, 445, 446, 447, 436, 437, 438, 439, 428, 429, 430, 431, 420, 421, 422, 423,
                508, 509, 510, 511, 500, 501, 502, 503, 492, 493, 494, 495, 484, 485, 486, 487,
            ],
            # fmt: on
        }
        gpu_stage_config = {
            "kotekan_stage": "hsaProcess",
            "commands": [
                {"name": "hsaInputData"},
                {"name": "hsaOutputDataZero"},
                {"name": "hsaAsyncCopyGain"},
                {"name": "hsaBarrier"},
                {"name": "hsaBeamformReorder"},
                {"name": "hsaBeamformKernel"},
                {"name": "hsaBeamformTranspose"},
                {"name": "hsaBeamformUpchan"},
                {"name": "hsaBeamformOutputData"},
            ],
            "kernel_path": "../../build/lib/hsa/kernels",
            "in_buffers": {
                "network_buf": gpu_input_name,
                "gain_frb_buf": gain_frb_buffer,
            },
            "out_buffers": {"beamform_output_buf": self.name},
            "gpu_id": gpu_id,
            "frame_arrival_period": "samples_per_data_set / 390625",
            "block_size": 32,
            "buffer_depth": 3,
            "northmost_beam": 90.0,
            "gain_dir": "../../gains/",
            "ew_spacing": [0, 0, 0, 0],
            "enable_delay": True,
            "delay_max_fraction": 2.0,
            "n_intg": 24576,
            # fmt: off
            "reorder_map": [
                32, 33, 34, 35, 40, 41, 42, 43, 48, 49, 50, 51, 56, 57, 58, 59,
                96, 97, 98, 99, 104, 105, 106, 107, 112, 113, 114, 115, 120, 121, 122, 123,
                67, 66, 65, 64, 75, 74, 73, 72, 83, 82, 81, 80, 91, 90, 89, 88,
                3, 2, 1, 0, 11, 10, 9, 8, 19, 18, 17, 16, 27, 26, 25, 24,
                152, 153, 154, 155, 144, 145, 146, 147, 136, 137, 138, 139, 128, 129, 130, 131,
                216, 217, 218, 219, 208, 209, 210, 211, 200, 201, 202, 203, 192, 193, 194, 195,
                251, 250, 249, 248, 243, 242, 241, 240, 235, 234, 233, 232, 227, 226, 225, 224,
                187, 186, 185, 184, 179, 178, 177, 176, 171, 170, 169, 168, 163, 162, 161, 160,
                355, 354, 353, 352, 363, 362, 361, 360, 371, 370, 369, 368, 379, 378, 377, 376,
                291, 290, 289, 288, 299, 298, 297, 296, 307, 306, 305, 304, 315, 314, 313, 312,
                259, 258, 257, 256, 264, 265, 266, 267, 272, 273, 274, 275, 280, 281, 282, 283,
                323, 322, 321, 320, 331, 330, 329, 328, 339, 338, 337, 336, 347, 346, 345, 344,
                408, 409, 410, 411, 400, 401, 402, 403, 392, 393, 394, 395, 384, 385, 386, 387,
                472, 473, 474, 475, 464, 465, 466, 467, 456, 457, 458, 459, 448, 449, 450, 451,
                440, 441, 442, 443, 432, 433, 434, 435, 424, 425, 426, 427, 416, 417, 418, 419,
                504, 505, 506, 507, 496, 497, 498, 499, 488, 489, 490, 491, 480, 481, 482, 483,
                36, 37, 38, 39, 44, 45, 46, 47, 52, 53, 54, 55, 60, 61, 62, 63,
                100, 101, 102, 103, 108, 109, 110, 111, 116, 117, 118, 119, 124, 125, 126, 127,
                71, 70, 69, 68, 79, 78, 77, 76, 87, 86, 85, 84, 95, 94, 93, 92,
                7, 6, 5, 4, 15, 14, 13, 12, 23, 22, 21, 20, 31, 30, 29, 28,
                156, 157, 158, 159, 148, 149, 150, 151, 140, 141, 142, 143, 132, 133, 134, 135,
                220, 221, 222, 223, 212, 213, 214, 215, 204, 205, 206, 207, 196, 197, 198, 199,
                255, 254, 253, 252, 247, 246, 245, 244, 239, 238, 237, 236, 231, 230, 229, 228,
                191, 190, 189, 188, 183, 182, 181, 180, 175, 174, 173, 172, 167, 166, 165, 164,
                359, 358, 357, 356, 367, 366, 365, 364, 375, 374, 373, 372, 383, 382, 381, 380,
                295, 294, 293, 292, 303, 302, 301, 300, 311, 310, 309, 308, 319, 318, 317, 316,
                263, 262, 261, 260, 268, 269, 270, 271, 276, 277, 278, 279, 284, 285, 286, 287,
                327, 326, 325, 324, 335, 334, 333, 332, 343, 342, 341, 340, 351, 350, 349, 348,
                412, 413, 414, 415, 404, 405, 406, 407, 396, 397, 398, 399, 388, 389, 390, 391,
                476, 477, 478, 479, 468, 469, 470, 471, 460, 461, 462, 463, 452, 453, 454, 455,
                444, 445, 446, 447, 436, 437, 438, 439, 428, 429, 430, 431, 420, 421, 422, 423,
                508, 509, 510, 511, 500, 501, 502, 503, 492, 493, 494, 495, 484, 485, 486, 487,
            ],
            # fmt: on
        }
        if cpu:
            stage_config = cpu_stage_config
        else:
            stage_config = gpu_stage_config
        stage_config.update(kwargs)

        self.stage_block = {
            stage_name: stage_config,
            gpu_input_stage_name: {
                "kotekan_stage": "testDataGen",
                "type": "random",
                "stream_id": 12432,
                "value": 153,
                "out_buf": gpu_input_name,
            },
        }
        if not cpu:
            self.buffer_block[gain_frb_buffer] = {
                "num_frames": "buffer_depth",
                "frame_size": "2048 * 2 * sizeof_float",
                "metadata_pool": "main_pool",
                "kotekan_buffer": "standard",
            }
            self.buffer_block[gain_psr_buffer] = {
                "num_frames": "buffer_depth",
                "frame_size": "2048 * 2 * num_beams * sizeof_float",
                "metadata_pool": "main_pool",
                "kotekan_buffer": "standard",
                "num_beams": num_psr_beams,
            }
            self.stage_block[read_gain_stage_name] = {
                "kotekan_stage": "ReadGain",
                "in_buf": gpu_input_name,
                "gain_frb_buf": gain_frb_buffer,
                "gain_psr_buf": gain_psr_buffer,
                "num_beams": num_psr_beams,
                "updatable_config": {
                    "gain_frb": "/updatable_config/frb_gain",
                    "gain_psr": "/updatable_config/pulsar_gain",
                },
                "frb_missing_gains": [1.0, 1.0],
            }
            self.stage_block["updatable_config"] = {
                "frb_gain": {
                    "kotekan_update_endpoint": "json",
                    "frb_gain_dir": "/nonexistent",
                },
                "pulsar_gain": {
                    "kotekan_update_endpoint": "json",
                    "pulsar_gain_dir": ["/nonexistent"] * num_psr_beams,
                },
            }


class ReadRawBeamformBuffer(InputBuffer):
    """Read a beamformed buffer saved to a file and stream it as an input

    Parameters
    ----------
    input_dir : string
        Directory to read the input files from.
    """

    _buf_ind = 0

    def __init__(self, input_dir, **kwargs):

        self.name = "rawfileread_buf%i" % self._buf_ind
        stage_name = "rawfileread%i" % self._buf_ind
        self.__class__._buf_ind += 1

        self.input_dir = input_dir

        self.buffer_block = {
            self.name: {
                "kotekan_buffer": "standard",
                "metadata_pool": "main_pool",
                "sizeof_float": 4,
                "frame_size": (
                    "num_data_sets * (samples_per_data_set/downsample_time/downsample_freq) * num_frb_total_beams * sizeof_float"
                ),
                "num_frames": "buffer_depth",
            }
        }

        stage_config = {
            "kotekan_stage": "rawFileRead",
            "buf": self.name,
            "base_dir": input_dir,
            "file_name": self.name,
            "file_ext": "dump",
        }
        stage_config.update(kwargs)

        self.stage_block = {stage_name: stage_config}


class ReadRawBuffer(InputBuffer):

    _buf_ind = 0

    def __init__(self, infile, chunk_size):

        self.name = "read_raw_buf{:d}".format(self._buf_ind)
        stage_name = "read_raw{:d}".format(self._buf_ind)
        self.__class__._buf_ind += 1

        self.buffer_block = {
            self.name: {
                "kotekan_buffer": "vis",
                "metadata_pool": "vis_pool",
                "num_frames": "buffer_depth",
            }
        }

        stage_config = {
            "kotekan_stage": "visRawReader",
            "infile": infile,
            "out_buf": self.name,
            "chunk_size": chunk_size,
            "readahead_blocks": 4,
        }

        self.stage_block = {stage_name: stage_config}


class DumpFrbPostProcessBuffer(InputBuffer):
    """Consume a FRB output buffer and provide its contents as a list of `frbbuffer.FrbPacket`s.

    Parameters
    ----------
    output_dir : string
        Temporary directory to output to. The dumped files are not removed.
    """

    def __init__(self, output_dir, **kwargs):
        self.name = "frb_post_process_buffer"
        self.output_dir = output_dir

        self.buffer_block = {
            self.name: {
                "num_frames": "buffer_depth + 4",
                "frame_size": "(samples_per_data_set / downsample_time / factor_upchan / timesamples_per_frb_packet)"
                "* 256 * (num_beams_per_frb_packet * num_gpus "
                "* factor_upchan_out * timesamples_per_frb_packet "
                "+ 24 + sizeof_short * num_beams_per_frb_packet + sizeof_short * num_gpus "
                "+ sizeof_float * num_beams_per_frb_packet * num_gpus "
                "+ sizeof_float * num_beams_per_frb_packet * num_gpus)",
                "sizeof_short": 2,
                "sizeof_float": 4,
                "kotekan_buffer": "standard",
                "metadata_pool": "main_pool",
            }
        }

        stage_name = kwargs.get("stage_name", "dump_frb_post_process")
        stage_config = {
            "kotekan_stage": "rawFileWrite",
            "in_buf": self.name,
            "file_name": self.name,
            "file_ext": "dump",
            "base_dir": self.output_dir,
        }
        stage_config.update(kwargs)

        self.stage_block = {stage_name: stage_config}

    def load(self):
        """Load the output data from the frbPostProcess buffer.

        Returns
        -------
        dumps : list of lists of FrbPacket
            The buffer output, one list per frame, a list of packets within the frame.
        """
        return frbbuffer.FrbPacket.load_files(
            "{}/*{}*.dump".format(self.output_dir, self.name)
        )


class DumpPsrPostProcessBuffer(InputBuffer):
    """Consume a Pulsar output buffer and provide its contents as a list of `psrbuffer.PsrPacket`s.

    Parameters
    ----------
    output_dir : string
        Temporary directory to output to. The dumped files are not removed.
    """

    def __init__(self, output_dir, **kwargs):
        self.name = "psr_post_process_buffer"
        self.output_dir = output_dir

        self.buffer_block = {
            self.name: {
                "num_frames": "buffer_depth + 4",
                "frame_size": "udp_pulsar_packet_size * num_stream * num_packet_per_stream",
                "kotekan_buffer": "standard",
                "metadata_pool": "main_pool",
            }
        }

        stage_name = kwargs.get("stage_name", "dump_psr_post_process")
        stage_config = {
            "kotekan_stage": "rawFileWrite",
            "in_buf": self.name,
            "file_name": self.name,
            "file_ext": "dump",
            "base_dir": self.output_dir,
        }
        stage_config.update(kwargs)

        self.stage_block = {stage_name: stage_config}

    def load(self):
        """Load the output data from the frbPostProcess buffer.

        Returns
        -------
        dumps : list of lists of PsrPacket
            The buffer output, one list per frame, a list of packets within the frame.
        """
        return psrbuffer.PsrPacket.load_files(
            "{}/*{}*.dump".format(self.output_dir, self.name)
        )


class DropFramesBuffer(InputBuffer):

    _buf_ind = 0

    def __init__(self, input_buffer, missing_frames=[], **kwargs):

        self.name = "dropframes_buf%i" % self._buf_ind
        stage_name = "dropframes%i" % self._buf_ind
        self.__class__._buf_ind += 1

        self.input_buffer = input_buffer

        self.buffer_block = {
            self.name: {
                "kotekan_buffer": "standard",
                "metadata_pool": "main_pool",
                "num_frames": "buffer_depth",
            }
        }
        self.buffer_block[self.name].update(kwargs)

        stage_config = {
            "kotekan_stage": "TestDropFrames",
            "missing_frames": missing_frames,
            "in_buf": input_buffer.name,
            "out_buf": self.name,
        }
        stage_config.update(kwargs)

        self.stage_block = {stage_name: stage_config}


class KotekanStageTester(KotekanRunner):
    """Construct a test around a single Kotekan stage.

    This sets up a Kotekan run to test a specific stage by connecting
    `InputBuffer` generators to its inputs and `OutputBuffer` consumers to
    its outputs.

    Parameters
    ----------
    stage_type : string
        Type of the stage to start (this must be the name registered in
        kotekan).
    stage_config : dict
        Any configuration for the stage.
    buffers_in : `InputBuffer` or list of
        Input buffers (and generator stages) to connect to the test stage.
    buffers_out : `OutputBuffer` or list of
        Output buffers (and consumers stages) to connect.
    global_config : dict
        Any global configuration to run with.
    parallel_stage_type : str
        Name of the stage to be run in parallel with the stage under test (It will use the same in buffers).
    parallel_stage_config : dict
        any configurations to the parallel stage
    noise : string
        If it is not None, gaussian noise with SD=1 is added to the input,
        if it is "random" the random number generator will be initialized with
        a random seed.
    gdb: bool
        Run in gdb and in a failure case produce a backtrace. Doesn't work if rest commands are supplied.
    """

    def __init__(
        self,
        stage_type,
        stage_config,
        buffers_in,
        buffers_out,
        global_config=None,
        parallel_stage_type=None,
        parallel_stage_config={},
        rest_commands=None,
        noise=False,
        expect_failure=False,
        gdb=False,
    ):

        config = stage_config.copy()
        parallel_config = parallel_stage_config.copy()
        noise_config = {}
        if global_config is None:
            global_config = {}

        if noise:
            if buffers_in is None:
                buffers_in = []
            else:
                noise_config["in_buf"] = buffers_in.name
                buffers_in = [buffers_in]
            noise_config["kotekan_stage"] = "visNoise"
            noise_config["out_buf"] = "noise_buf"
            if noise == "random":
                noise_config["random"] = True
            noise_block = {("visNoise_test"): noise_config}
            config["in_buf"] = "noise_buf"
            parallel_config["in_buf"] = "noise_buf"
            noise_buffer = {
                "noise_buf": {
                    "kotekan_buffer": "vis",
                    "metadata_pool": "vis_pool",
                    "num_frames": "buffer_depth",
                }
            }
        else:
            if buffers_in is None:
                buffers_in = []
            elif isinstance(buffers_in, (list, tuple)):
                config["in_bufs"] = [buf.name for buf in buffers_in]
                parallel_config["in_bufs"] = [buf.name for buf in buffers_in]
            else:
                config["in_buf"] = buffers_in.name
                parallel_config["in_buf"] = buffers_in.name
                buffers_in = [buffers_in]

        if buffers_out is None:
            buffers_out = []
        elif isinstance(buffers_out, (list, tuple)):
            config["out_bufs"] = [buf.name for buf in buffers_out]
        else:
            config["out_buf"] = buffers_out.name
            buffers_out = [buffers_out]

        config["kotekan_stage"] = stage_type

        stage_block = {(stage_type + "_test"): config}
        buffer_block = {}

        for buf in itertools.chain(buffers_in, buffers_out):
            stage_block.update(buf.stage_block)
            buffer_block.update(buf.buffer_block)
            if hasattr(buf, "global_block"):
                global_config.update(buf.global_block)

        if parallel_stage_type is not None:
            parallel_config["kotekan_stage"] = parallel_stage_type
            stage_block.update(
                {(parallel_stage_type + "_test_parallel"): parallel_config}
            )

        if noise:
            stage_block.update(noise_block)
            buffer_block.update(noise_buffer)

        super(KotekanStageTester, self).__init__(
            buffer_block,
            stage_block,
            global_config,
            rest_commands,
            expect_failure=expect_failure,
            gdb=gdb,
        )


default_config = """
---
type: config
log_level: debug
num_elements: 10
num_freq_in_frame: 1
num_local_freq: 1
num_data_sets: 1
samples_per_data_set: 32768
buffer_depth: 4
num_gpu_frames: 64
block_size: 2
cpu_affinity: []

# Metadata pool
main_pool:
    kotekan_metadata_pool: chimeMetadata
    num_metadata_objects: 30 * buffer_depth

vis_pool:
    kotekan_metadata_pool: VisMetadata
    num_metadata_objects: 30 * buffer_depth
    int_frames: 64
"""


def fix_strings(d):

    import future.utils

    if isinstance(d, list):
        return [fix_strings(x) for x in d]

    if isinstance(d, dict):
        return {fix_strings(k): fix_strings(v) for k, v in d.items()}

    if isinstance(d, str):
        return future.utils.native(d)

    if isinstance(d, bytes):
        return future.utils.native(d.decode())

    return d


## Quick tests for kotekan's builds
def has_hdf5():
    """Is HDF5 support built in."""
    return KotekanRunner.kotekan_config()["cmake_build_settings"]["USE_HDF5"] == "ON"


def has_lapack():
    """Is LAPACK support built in."""
    return KotekanRunner.kotekan_config()["cmake_build_settings"]["USE_LAPACK"] == "ON"


def has_openmp():
    """Is OpenMP support build in."""
    return KotekanRunner.kotekan_config()["cmake_build_settings"]["USE_OMP"] == "ON"<|MERGE_RESOLUTION|>--- conflicted
+++ resolved
@@ -6,13 +6,6 @@
 from future.builtins.disabled import *  # noqa  pylint: disable=W0401, W0614
 
 # === End Python 2/3 compatibility
-
-
-<<<<<<< HEAD
-import os
-import shutil
-=======
->>>>>>> d243d378
 import itertools
 import json
 import os
